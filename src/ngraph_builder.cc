--- conflicted
+++ resolved
@@ -2028,13 +2028,10 @@
   return Status::OK();
 }
 
-<<<<<<< HEAD
-static Status TranslateSplitOp(const Node* op,
-                               const std::vector<const Tensor*>& static_input_map,
-                               Builder::OpMap& ng_op_map) {
-=======
 static Status TranslateSparseSoftmaxCrossEntropyWithLogitsOp(
-    const Node* op, Builder::OpMap& ng_op_map) {
+    const Node* op,
+    const std::vector<const Tensor*>& static_input_map,
+    Builder::OpMap& ng_op_map) {
   // TF op Inputs:
   //  1. Logits/Features:
   //    Shape : [BatchSize, NumOfClasses]
@@ -2140,8 +2137,8 @@
 }
 
 static Status TranslateSplitOp(const Node* op,
-                                   Builder::OpMap& ng_op_map) {
->>>>>>> b46bb7d6
+                               const std::vector<const Tensor*>& static_input_map,
+                               Builder::OpMap& ng_op_map) {
   shared_ptr<ng::Node> ng_input;
   TF_RETURN_IF_ERROR(GetInputNodes(ng_op_map, op, nullptr, &ng_input));
 
