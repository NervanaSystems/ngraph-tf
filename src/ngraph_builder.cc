/*******************************************************************************
 * Copyright 2017-2018 Intel Corporation
 *
 * Licensed under the Apache License, Version 2.0 (the "License");
 * you may not use this file except in compliance with the License.
 * You may obtain a copy of the License at
 *
 *     http://www.apache.org/licenses/LICENSE-2.0
 *
 * Unless required by applicable law or agreed to in writing, software
 * distributed under the License is distributed on an "AS IS" BASIS,
 * WITHOUT WARRANTIES OR CONDITIONS OF ANY KIND, either express or implied.
 * See the License for the specific language governing permissions and
 * limitations under the License.
 *******************************************************************************/

#include "ngraph_builder.h"
#include "ngraph_conversions.h"
#include "ngraph_log.h"
#include "ngraph_utils.h"

#include "ngraph/builder/autobroadcast.hpp"
#include "ngraph/builder/numpy_transpose.hpp"

#include "tensorflow/core/framework/tensor.pb.h"
#include "tensorflow/core/framework/tensor_shape.pb.h"
#include "tensorflow/core/framework/tensor_shape.pb_text.h"
#include "tensorflow/core/graph/algorithm.h"
#include "tensorflow/core/graph/edgeset.h"
#include "tensorflow/core/lib/core/errors.h"

namespace ngraph_bridge {

<<<<<<< HEAD
const static std::map<tf::DataType, ngraph::element::Type> TF_NGRAPH_TYPE_MAP{
    {tf::DataType::DT_FLOAT, ng::element::f32},
    {tf::DataType::DT_DOUBLE, ng::element::f64},
    {tf::DataType::DT_INT8, ng::element::i8},
    {tf::DataType::DT_INT16, ng::element::i16},
    {tf::DataType::DT_INT32, ng::element::i32},
    {tf::DataType::DT_INT64, ng::element::i64},
    {tf::DataType::DT_UINT8, ng::element::u8},
    {tf::DataType::DT_UINT16, ng::element::u16},
    {tf::DataType::DT_BOOL, ng::element::boolean}};
=======
const static std::map<const tf::DataType, const ngraph::element::Type>
    TF_NGRAPH_TYPE_MAP = {{tf::DataType::DT_FLOAT, ng::element::f32},
                          {tf::DataType::DT_DOUBLE, ng::element::f64},
                          {tf::DataType::DT_INT8, ng::element::i8},
                          {tf::DataType::DT_INT16, ng::element::i16},
                          {tf::DataType::DT_INT32, ng::element::i32},
                          {tf::DataType::DT_INT64, ng::element::i64},
                          {tf::DataType::DT_UINT8, ng::element::u8},
                          {tf::DataType::DT_UINT16, ng::element::u16},
                          {tf::DataType::DT_BOOL, ng::element::boolean}};
>>>>>>> b28fc413

static tf::Status ValidateInputCount(const tf::Node* op, size_t count) {
  if (op->num_inputs() != count) {
    return tf::errors::InvalidArgument("\"", op->name(), "\" requires ", count,
                                       " input(s), got ", op->num_inputs(),
                                       " instead");
  }
  return tf::Status::OK();
}

static tf::Status ValidateInputCountMin(const tf::Node* op, size_t count) {
  if (op->num_inputs() < count) {
    return tf::errors::InvalidArgument(
        "\"", op->name(), "\" requires at least ", count, " input(s), got ",
        op->num_inputs(), " instead");
  }
  return tf::Status::OK();
}
//
// Helper for storing ops in ng_op_map.
// For most of the cases, op would have one output so
// vector ng_op_map[op_name] would contain one element.
//
// If storing more than one output_nodes, make sure it's in
// the same order as tensorflow would do that.
//
// Parameters:
//    Builder::OpMap& ng_op_map        - The TF-to-nGraph op map.
//    std::string op_name              - Name of the op.
//
//    shared_ptr<ng::Node> output_node - ng::Node to store
//

static void SaveNgOp(Builder::OpMap& ng_op_map, const std::string op_name,
                     const shared_ptr<ng::Node> output_node) {
  // no need to try-catch, map[key] will create vector object
  // if not exists
  ng_op_map[op_name].push_back(output_node);
}

// Helper for fetching correct input node from ng_op_map.
// Handles edge checking to make sure correct input node is
// fetched.
//
// Reduces some boilerplate code (incorrect from now) like this:
//
//      tf::Node* tf_input;
//      TF_RETURN_IF_ERROR(op->input_node(0, &tf_input));
//
//      shared_ptr<ng::Node> ng_input;
//      try {
//        ng_input = ng_op_map.at(tf_input->name());
//      } catch (const std::out_of_range&) {
//        return tf::errors::NotFound(tf_input->name(),
//                                    " is not found in the ng_op_map");
//      }
//
// Into 2 lines:
//
//      shared_ptr<ng::node> ng_input;
//      TF_RETURN_IF_ERROR(GetInputNode(ng_op_map, op, 0, &ng_input))
//
//
//
// Parameters:
//    Builder::OpMap& ng_op_map     - The TF-to-nGraph op map.
//    tf::Node* op                  - TF op being translated.
//    input_idx                     - index of input
//
//    shared_ptr<ng::Node> *result  - ng::Node pointer where result
//                                    will be written
//
//

static tf::Status GetInputNode(const Builder::OpMap& ng_op_map,
                               const tf::Node* op, int input_idx,
                               shared_ptr<ng::Node>* result) {
  // input op may have resulted in more than one ng::Node (eg. Split)
  // we need to look at Edge to check index of the input op
  std::vector<const tf::Edge*> edges;
  TF_RETURN_IF_ERROR(op->input_edges(&edges));
  int src_output_idx;
  try {
    src_output_idx = edges.at(input_idx)->src_output();
  } catch (const out_of_range&) {
    return tf::Status(tensorflow::error::NOT_FOUND, "Edge not found");
  }

  tf::Node* tf_input;
  TF_RETURN_IF_ERROR(op->input_node(input_idx, &tf_input));
  try {
    *result = ng_op_map.at(tf_input->name()).at(src_output_idx);
  } catch (const out_of_range&) {
    return tf::Status(tensorflow::error::NOT_FOUND, "Input node not found");
  }
  return tf::Status::OK();
}

// Helper for Builder::TranslateGraph ("Const" op)
template <typename T, typename VecT = T>
static tf::Status MakeConstOp(const tf::Node* op, ng::element::Type et,
                              std::shared_ptr<ng::Node>* ng_node) {
  vector<VecT> const_values;
  tf::TensorShapeProto shape_proto;

  TF_RETURN_IF_ERROR(
      ValuesFromConstNode<T, VecT>(op->def(), &shape_proto, &const_values));

  tf::TensorShape const_shape(shape_proto);
  ng::Shape ng_shape;
  TF_RETURN_IF_ERROR(TFTensorShapeToNGraphShape(const_shape, &ng_shape));

  *ng_node = make_shared<ng::op::Constant>(et, ng_shape, const_values);
  return tf::Status::OK();
}

const static std::map<
    const tf::DataType,
    const std::pair<const std::function<tf::Status(tf::Node*, ng::element::Type,
                                                   std::shared_ptr<ng::Node>*)>,
                    const ngraph::element::Type>>
    TF_NGRAPH_CONST_MAP = {
        {tf::DataType::DT_FLOAT,
         make_pair(MakeConstOp<float>, ng::element::f32)},
        {tf::DataType::DT_DOUBLE,
         make_pair(MakeConstOp<double>, ng::element::f64)},
        {tf::DataType::DT_INT8,
         make_pair(MakeConstOp<tf::int8>, ng::element::i8)},
        {tf::DataType::DT_INT16,
         make_pair(MakeConstOp<tf::int16>, ng::element::i16)},
        {tf::DataType::DT_INT32,
         make_pair(MakeConstOp<tf::int32>, ng::element::i32)},
        {tf::DataType::DT_INT64,
         make_pair(MakeConstOp<tf::int64>, ng::element::i64)},
        {tf::DataType::DT_UINT8,
         make_pair(MakeConstOp<tf::uint8>, ng::element::u8)},
        {tf::DataType::DT_UINT16,
         make_pair(MakeConstOp<tf::uint16>, ng::element::u16)},
        {tf::DataType::DT_BOOL,
         make_pair(MakeConstOp<bool, char>, ng::element::boolean)}};

// Helper function to translate a unary op.
//
// Parameters:
//
//    tf::Node* op               - TF op being translated. Must have one input.
//    Builder::OpMap& ng_op_map  - The TF-to-nGraph op map.
//
//    std::function<std::shared_ptr<ng::Node>(std::shared_ptr<ng::Node>>
//      create_unary_op           - Function to construct the graph implementing
//                                 the unary op, given the input to the unop
//                                 as an argument.
//
// Example usage:
//
//  if (n->type_string == "Square") {
//    TF_RETURN_IF_ERROR(TranslateUnaryOp(n, ng_op_map,
//                       [] (std::shared_ptr<ng::Node> n) {
//                           return (std::make_shared<ng::op::Multiply>(n,n));
//                       });
//  }
static tf::Status TranslateUnaryOp(
    const tf::Node* op, Builder::OpMap& ng_op_map,
    std::function<std::shared_ptr<ng::Node>(std::shared_ptr<ng::Node>)>
        create_unary_op) {
  TF_RETURN_IF_ERROR(ValidateInputCount(op, 1));

  shared_ptr<ng::Node> ng_input;
  TF_RETURN_IF_ERROR(GetInputNode(ng_op_map, op, 0, &ng_input));
  SaveNgOp(ng_op_map, op->name(), create_unary_op(ng_input));

  return tf::Status::OK();
}

// Helper function to translate a unary op in cases where there is a one-to-one
// mapping from TensorFlow ops to nGraph ops.
//
// Example usage:
//
//  if (n->type_string == "Abs") {
//    TF_RETURN_IF_ERROR(TranslateUnaryOp<ng::op::Abs>(n, ng_op_map));
//  }
//
template <typename T>
static tf::Status TranslateUnaryOp(const tf::Node* op,
                                   Builder::OpMap& ng_op_map) {
  return TranslateUnaryOp(op, ng_op_map, [](std::shared_ptr<ng::Node> n) {
    return make_shared<T>(n);
  });
}

// Helper function to translate a binary op
// Parameters:
//
//    tf::Node* op               - TF op being translated. Must have only two
//    inputs.
//    Builder::OpMap& ng_op_map  - The TF-to-nGraph op map.
//    std::function<std::shared_ptr<ng::Node>(std::shared_ptr<ng::Node>,
//    std::shared_ptr<ng::Node>)>
//    create_binary_op           - Function to construct the graph implementing
//                                 the binary op, given the 2 ng_inputs to the
//                                 binaryop
// Example Usage:
//
// if (op->type_string() == "SquaredDifference") {
//      TF_RETURN_IF_ERROR(TranslateBinaryOp(op, ng_op_map,
//         [](std::shared_ptr<ng::Node> ng_input1, std::shared_ptr<ng::Node>
//         ng_input2) {
//           auto ng_diff = std::make_shared<ng::op::Subtract>(input1, input2);
//           return std::make_shared<ng::op::Multiply>(ng_diff,ng_diff);
//         }));
//    }
//

static tf::Status TranslateBinaryOp(
    const tf::Node* op, Builder::OpMap& ng_op_map,
    std::function<std::shared_ptr<ng::Node>(std::shared_ptr<ng::Node>,
                                            std::shared_ptr<ng::Node>)>
        create_binary_op) {
  TF_RETURN_IF_ERROR(ValidateInputCount(op, 2));

  std::shared_ptr<ng::Node> ng_lhs, ng_rhs;
  TF_RETURN_IF_ERROR(GetInputNode(ng_op_map, op, 0, &ng_lhs));
  TF_RETURN_IF_ERROR(GetInputNode(ng_op_map, op, 1, &ng_rhs));

  std::tie(ng_lhs, ng_rhs) =
      ng::builder::numpy_broadcast(std::make_pair(ng_lhs, ng_rhs));

  SaveNgOp(ng_op_map, op->name(), create_binary_op(ng_lhs, ng_rhs));

  return tf::Status::OK();
}

// Helper function to translate a binary op in cases where there is a one-to-one
// mapping from TensorFlow ops to nGraph ops.
//
// Example usage:
//
//  if (n->type_string == "Add") {
//    TF_RETURN_IF_ERROR(TranslateBinaryOp<ng::op::Add>(op, ng_op_map));
//  }
//
template <typename T>
static tf::Status TranslateBinaryOp(const tf::Node* op,
                                    Builder::OpMap& ng_op_map) {
  return TranslateBinaryOp(op, ng_op_map, [](std::shared_ptr<ng::Node> ng_lhs,
                                             std::shared_ptr<ng::Node> ng_rhs) {
    return make_shared<T>(ng_lhs, ng_rhs);
  });
}

static tf::Status TranslateAvgPoolOp(const tf::Node* op,
                                     Builder::OpMap& ng_op_map) {
  TF_RETURN_IF_ERROR(ValidateInputCount(op, 1));

  shared_ptr<ng::Node> ng_input;
  TF_RETURN_IF_ERROR(GetInputNode(ng_op_map, op, 0, &ng_input));

  std::vector<tf::int32> tf_strides;
  std::vector<tf::int32> tf_ksize;
  std::string tf_padding_type;
  std::string tf_data_format;
  TF_RETURN_IF_ERROR(tf::GetNodeAttr(op->attrs(), "strides", &tf_strides));
  TF_RETURN_IF_ERROR(tf::GetNodeAttr(op->attrs(), "ksize", &tf_ksize));
  TF_RETURN_IF_ERROR(tf::GetNodeAttr(op->attrs(), "padding", &tf_padding_type));
  TF_RETURN_IF_ERROR(
      tf::GetNodeAttr(op->attrs(), "data_format", &tf_data_format));

  if (tf_data_format != "NHWC" && tf_data_format != "NCHW") {
    return tf::errors::InvalidArgument(
        "AvgPool data format is neither NHWC nor NCHW");
  }

  bool is_nhwc = (tf_data_format == "NHWC");

  NGRAPH_VLOG(3) << ng::join(tf_strides);
  NGRAPH_VLOG(3) << ng::join(tf_ksize);
  NGRAPH_VLOG(3) << tf_padding_type;
  NGRAPH_VLOG(3) << tf_data_format;

  ng::Strides ng_strides(2);
  ng::Shape ng_image_shape(2);
  ng::Shape ng_kernel_shape(2);

  BatchToNGraph(is_nhwc, ng_input);
  BatchedOpParamToNGraph(is_nhwc, tf_strides, ng_strides);
  BatchedOpParamToNGraph(is_nhwc, ng_input->get_shape(), ng_image_shape);
  BatchedOpParamToNGraph(is_nhwc, tf_ksize, ng_kernel_shape);
  NGRAPH_VLOG(3) << "ng_strides: " << ng::join(ng_strides);
  NGRAPH_VLOG(3) << "ng_image_shape: " << ng::join(ng_image_shape);
  NGRAPH_VLOG(3) << "ng_kernel_shape: " << ng::join(ng_kernel_shape);

  // TODO: change this once nGraph supports negative padding
  // (CoordinateDiff) for AvgPool
  // ng::CoordinateDiff ng_padding_below{0,0};
  // ng::CoordinateDiff ng_padding_above{0,0};
  ng::Shape ng_padding_below{0, 0};
  ng::Shape ng_padding_above{0, 0};

  MakePadding(tf_padding_type, ng_image_shape, ng_kernel_shape, ng_strides,
              ng_padding_below, ng_padding_above);

  std::shared_ptr<ng::Node> ng_avgpool =
      make_shared<ng::op::AvgPool>(ng_input, ng_kernel_shape, ng_strides,
                                   ng_padding_below, ng_padding_above, false);

  BatchToTensorflow(is_nhwc, ng_avgpool);
  NGRAPH_VLOG(3) << "avgpool outshape: {" << ng::join(ng_avgpool->get_shape())
                 << "}";

  SaveNgOp(ng_op_map, op->name(), ng_avgpool);
  return tf::Status::OK();
}

static tf::Status TranslateBatchMatMulOp(const tf::Node* op,
                                         Builder::OpMap& ng_op_map) {
  TF_RETURN_IF_ERROR(ValidateInputCount(op, 2));
  shared_ptr<ng::Node> ng_lhs;
  TF_RETURN_IF_ERROR(GetInputNode(ng_op_map, op, 0, &ng_lhs));

  shared_ptr<ng::Node> ng_rhs;
  TF_RETURN_IF_ERROR(GetInputNode(ng_op_map, op, 1, &ng_rhs));

  auto ng_lhs_shape = ng_lhs->get_shape();
  auto ng_rhs_shape = ng_rhs->get_shape();

  if (ng_lhs_shape.size() != ng_rhs_shape.size()) {
    return tf::errors::InvalidArgument(
        "Dimensions of two input args are not the same for BatchMatMul");
  }
  size_t n_dims = ng_lhs_shape.size();
  if (n_dims < 2) {
    return tf::errors::InvalidArgument(
        "Dimensions of input args for BatchMatMul must be >=2", n_dims);
  }

  ng::AxisVector out_axes;
  for (size_t i = 0; i < n_dims - 2; ++i) {
    if (ng_lhs_shape[i] != ng_rhs_shape[i]) {
      return tf::errors::InvalidArgument(
          "ng_lhs_shape and ng_rhs_shape must be the same for BatchMatMul "
          "for each dimension",
          i);
    }
    out_axes.push_back(i);
  }

  bool tf_adj_x = false;
  bool tf_adj_y = false;
  TF_RETURN_IF_ERROR(tf::GetNodeAttr(op->attrs(), "adj_x", &tf_adj_x));
  TF_RETURN_IF_ERROR(tf::GetNodeAttr(op->attrs(), "adj_y", &tf_adj_y));

  auto ng_lhs_axes = out_axes;
  auto ng_rhs_axes = out_axes;
  if (tf_adj_x) {
    ng_lhs_axes.push_back(n_dims - 1);
    ng_lhs_axes.push_back(n_dims - 2);
    ng_lhs = ng::builder::numpy_transpose(ng_lhs, ng_lhs_axes);
  }
  if (tf_adj_y) {
    ng_rhs_axes.insert(ng_rhs_axes.begin(), n_dims - 2);
    ng_rhs_axes.insert(ng_rhs_axes.begin(), n_dims - 1);
    ng_rhs = ng::builder::numpy_transpose(ng_rhs, ng_rhs_axes);
  } else {
    ng_rhs_axes.insert(ng_rhs_axes.begin(), n_dims - 1);
    ng_rhs_axes.insert(ng_rhs_axes.begin(), n_dims - 2);
    ng_rhs = ng::builder::numpy_transpose(ng_rhs, ng_rhs_axes);
  }

  ng_lhs_shape = ng_lhs->get_shape();
  ng_rhs_shape = ng_rhs->get_shape();

  if (ng_lhs_shape[n_dims - 1] != ng_rhs_shape[0]) {
    return tf::errors::InvalidArgument(
        "The last dimension of ng_lhs and the first dimension of ng_rhs "
        "should have the same size");
  }
  if (n_dims == 2) {
    SaveNgOp(ng_op_map, op->name(),
             make_shared<ngraph::op::Dot>(ng_lhs, ng_rhs));
  } else {
    auto output_shape = ng_lhs_shape;
    output_shape[n_dims - 1] = ng_rhs_shape[1];
    auto dot_output = make_shared<ngraph::op::Dot>(ng_lhs, ng_rhs);
    size_t compound_size = 1;
    for (int i = 0; i < out_axes.size(); i++) {
      compound_size *= output_shape[i];
    }
    auto dot_axes = out_axes;
    dot_axes.push_back(n_dims - 2);
    dot_axes.push_back(n_dims - 1);
    for (int i = 0; i < out_axes.size(); i++) {
      dot_axes.push_back(n_dims + i);
    }
    ng::Shape dot_shape = {compound_size, ng_lhs_shape[n_dims - 2],
                           ng_rhs_shape[1], compound_size};
    std::shared_ptr<ng::Node> dot_reshape;
    if (n_dims == 3) {
      dot_reshape = dot_output;
    } else {
      dot_reshape =
          make_shared<ngraph::op::Reshape>(dot_output, dot_axes, dot_shape);
    }
    ng::Shape tmp_shape = {1, ng_lhs_shape[n_dims - 2], ng_rhs_shape[1]};
    vector<shared_ptr<ngraph::Node>> tmp_tensors;
    for (size_t i = 0; i < dot_shape[0]; i++) {
      const std::vector<size_t> lower_bound{i, 0, 0, i};
      const std::vector<size_t> upper_bound{i + 1, dot_shape[1], dot_shape[2],
                                            i + 1};
      auto slice_out =
          make_shared<ngraph::op::Slice>(dot_reshape, lower_bound, upper_bound);
      auto reshape_out = make_shared<ngraph::op::Reshape>(
          slice_out, ng::AxisVector{0, 1, 2, 3}, tmp_shape);
      tmp_tensors.push_back(reshape_out);
    }
    auto concat_op = make_shared<ngraph::op::Concat>(tmp_tensors, 0);
    if (n_dims == 3) {
      SaveNgOp(ng_op_map, op->name(), concat_op);
    } else {
      SaveNgOp(ng_op_map, op->name(),
               make_shared<ngraph::op::Reshape>(
                   concat_op, ng::AxisVector{0, 1, 2}, output_shape));
    }
  }
  return tf::Status::OK();
}

static tf::Status TranslateBiasAddOp(const tf::Node* op,
                                     Builder::OpMap& ng_op_map) {
  TF_RETURN_IF_ERROR(ValidateInputCount(op, 2));

  shared_ptr<ng::Node> ng_input;
  TF_RETURN_IF_ERROR(GetInputNode(ng_op_map, op, 0, &ng_input));

  shared_ptr<ng::Node> ng_bias;
  TF_RETURN_IF_ERROR(GetInputNode(ng_op_map, op, 1, &ng_bias));

  std::string tf_data_format;
  if (tf::GetNodeAttr(op->attrs(), "data_format", &tf_data_format) !=
      tf::Status::OK()) {
    tf_data_format = "NHWC";
  }

  if (tf_data_format != "NHWC" && tf_data_format != "NCHW") {
    return tf::errors::InvalidArgument(
        "BiasAdd data format is neither NHWC nor NCHW");
  }

  auto ng_input_shape = ng_input->get_shape();
  auto ng_bias_shape = ng_bias->get_shape();
  if (ng_bias_shape.size() != 1) {
    return tf::errors::InvalidArgument(
        "Bias argument to BiasAdd does not have one dimension");
  }

  bool is_nhwc = (tf_data_format == "NHWC");

  ng::AxisSet ng_broadcast_axes;

  if (is_nhwc) {
    for (size_t i = 0; i < ng_input_shape.size() - 1; i++) {
      ng_broadcast_axes.insert(i);
    }
  } else {
    for (size_t i = 0; i < ng_input_shape.size(); i++) {
      if (i != 1) {
        ng_broadcast_axes.insert(i);
      }
    }
  }

  auto ng_bias_broadcasted = make_shared<ng::op::Broadcast>(
      ng_bias, ng_input_shape, ng_broadcast_axes);
  auto ng_add = ng_input + ng_bias_broadcasted;

  SaveNgOp(ng_op_map, op->name(), ng_add);
  return tf::Status::OK();
}

static tf::Status TranslateCastOp(const tf::Node* op,
                                  Builder::OpMap& ng_op_map) {
  TF_RETURN_IF_ERROR(ValidateInputCount(op, 1));

  shared_ptr<ng::Node> ng_input;
  TF_RETURN_IF_ERROR(GetInputNode(ng_op_map, op, 0, &ng_input));

  tf::DataType dtype;
  TF_RETURN_IF_ERROR(tf::GetNodeAttr(op->attrs(), "DstT", &dtype));

  try {
    SaveNgOp(
        ng_op_map, op->name(),
        make_shared<ng::op::Convert>(ng_input, TF_NGRAPH_TYPE_MAP.at(dtype)));
  } catch (const std::out_of_range&) {
    return tf::errors::Unimplemented("Unsupported TensorFlow data type: ",
                                     tf::DataType_Name(dtype));
  }
  return tf::Status::OK();
}

static tf::Status TranslateConcatV2Op(const tf::Node* op,
                                      Builder::OpMap& ng_op_map) {
  TF_RETURN_IF_ERROR(ValidateInputCountMin(op, 2));

  shared_ptr<ng::Node> ng_axis_op;
  TF_RETURN_IF_ERROR(
      GetInputNode(ng_op_map, op, op->num_inputs() - 1, &ng_axis_op));

  tf::int64 concat_axis;
  TF_RETURN_IF_ERROR(
      tf::GetNodeAttr(op->attrs(), "_ngraph_concat_static_axis", &concat_axis));

  if (concat_axis < 0) {
    shared_ptr<ng::Node> ng_first_arg;
    TF_RETURN_IF_ERROR(GetInputNode(ng_op_map, op, 0, &ng_first_arg));

    concat_axis += tf::int64(ng_first_arg->get_shape().size());
  }

  ng::NodeVector ng_args;

  for (int i = 0; i < op->num_inputs() - 1; i++) {
    shared_ptr<ng::Node> ng_arg;
    TF_RETURN_IF_ERROR(GetInputNode(ng_op_map, op, i, &ng_arg));
    ng_args.push_back(ng_arg);
  }

<<<<<<< HEAD
  SaveNgOp(ng_op_map, op->name(),
           make_shared<ng::op::Concat>(ng_args, size_t(concat_axis)));
  return tf::Status::OK();
}

static tf::Status TranslateConstOp(const tf::Node* op,
                                   Builder::OpMap& ng_op_map) {
  tf::DataType dtype;
  TF_RETURN_IF_ERROR(tf::GetNodeAttr(op->attrs(), "dtype", &dtype));

  std::shared_ptr<ng::Node> ng_node;

  switch (dtype) {
    case tf::DataType::DT_FLOAT:
      TF_RETURN_IF_ERROR(MakeConstOp<float>(op, ng::element::f32, &ng_node));
      break;
    case tf::DataType::DT_DOUBLE:
      TF_RETURN_IF_ERROR(MakeConstOp<double>(op, ng::element::f64, &ng_node));
      break;
    case tf::DataType::DT_INT8:
      TF_RETURN_IF_ERROR(MakeConstOp<tf::int8>(op, ng::element::i8, &ng_node));
      break;
    case tf::DataType::DT_INT16:
=======
      SaveNgOp(ng_op_map, op->name(),
               make_shared<ng::op::Concat>(ng_args, size_t(concat_axis)));
    }
    // -----
    // Const
    // -----
    else if (op->type_string() == "Const") {
      tf::DataType dtype;
      TF_RETURN_IF_ERROR(tf::GetNodeAttr(op->attrs(), "dtype", &dtype));

      std::shared_ptr<ng::Node> ng_node;

      // For some reason the following do not work (no specialization of
      // tensorflow::checkpoint::SavedTypeTraits...)
      // case tf::DataType::DT_UINT32:
      //   TF_RETURN_IF_ERROR(MakeConstOp<tf::uint32>(op, ng::element::u32,
      //   &ng_node));
      //   break;
      // case tf::DataType::DT_UINT64:
      //   TF_RETURN_IF_ERROR(MakeConstOp<tf::uint64>(op, ng::element::u64,
      //   &ng_node));
      //   break;
      try {
        const auto& func_param = TF_NGRAPH_CONST_MAP.at(dtype);
        func_param.first(op, func_param.second, &ng_node);
      } catch (const std::out_of_range&) {
        return tf::errors::Unimplemented("Unsupported TensorFlow data type: ",
                                         tf::DataType_Name(dtype));
      }
      SaveNgOp(ng_op_map, op->name(), ng_node);
    }
    // ------
    // Conv2D
    // ------
    else if (op->type_string() == "Conv2D") {
      TF_RETURN_IF_ERROR(ValidateInputCount(op, 2));

      shared_ptr<ng::Node> ng_input;
      TF_RETURN_IF_ERROR(GetInputNode(ng_op_map, op, 0, &ng_input));
      shared_ptr<ng::Node> ng_filter;
      TF_RETURN_IF_ERROR(GetInputNode(ng_op_map, op, 1, &ng_filter));

      std::vector<tf::int32> tf_strides;
      std::vector<tf::int32> tf_dilations;
      std::string tf_padding_type;
      std::string tf_data_format;
      TF_RETURN_IF_ERROR(tf::GetNodeAttr(op->attrs(), "strides", &tf_strides));
>>>>>>> b28fc413
      TF_RETURN_IF_ERROR(
          MakeConstOp<tf::int16>(op, ng::element::i16, &ng_node));
      break;
    case tf::DataType::DT_INT32:
      TF_RETURN_IF_ERROR(
          MakeConstOp<tf::int32>(op, ng::element::i32, &ng_node));
      break;
    case tf::DataType::DT_INT64:
      TF_RETURN_IF_ERROR(
          MakeConstOp<tf::int64>(op, ng::element::i64, &ng_node));
      break;
    case tf::DataType::DT_UINT8:
      TF_RETURN_IF_ERROR(MakeConstOp<tf::uint8>(op, ng::element::u8, &ng_node));
      break;
    case tf::DataType::DT_UINT16:
      TF_RETURN_IF_ERROR(
          MakeConstOp<tf::uint16>(op, ng::element::u16, &ng_node));
      break;
    // For some reason the following do not work (no specialization of
    // tensorflow::checkpoint::SavedTypeTraits...)
    // case tf::DataType::DT_UINT32:
    //   TF_RETURN_IF_ERROR(MakeConstOp<tf::uint32>(op, ng::element::u32,
    //   &ng_node));
    //   break;
    // case tf::DataType::DT_UINT64:
    //   TF_RETURN_IF_ERROR(MakeConstOp<tf::uint64>(op, ng::element::u64,
    //   &ng_node));
    //   break;
    case tf::DataType::DT_BOOL:
      TF_RETURN_IF_ERROR(
          MakeConstOp<bool, char>(op, ng::element::boolean, &ng_node));
      break;
    default:
      return tf::errors::Unimplemented("Unsupported TensorFlow data type: ",
                                       tf::DataType_Name(dtype));
  }

  SaveNgOp(ng_op_map, op->name(), ng_node);
  return tf::Status::OK();
}

static tf::Status TranslateConv2DOp(const tf::Node* op,
                                    Builder::OpMap& ng_op_map) {
  TF_RETURN_IF_ERROR(ValidateInputCount(op, 2));

  shared_ptr<ng::Node> ng_input;
  TF_RETURN_IF_ERROR(GetInputNode(ng_op_map, op, 0, &ng_input));
  shared_ptr<ng::Node> ng_filter;
  TF_RETURN_IF_ERROR(GetInputNode(ng_op_map, op, 1, &ng_filter));

  std::vector<tf::int32> tf_strides;
  std::vector<tf::int32> tf_dilations;
  std::string tf_padding_type;
  std::string tf_data_format;
  TF_RETURN_IF_ERROR(tf::GetNodeAttr(op->attrs(), "strides", &tf_strides));
  TF_RETURN_IF_ERROR(tf::GetNodeAttr(op->attrs(), "dilations", &tf_dilations));
  TF_RETURN_IF_ERROR(tf::GetNodeAttr(op->attrs(), "padding", &tf_padding_type));
  TF_RETURN_IF_ERROR(
      tf::GetNodeAttr(op->attrs(), "data_format", &tf_data_format));

  if (tf_data_format != "NHWC" && tf_data_format != "NCHW") {
    return tf::errors::InvalidArgument(
        "Conv2D data format is neither NHWC nor NCHW");
  }

  bool is_nhwc = (tf_data_format == "NHWC");

  NGRAPH_VLOG(3) << ng::join(tf_strides);
  NGRAPH_VLOG(3) << ng::join(tf_dilations);
  NGRAPH_VLOG(3) << tf_padding_type;
  NGRAPH_VLOG(3) << tf_data_format;

  ng::Strides ng_strides(2);
  ng::Strides ng_dilations(2);
  ng::Shape ng_image_shape(2);
  ng::Shape ng_kernel_shape(2);

  BatchToNGraph(is_nhwc, ng_input);
  BatchedOpParamToNGraph(is_nhwc, tf_strides, ng_strides);
  BatchedOpParamToNGraph(is_nhwc, ng_input->get_shape(), ng_image_shape);
  BatchedOpParamToNGraph(is_nhwc, tf_dilations, ng_dilations);

  NGRAPH_VLOG(3) << "ng_strides: " << ng::join(ng_strides);
  NGRAPH_VLOG(3) << "ng_dilations: " << ng::join(ng_dilations);
  NGRAPH_VLOG(3) << "ng_image_shape: " << ng::join(ng_image_shape);

  auto& ng_filter_shape = ng_filter->get_shape();
  ng_kernel_shape[0] = ng_filter_shape[0];
  ng_kernel_shape[1] = ng_filter_shape[1];
  Reshape<3, 2, 0, 1>(ng_filter);

  NGRAPH_VLOG(3) << "ng_kernel_shape: " << ng::join(ng_kernel_shape);

  ng::CoordinateDiff ng_padding_below{0, 0};
  ng::CoordinateDiff ng_padding_above{0, 0};

  MakePadding(tf_padding_type, ng_image_shape, ng_kernel_shape, ng_strides,
              ng_dilations, ng_padding_below, ng_padding_above);

  std::shared_ptr<ng::Node> ng_conv = make_shared<ng::op::Convolution>(
      ng_input, ng_filter, ng_strides, ng_dilations, ng_padding_below,
      ng_padding_above);

  BatchToTensorflow(is_nhwc, ng_conv);
  SaveNgOp(ng_op_map, op->name(), ng_conv);
  return tf::Status::OK();
}

static tf::Status TranslateConv2DBackpropInputOp(const tf::Node* op,
                                                 Builder::OpMap& ng_op_map) {
  TF_RETURN_IF_ERROR(ValidateInputCount(op, 3));

  shared_ptr<ng::Node> ng_filter, ng_out_backprop;

  TF_RETURN_IF_ERROR(GetInputNode(ng_op_map, op, 1, &ng_filter));

  TF_RETURN_IF_ERROR(GetInputNode(ng_op_map, op, 2, &ng_out_backprop));

  // TODO: refactor me to be less redundant with other convolution ops
  std::vector<tf::int32> tf_strides;
  std::vector<tf::int32> tf_dilations;
  std::string tf_padding_type;
  std::string tf_data_format;
  TF_RETURN_IF_ERROR(tf::GetNodeAttr(op->attrs(), "strides", &tf_strides));
  TF_RETURN_IF_ERROR(tf::GetNodeAttr(op->attrs(), "dilations", &tf_dilations));
  TF_RETURN_IF_ERROR(tf::GetNodeAttr(op->attrs(), "padding", &tf_padding_type));
  TF_RETURN_IF_ERROR(
      tf::GetNodeAttr(op->attrs(), "data_format", &tf_data_format));

  if (tf_data_format != "NHWC" && tf_data_format != "NCHW") {
    return tf::errors::InvalidArgument(
        "Conv2DBackpropInput data format is neither NHWC nor NCHW: %s",
        tf_data_format);
  }

  std::vector<tf::int64> tf_input_sizes;
  TF_RETURN_IF_ERROR(tf::GetNodeAttr(op->attrs(), "_ngraph_static_input_sizes",
                                     &tf_input_sizes));
  if (std::any_of(tf_input_sizes.begin(), tf_input_sizes.end(),
                  [](tf::int32 size) { return size <= 0; })) {
    return tf::errors::InvalidArgument(
        "Conv2DBackpropInput input sizes must be positive integers");
  }

  bool is_nhwc = (tf_data_format == "NHWC");

  NGRAPH_VLOG(3) << ng::join(tf_strides);
  NGRAPH_VLOG(3) << ng::join(tf_dilations);
  NGRAPH_VLOG(3) << tf_padding_type;
  NGRAPH_VLOG(3) << tf_data_format;

  ng::Strides ng_strides(2);
  ng::Strides ng_dilations(2);
  ng::Shape ng_image_shape(2);
  ng::Shape ng_kernel_shape(2);
  ng::Shape ng_batch_shape(4);

  BatchToNGraph(is_nhwc, ng_out_backprop);
  BatchedOpParamToNGraph(is_nhwc, tf_strides, ng_strides);
  BatchedOpParamToNGraph(is_nhwc, tf_input_sizes, ng_image_shape);
  BatchedOpParamToNGraph(is_nhwc, tf_dilations, ng_dilations);
  if (is_nhwc) {
    ng_batch_shape = {static_cast<unsigned long>(tf_input_sizes[0]),
                      static_cast<unsigned long>(tf_input_sizes[3]),
                      static_cast<unsigned long>(tf_input_sizes[1]),
                      static_cast<unsigned long>(tf_input_sizes[2])};
  } else {
    ng_batch_shape = {static_cast<unsigned long>(tf_input_sizes[0]),
                      static_cast<unsigned long>(tf_input_sizes[1]),
                      static_cast<unsigned long>(tf_input_sizes[2]),
                      static_cast<unsigned long>(tf_input_sizes[3])};
  }

  NGRAPH_VLOG(3) << "ng_strides: " << ng::join(ng_strides);
  NGRAPH_VLOG(3) << "ng_dilations: " << ng::join(ng_dilations);
  NGRAPH_VLOG(3) << "ng_image_shape: " << ng::join(ng_image_shape);

  auto& ng_filter_shape = ng_filter->get_shape();
  ng_kernel_shape[0] = ng_filter_shape[0];
  ng_kernel_shape[1] = ng_filter_shape[1];
  Reshape<3, 2, 0, 1>(ng_filter);

  NGRAPH_VLOG(3) << "ng_kernel_shape: " << ng::join(ng_kernel_shape);

  ng::CoordinateDiff ng_padding_below{0, 0};
  ng::CoordinateDiff ng_padding_above{0, 0};

  MakePadding(tf_padding_type, ng_image_shape, ng_kernel_shape, ng_strides,
              ng_dilations, ng_padding_below, ng_padding_above);

  std::shared_ptr<ng::Node> ng_data =
      make_shared<ng::op::ConvolutionBackpropData>(
          ng_batch_shape, ng_filter, ng_out_backprop, ng_strides, ng_dilations,
          ng_padding_below, ng_padding_above,
          ng::Strides(ng_batch_shape.size() - 2, 1));

  BatchToTensorflow(is_nhwc, ng_data);

  SaveNgOp(ng_op_map, op->name(), ng_data);
  return tf::Status::OK();
}

static tf::Status TranslateDepthwiseConv2dNativeOp(const tf::Node* op,
                                                   Builder::OpMap& ng_op_map) {
  TF_RETURN_IF_ERROR(ValidateInputCount(op, 2));

  shared_ptr<ng::Node> ng_input, ng_filter;

  TF_RETURN_IF_ERROR(GetInputNode(ng_op_map, op, 0, &ng_input));
  TF_RETURN_IF_ERROR(GetInputNode(ng_op_map, op, 1, &ng_filter));

  std::vector<tf::int32> tf_strides;
  std::vector<tf::int32> tf_dilations;
  std::string tf_padding_type;
  std::string tf_data_format;
  TF_RETURN_IF_ERROR(tf::GetNodeAttr(op->attrs(), "strides", &tf_strides));
  TF_RETURN_IF_ERROR(tf::GetNodeAttr(op->attrs(), "dilations", &tf_dilations));
  TF_RETURN_IF_ERROR(tf::GetNodeAttr(op->attrs(), "padding", &tf_padding_type));
  TF_RETURN_IF_ERROR(
      tf::GetNodeAttr(op->attrs(), "data_format", &tf_data_format));

  if (tf_data_format != "NHWC" && tf_data_format != "NCHW") {
    return tf::errors::InvalidArgument(
        "DepthwiseConv2D data format is neither NHWC nor NCHW");
  }

  bool is_nhwc = (tf_data_format == "NHWC");

  NGRAPH_VLOG(3) << ng::join(tf_strides);
  NGRAPH_VLOG(3) << ng::join(tf_dilations);
  NGRAPH_VLOG(3) << tf_padding_type;
  NGRAPH_VLOG(3) << tf_data_format;

  ng::Strides ng_strides(2);
  ng::Strides ng_dilations(2);
  ng::Shape ng_image_shape(2);
  ng::Shape ng_kernel_shape(2);

  BatchToNGraph(is_nhwc, ng_input);
  BatchedOpParamToNGraph(is_nhwc, ng_input->get_shape(), ng_image_shape);
  BatchedOpParamToNGraph(is_nhwc, tf_strides, ng_strides);
  BatchedOpParamToNGraph(is_nhwc, tf_dilations, ng_dilations);

  NGRAPH_VLOG(3) << "ng_strides: " << ng::join(ng_strides);
  NGRAPH_VLOG(3) << "ng_dilations: " << ng::join(ng_dilations);
  NGRAPH_VLOG(3) << "ng_image_shape: " << ng::join(ng_image_shape);

  auto& ng_filter_shape = ng_filter->get_shape();
  Reshape<3, 2, 0, 1>(ng_filter);
  ng_kernel_shape[0] = ng_filter_shape[0];
  ng_kernel_shape[1] = ng_filter_shape[1];

  NGRAPH_VLOG(3) << "ng_kernel_shape: " << ng::join(ng_kernel_shape);

  ng::CoordinateDiff ng_padding_below{0, 0};
  ng::CoordinateDiff ng_padding_above{0, 0};

  MakePadding(tf_padding_type, ng_image_shape, ng_kernel_shape, ng_strides,
              ng_dilations, ng_padding_below, ng_padding_above);

  // ng input shape is NCHW
  auto& input_shape = ng_input->get_shape();
  // ng filter shape is OIHW
  auto& filter_shape = ng_filter->get_shape();
  ng::NodeVector ng_args;

  for (size_t i = 0; i < input_shape[1]; i++) {
    const std::vector<size_t> lower_bound{0, i, 0, 0};
    const std::vector<size_t> upper_bound{input_shape[0], i + 1, input_shape[2],
                                          input_shape[3]};
    auto ng_sliced_input =
        make_shared<ng::op::Slice>(ng_input, lower_bound, upper_bound);

    const std::vector<size_t> f_lower_bound{0, i, 0, 0};
    const std::vector<size_t> f_upper_bound{filter_shape[0], i + 1,
                                            filter_shape[2], filter_shape[3]};
    auto ng_sliced_filter =
        make_shared<ng::op::Slice>(ng_filter, f_lower_bound, f_upper_bound);

    NGRAPH_VLOG(3) << "depthwise conv 2d.";
    NGRAPH_VLOG(3) << "sliced shape " << ng::join(ng_sliced_input->get_shape());
    NGRAPH_VLOG(3) << "filter shape "
                   << ng::join(ng_sliced_filter->get_shape());

    auto ng_conv = make_shared<ng::op::Convolution>(
        ng_sliced_input, ng_sliced_filter, ng_strides, ng_dilations,
        ng_padding_below, ng_padding_above);
    ng_args.push_back(ng_conv);
  }

  size_t ng_concatenation_axis = 1;  // channel axis
  std::shared_ptr<ng::Node> ng_concat =
      make_shared<ng::op::Concat>(ng_args, ng_concatenation_axis);

  BatchToTensorflow(is_nhwc, ng_concat);
  SaveNgOp(ng_op_map, op->name(), ng_concat);
  return tf::Status::OK();
}

static tf::Status TranslateExpandDimsOp(const tf::Node* op,
                                        Builder::OpMap& ng_op_map) {
  TF_RETURN_IF_ERROR(ValidateInputCount(op, 2));
  shared_ptr<ng::Node> ng_input;
  TF_RETURN_IF_ERROR(GetInputNode(ng_op_map, op, 0, &ng_input));

  shared_ptr<ng::Node> ng_dim;
  TF_RETURN_IF_ERROR(GetInputNode(ng_op_map, op, 1, &ng_dim));

  std::vector<tf::int64> dim_vec;
  TF_RETURN_IF_ERROR(
      tf::GetNodeAttr(op->attrs(), "_ngraph_expanddims_static_dim", &dim_vec));

  if (dim_vec.size() != 1) {
    return tf::errors::InvalidArgument(
        "The size of argument dim is not 1 for ExpandDims");
  }

  auto& shape = ng_input->get_shape();
  auto shape_size = shape.size();
  if (dim_vec[0] < 0) {
    // allow range [-rank(input) - 1, rank(input)]
    // where -1 append new axis at the end
    dim_vec[0] = shape_size + dim_vec[0] + 1;
  }
  auto out_shape = shape;
  out_shape.insert(out_shape.begin() + size_t(dim_vec[0]), 1);
  std::vector<size_t> shape_dimensions(shape.size());
  std::iota(shape_dimensions.begin(), shape_dimensions.end(), 0);
  std::shared_ptr<ng::Node> ng_expand_dim =
      make_shared<ng::op::Reshape>(ng_input, shape_dimensions, out_shape);

  SaveNgOp(ng_op_map, op->name(), ng_expand_dim);
  return tf::Status::OK();
}

static tf::Status TranslateFillOp(const tf::Node* op,
                                  Builder::OpMap& ng_op_map) {
  shared_ptr<ng::Node> ng_value;
  TF_RETURN_IF_ERROR(GetInputNode(ng_op_map, op, 1, &ng_value));

  std::vector<tf::int64> dims_vec;
  TF_RETURN_IF_ERROR(
      tf::GetNodeAttr(op->attrs(), "_ngraph_fill_static_dims", &dims_vec));

  ng::Shape ng_output_shape(dims_vec.size());
  ng::AxisSet ng_axis_set;
  for (size_t i = 0; i < dims_vec.size(); ++i) {
    ng_output_shape[i] = dims_vec[i];
    ng_axis_set.insert(i);
  }
  SaveNgOp(ng_op_map, op->name(), make_shared<ng::op::Broadcast>(
                                      ng_value, ng_output_shape, ng_axis_set));
  return tf::Status::OK();
}

static tf::Status TranslateFusedBatchNormOp(const tf::Node* op,
                                            Builder::OpMap& ng_op_map) {
  TF_RETURN_IF_ERROR(ValidateInputCount(op, 5));

  bool tf_is_training;
  if (tf::GetNodeAttr(op->attrs(), "is_training", &tf_is_training) !=
      tf::Status::OK()) {
    NGRAPH_VLOG(3) << "is_training attribute not present, setting to true";
    tf_is_training = true;
  }

  NGRAPH_VLOG(3) << "is_training: " << tf_is_training;

  shared_ptr<ng::Node> ng_input;
  TF_RETURN_IF_ERROR(GetInputNode(ng_op_map, op, 0, &ng_input));
  shared_ptr<ng::Node> ng_scale;
  TF_RETURN_IF_ERROR(GetInputNode(ng_op_map, op, 1, &ng_scale));
  shared_ptr<ng::Node> ng_offset;
  TF_RETURN_IF_ERROR(GetInputNode(ng_op_map, op, 2, &ng_offset));
  shared_ptr<ng::Node> ng_mean;
  TF_RETURN_IF_ERROR(GetInputNode(ng_op_map, op, 3, &ng_mean));
  shared_ptr<ng::Node> ng_variance;
  TF_RETURN_IF_ERROR(GetInputNode(ng_op_map, op, 4, &ng_variance));

  std::string tf_data_format;
  TF_RETURN_IF_ERROR(
      tf::GetNodeAttr(op->attrs(), "data_format", &tf_data_format));

  if (tf_data_format != "NHWC" && tf_data_format != "NCHW") {
    return tf::errors::InvalidArgument(
        "Conv2D data format is neither NHWC nor NCHW");
  }

  bool is_nhwc = (tf_data_format == "NHWC");

  NGRAPH_VLOG(3) << "data_format: " << tf_data_format;

  float tf_epsilon;
  if (tf::GetNodeAttr(op->attrs(), "epsilon", &tf_epsilon) !=
      tf::Status::OK()) {
    NGRAPH_VLOG(3) << "epsilon attribute not present, setting to zero";
    tf_epsilon = 0;  // FIXME(amprocte): is this the right default?
  }

  NGRAPH_VLOG(3) << "epsilon: " << tf_epsilon;

  BatchToNGraph(is_nhwc, ng_input);

  std::shared_ptr<ng::Node> ng_batch_norm;

  ng_batch_norm =
      make_shared<ng::op::BatchNorm>(tf_epsilon, ng_scale, ng_offset, ng_input,
                                     ng_mean, ng_variance, tf_is_training);

  BatchToTensorflow(is_nhwc, ng_batch_norm);

  SaveNgOp(ng_op_map, op->name(), ng_batch_norm);
  return tf::Status::OK();
}

static tf::Status TranslateIdentityOp(const tf::Node* op,
                                      Builder::OpMap& ng_op_map) {
  TF_RETURN_IF_ERROR(ValidateInputCount(op, 1));

  shared_ptr<ng::Node> ng_arg;
  TF_RETURN_IF_ERROR(GetInputNode(ng_op_map, op, 0, &ng_arg));
  SaveNgOp(ng_op_map, op->name(), ng_arg);
  return tf::Status::OK();
}

static tf::Status TranslateMatMulOp(const tf::Node* op,
                                    Builder::OpMap& ng_op_map) {
  TF_RETURN_IF_ERROR(ValidateInputCount(op, 2));

  shared_ptr<ng::Node> ng_lhs;
  TF_RETURN_IF_ERROR(GetInputNode(ng_op_map, op, 0, &ng_lhs));
  shared_ptr<ng::Node> ng_rhs;
  TF_RETURN_IF_ERROR(GetInputNode(ng_op_map, op, 1, &ng_rhs));

  // Transpose arguments if requested.
  bool transpose_a = false;
  bool transpose_b = false;

  if (tf::GetNodeAttr(op->attrs(), "transpose_a", &transpose_a) ==
          tf::Status::OK() &&
      transpose_a) {
    ng_lhs = ng::builder::numpy_transpose(ng_lhs, ng::AxisVector{1, 0});
  }
  if (tf::GetNodeAttr(op->attrs(), "transpose_b", &transpose_b) ==
          tf::Status::OK() &&
      transpose_b) {
    ng_rhs = ng::builder::numpy_transpose(ng_rhs, ng::AxisVector{1, 0});
  }

  // The default axis count for nGraph's Dot op is 1, which is just what
  // we need here.
  SaveNgOp(ng_op_map, op->name(), make_shared<ngraph::op::Dot>(ng_lhs, ng_rhs));
  return tf::Status::OK();
}

static tf::Status TranslateMaxPoolOp(const tf::Node* op,
                                     Builder::OpMap& ng_op_map) {
  TF_RETURN_IF_ERROR(ValidateInputCount(op, 1));

  shared_ptr<ng::Node> ng_input;
  TF_RETURN_IF_ERROR(GetInputNode(ng_op_map, op, 0, &ng_input));

  std::vector<tf::int32> tf_strides;
  std::vector<tf::int32> tf_ksize;
  std::string tf_padding_type;
  std::string tf_data_format;
  TF_RETURN_IF_ERROR(tf::GetNodeAttr(op->attrs(), "strides", &tf_strides));
  TF_RETURN_IF_ERROR(tf::GetNodeAttr(op->attrs(), "ksize", &tf_ksize));
  TF_RETURN_IF_ERROR(tf::GetNodeAttr(op->attrs(), "padding", &tf_padding_type));
  TF_RETURN_IF_ERROR(
      tf::GetNodeAttr(op->attrs(), "data_format", &tf_data_format));

  if (tf_data_format != "NHWC" && tf_data_format != "NCHW") {
    return tf::errors::InvalidArgument(
        "MaxPool data format is neither NHWC nor NCHW");
  }

  bool is_nhwc = (tf_data_format == "NHWC");

  NGRAPH_VLOG(3) << ng::join(tf_strides);
  NGRAPH_VLOG(3) << ng::join(tf_ksize);
  NGRAPH_VLOG(3) << tf_padding_type;
  NGRAPH_VLOG(3) << tf_data_format;

  ng::Strides ng_strides(2);
  ng::Shape ng_image_shape(2);
  ng::Shape ng_kernel_shape(2);

  BatchToNGraph(is_nhwc, ng_input);
  BatchedOpParamToNGraph(is_nhwc, tf_strides, ng_strides);
  BatchedOpParamToNGraph(is_nhwc, ng_input->get_shape(), ng_image_shape);
  BatchedOpParamToNGraph(is_nhwc, tf_ksize, ng_kernel_shape);
  NGRAPH_VLOG(3) << "ng_strides: " << ng::join(ng_strides);
  NGRAPH_VLOG(3) << "ng_image_shape: " << ng::join(ng_image_shape);
  NGRAPH_VLOG(3) << "ng_kernel_shape: " << ng::join(ng_kernel_shape);

  // TODO: change this once nGraph supports negative padding
  // (CoordinateDiff) for MaxPool
  // ng::CoordinateDiff ng_padding_below{0,0};
  // ng::CoordinateDiff ng_padding_above{0,0};
  ng::Shape ng_padding_below{0, 0};
  ng::Shape ng_padding_above{0, 0};

  MakePadding(tf_padding_type, ng_image_shape, ng_kernel_shape, ng_strides,
              ng_padding_below, ng_padding_above);

  std::shared_ptr<ng::Node> ng_maxpool =
      make_shared<ng::op::MaxPool>(ng_input, ng_kernel_shape, ng_strides,
                                   ng_padding_below, ng_padding_above);

  BatchToTensorflow(is_nhwc, ng_maxpool);

  NGRAPH_VLOG(3) << "maxpool outshape: {" << ng::join(ng_maxpool->get_shape())
                 << "}";

  SaveNgOp(ng_op_map, op->name(), ng_maxpool);
  return tf::Status::OK();
}

static tf::Status TranslateMeanOp(const tf::Node* op,
                                  Builder::OpMap& ng_op_map) {
  TF_RETURN_IF_ERROR(ValidateInputCount(op, 2));

  shared_ptr<ng::Node> ng_input;
  TF_RETURN_IF_ERROR(GetInputNode(ng_op_map, op, 0, &ng_input));
  shared_ptr<ng::Node> ng_axes_op;
  TF_RETURN_IF_ERROR(GetInputNode(ng_op_map, op, 1, &ng_axes_op));

  bool tf_keep_dims;
  if (tf::GetNodeAttr(op->attrs(), "keep_dims", &tf_keep_dims) !=
      tf::Status::OK()) {
    tf_keep_dims = false;
  }

  std::vector<tf::int64> mean_axes;
  TF_RETURN_IF_ERROR(
      tf::GetNodeAttr(op->attrs(), "_ngraph_mean_static_axes", &mean_axes));

  ng::Shape input_shape = ng_input->get_shape();
  size_t input_rank = ng_input->get_shape().size();

  ng::AxisSet ng_reduction_axes;

  for (auto i : mean_axes) {
    if (i < 0) {
      ng_reduction_axes.insert(input_rank + i);
    } else {
      ng_reduction_axes.insert(i);
    }
  }

  std::shared_ptr<ng::Node> ng_mean =
      ng::builder::mean(ng_input, ng_reduction_axes);

  // If keep_dims is specified we need to reshape to put back the reduced
  // axes, with length 1.
  if (tf_keep_dims) {
    ng::Shape ng_result_shape_with_keep(input_rank);

    for (size_t i = 0; i < input_rank; i++) {
      if (ng_reduction_axes.count(i) == 0) {
        ng_result_shape_with_keep[i] = input_shape[i];
      } else {
        ng_result_shape_with_keep[i] = 1;
      }
    }

    ng::AxisVector ng_axis_order(ng_mean->get_shape().size());

    for (size_t i = 0; i < ng_mean->get_shape().size(); i++) {
      ng_axis_order[i] = i;
    }

    ng_mean = make_shared<ng::op::Reshape>(ng_mean, ng_axis_order,
                                           ng_result_shape_with_keep);
  }

  SaveNgOp(ng_op_map, op->name(), ng_mean);
  return tf::Status::OK();
}

static tf::Status TranslatePackOp(const tf::Node* op,
                                  Builder::OpMap& ng_op_map) {
  TF_RETURN_IF_ERROR(ValidateInputCountMin(op, 1));

  ng::NodeVector ng_concat_inputs;

  for (size_t i = 0; i < op->num_inputs(); ++i) {
    shared_ptr<ng::Node> ng_input;
    TF_RETURN_IF_ERROR(GetInputNode(ng_op_map, op, i, &ng_input));
    ng_concat_inputs.push_back(ng_input);
  }

  tf::int32 tf_axis;
  TF_RETURN_IF_ERROR(tf::GetNodeAttr(op->attrs(), "axis", &tf_axis));
  size_t input_rank = ng_concat_inputs[0]->get_shape().size();

  auto concat_axis = tf_axis;
  if (concat_axis == -1) {
    concat_axis = input_rank;
  }

  ng::Shape input_shape = ng_concat_inputs[0]->get_shape();
  ng::Shape output_shape(input_rank + 1);

  // if inputs shape is (2, 3, 4), and axis is 1, then we want
  // to create output_shape (2, num_inputs, 3, 4)
  for (size_t i = 0; i < input_rank; ++i) {
    output_shape[(i < concat_axis) ? i : i + 1] = input_shape[i];
  }
  output_shape[concat_axis] = op->num_inputs();

  ng::AxisVector ng_axis_order(input_rank);
  for (size_t i = 0; i < input_rank; i++) {
    ng_axis_order[i] = i;
  }

  if (concat_axis == input_rank) {
    // need to add extra dimension before we concatenate
    // along it
    ng::Shape extended_shape = input_shape;
    extended_shape.push_back(1);
    for (size_t i = 0; i < ng_concat_inputs.size(); ++i) {
      ng_concat_inputs[i] = make_shared<ng::op::Reshape>(
          ng_concat_inputs[i], ng_axis_order, extended_shape);
    }
    ng_axis_order.push_back(input_rank);
  }

  auto concat = make_shared<ng::op::Concat>(ng_concat_inputs, concat_axis);
  SaveNgOp(ng_op_map, op->name(),
           make_shared<ng::op::Reshape>(concat, ng_axis_order, output_shape));
  return tf::Status::OK();
}

static tf::Status TranslatePadOp(const tf::Node* op,
                                 Builder::OpMap& ng_op_map) {
  TF_RETURN_IF_ERROR(ValidateInputCount(op, 2));

  shared_ptr<ng::Node> ng_input;
  TF_RETURN_IF_ERROR(GetInputNode(ng_op_map, op, 0, &ng_input));
  shared_ptr<ng::Node> ng_paddings_op;
  TF_RETURN_IF_ERROR(GetInputNode(ng_op_map, op, 1, &ng_paddings_op));

  std::vector<tf::int64> paddings;
  TF_RETURN_IF_ERROR(
      tf::GetNodeAttr(op->attrs(), "_ngraph_pad_static_paddings", &paddings));

  NGRAPH_VLOG(3) << "{" << ng::join(paddings) << "}";

  if (paddings.size() % 2 != 0) {
    return tf::errors::InvalidArgument(
        "Constant node for paddings does not have an even number of "
        "elements");
  }

  ng::Shape padding_below(paddings.size() / 2);
  ng::Shape padding_above(paddings.size() / 2);
  ng::Shape padding_interior(paddings.size() / 2);

  for (size_t i = 0; i < paddings.size() / 2; i++) {
    padding_below[i] = paddings[2 * i];
    padding_above[i] = paddings[2 * i + 1];
    padding_interior[i] = 0;
  }

  NGRAPH_VLOG(3) << "{" << ng::join(padding_below) << "}";
  NGRAPH_VLOG(3) << "{" << ng::join(padding_above) << "}";

  // For PadV1 it seems the value is always zero.
  auto pad_val_op = make_shared<ng::op::Constant>(
      ng_input->get_element_type(), ng::Shape{}, std::vector<std::string>{"0"});
  auto pad_op = make_shared<ng::op::Pad>(ng_input, pad_val_op, padding_below,
                                         padding_above, padding_interior);

  SaveNgOp(ng_op_map, op->name(), pad_op);
  return tf::Status::OK();
}

static tf::Status TranslateProdOp(const tf::Node* op,
                                  Builder::OpMap& ng_op_map) {
  shared_ptr<ng::Node> ng_input;
  TF_RETURN_IF_ERROR(GetInputNode(ng_op_map, op, 0, &ng_input));

  ng::AxisSet ng_axis_set;
  if (op->num_inputs() == 2) {
    shared_ptr<ng::Node> ng_axis;
    TF_RETURN_IF_ERROR(GetInputNode(ng_op_map, op, 1, &ng_axis));

    auto ng_axis_const = std::dynamic_pointer_cast<ng::op::Constant>(ng_axis);
    if (ng_axis_const == nullptr) {
      for (size_t i = 0; i < ng_input->get_shape().size(); i++) {
        ng_axis_set.insert(i);
      }
    } else {
      auto axis_vec = ng_axis_const->get_vector<int>();
      for (size_t i = 0; i < axis_vec.size(); ++i) {
        if (axis_vec[i] >= 0) {
          ng_axis_set.insert(axis_vec[i]);
        } else {
          // ng_axis_set has unsigned type, converting negative axis
          ng_axis_set.insert(ng_input->get_shape().size() + axis_vec[i]);
        }
      }
    }
  } else {
    return tf::errors::InvalidArgument("Prod operation requires 2 inputs");
  }

  bool tf_keep_dims;
  if (tf::GetNodeAttr(op->attrs(), "keep_dims", &tf_keep_dims) !=
      tf::Status::OK()) {
    tf_keep_dims = false;
  }

  if (tf_keep_dims) {
    return tf::errors::Unimplemented("keep_dims is not implemented for Prod");
  }

  SaveNgOp(ng_op_map, op->name(),
           make_shared<ng::op::Product>(ng_input, ng_axis_set));
  return tf::Status::OK();
}

static tf::Status TranslateReciprocalOp(const tf::Node* op,
                                        Builder::OpMap& ng_op_map) {
  return TranslateUnaryOp(op, ng_op_map, [](std::shared_ptr<ng::Node> n) {
    // Create a constant tensor populated with the value -1.
    // (1/x = x^(-1))
    auto et = n->get_element_type();
    auto shape = n->get_shape();
    std::vector<std::string> constant_values(ng::shape_size(shape), "-1");
    auto ng_exponent =
        std::make_shared<ng::op::Constant>(et, shape, constant_values);

    // Raise each element of the input to the power -1.
    return std::make_shared<ng::op::Power>(n, ng_exponent);
  });
}

static tf::Status TranslateReluOp(const tf::Node* op,
                                  Builder::OpMap& ng_op_map) {
  TF_RETURN_IF_ERROR(ValidateInputCount(op, 1));

  shared_ptr<ng::Node> ng_input;
  TF_RETURN_IF_ERROR(GetInputNode(ng_op_map, op, 0, &ng_input));

  SaveNgOp(ng_op_map, op->name(), make_shared<ng::op::Relu>(ng_input));
  return tf::Status::OK();
}

static tf::Status TranslateRelu6Op(const tf::Node* op,
                                   Builder::OpMap& ng_op_map) {
  TF_RETURN_IF_ERROR(ValidateInputCount(op, 1));

  shared_ptr<ng::Node> ng_input;
  TF_RETURN_IF_ERROR(GetInputNode(ng_op_map, op, 0, &ng_input));

  auto constant_6 = make_shared<ng::op::Constant>(
      ng_input->get_element_type(), ng_input->get_shape(),
      std::vector<std::string>(ng::shape_size(ng_input->get_shape()), "6"));
  auto relu6_op = make_shared<ng::op::Minimum>(
      make_shared<ng::op::Relu>(ng_input), constant_6);

  SaveNgOp(ng_op_map, op->name(), relu6_op);
  return tf::Status::OK();
}

static tf::Status TranslateReshapeOp(const tf::Node* op,
                                     Builder::OpMap& ng_op_map) {
  TF_RETURN_IF_ERROR(ValidateInputCount(op, 2));

  shared_ptr<ng::Node> ng_input;
  TF_RETURN_IF_ERROR(GetInputNode(ng_op_map, op, 0, &ng_input));
  shared_ptr<ng::Node> ng_shape_op;
  TF_RETURN_IF_ERROR(GetInputNode(ng_op_map, op, 1, &ng_shape_op));

  NGRAPH_VLOG(3) << "Input shape: " << ng::join(ng_input->get_shape());

  std::vector<tf::int64> shape;
  TF_RETURN_IF_ERROR(
      tf::GetNodeAttr(op->attrs(), "_ngraph_reshape_static_shape", &shape));

  NGRAPH_VLOG(3) << "Requested result shape: " << ng::join(shape);

  size_t output_rank = shape.size();
  size_t num_input_elements = ng::shape_size(ng_input->get_shape());

  //
  // If there is a single "-1" in the result shape, we have to auto-infer
  // the length of that dimension.
  //
  size_t inferred_pos;
  size_t product_of_rest = 1;
  bool seen_inferred = false;
  for (size_t i = 0; i < output_rank; i++) {
    if (shape[i] == -1) {
      if (seen_inferred) {
        return tf::errors::InvalidArgument(
            "Multiple -1 dimensions in result shape");
      }
      inferred_pos = i;
      seen_inferred = true;
    } else {
      product_of_rest *= shape[i];
    }
  }

  if (seen_inferred) {
    if (num_input_elements % product_of_rest != 0) {
      NGRAPH_VLOG(3) << "{" << ng::join(ng_input->get_shape()) << "}";
      NGRAPH_VLOG(3) << "{" << ng::join(shape) << "}";
      return tf::errors::InvalidArgument(
          "Product of known dimensions (", product_of_rest,
          ") does not evenly divide the number of input elements (",
          num_input_elements, ")");
    }
    shape[inferred_pos] = num_input_elements / product_of_rest;
  }

  //
  // Convert the values from the constant into an nGraph::Shape, and
  // construct the axis order while we are at it.
  //
  ng::Shape ng_shape(output_rank);

  for (size_t i = 0; i < output_rank; i++) {
    ng_shape[i] = shape[i];
  }

  ng::AxisVector ng_axis_order(ng_input->get_shape().size());
  for (size_t i = 0; i < ng_input->get_shape().size(); i++) {
    ng_axis_order[i] = i;
  }

  SaveNgOp(ng_op_map, op->name(),
           make_shared<ng::op::Reshape>(ng_input, ng_axis_order, ng_shape));
  return tf::Status::OK();
}

static tf::Status TranslateRsqrtOp(const tf::Node* op,
                                   Builder::OpMap& ng_op_map) {
  return TranslateUnaryOp(op, ng_op_map, [](std::shared_ptr<ng::Node> n) {
    // Create a constant tensor populated with the value -1/2.
    // (1/sqrt(x) = x^(-1/2))
    auto et = n->get_element_type();
    auto shape = n->get_shape();
    std::vector<std::string> constant_values(ng::shape_size(shape), "-0.5");
    auto ng_exponent =
        std::make_shared<ng::op::Constant>(et, shape, constant_values);

    // Raise each element of the input to the power -0.5.
    return std::make_shared<ng::op::Power>(n, ng_exponent);
  });
}

static tf::Status TranslateSigmoidOp(const tf::Node* op,
                                     Builder::OpMap& ng_op_map) {
  TF_RETURN_IF_ERROR(ValidateInputCount(op, 1));

  shared_ptr<ng::Node> ng_input;
  TF_RETURN_IF_ERROR(GetInputNode(ng_op_map, op, 0, &ng_input));

  auto exp_op =
      make_shared<ng::op::Exp>(make_shared<ng::op::Negative>(ng_input));
  auto constant_1 = make_shared<ng::op::Constant>(
      ng_input->get_element_type(), ng_input->get_shape(),
      std::vector<std::string>(ng::shape_size(ng_input->get_shape()), "1"));

  auto denominator_op = make_shared<ng::op::Add>(constant_1, exp_op);

  SaveNgOp(ng_op_map, op->name(),
           make_shared<ng::op::Divide>(constant_1, denominator_op));
  return tf::Status::OK();
}

static tf::Status TranslateSliceOp(const tf::Node* op,
                                   Builder::OpMap& ng_op_map) {
  TF_RETURN_IF_ERROR(ValidateInputCount(op, 3));

  shared_ptr<ng::Node> ng_input;
  TF_RETURN_IF_ERROR(GetInputNode(ng_op_map, op, 0, &ng_input));

  shared_ptr<ng::Node> ng_begin;
  TF_RETURN_IF_ERROR(GetInputNode(ng_op_map, op, 1, &ng_begin));

  shared_ptr<ng::Node> ng_size;
  TF_RETURN_IF_ERROR(GetInputNode(ng_op_map, op, 2, &ng_size));

  std::vector<tf::int64> lower_vec;
  std::vector<tf::int64> size_vec;
  TF_RETURN_IF_ERROR(
      tf::GetNodeAttr(op->attrs(), "_ngraph_slice_static_begin", &lower_vec));
  TF_RETURN_IF_ERROR(
      tf::GetNodeAttr(op->attrs(), "_ngraph_slice_static_size", &size_vec));

  NGRAPH_VLOG(3) << "Begin input for Slice: " << ng::join(lower_vec);
  NGRAPH_VLOG(3) << "Size input for Slice: " << ng::join(size_vec);

  std::vector<int> upper_vec(lower_vec.size());
  const auto ng_input_shape = ng_input->get_shape();
  for (size_t i = 0; i < size_vec.size(); i++) {
    if (size_vec[i] != -1) {
      upper_vec[i] = lower_vec[i] + size_vec[i];
    } else {
      // support -1 for size_vec, to the end of the tensor
      upper_vec[i] = ng_input_shape[i];
    }
  }

  std::vector<size_t> l(lower_vec.begin(), lower_vec.end());
  std::vector<size_t> u(upper_vec.begin(), upper_vec.end());
  auto ng_slice = make_shared<ng::op::Slice>(ng_input, l, u);
  SaveNgOp(ng_op_map, op->name(), ng_slice);
  return tf::Status::OK();
}

static tf::Status TranslateSnapshotOp(const tf::Node* op,
                                      Builder::OpMap& ng_op_map) {
  TF_RETURN_IF_ERROR(ValidateInputCount(op, 1));

  shared_ptr<ng::Node> ng_arg;
  TF_RETURN_IF_ERROR(GetInputNode(ng_op_map, op, 0, &ng_arg));

  SaveNgOp(ng_op_map, op->name(), ng_arg);
  return tf::Status::OK();
}

static tf::Status TranslateSoftmaxOp(const tf::Node* op,
                                     Builder::OpMap& ng_op_map) {
  TF_RETURN_IF_ERROR(ValidateInputCount(op, 1));

  shared_ptr<ng::Node> ng_input;
  TF_RETURN_IF_ERROR(GetInputNode(ng_op_map, op, 0, &ng_input));

  auto ng_input_shape = ng_input->get_shape();

  // We apply softmax on the 2nd dimension by following TF
  // And we restrict the softmax input argument to be 2D for now
  ng::AxisSet ng_axes_softmax;
  auto shape_size = ng_input_shape.size();

  if (shape_size != 2) {
    return tf::errors::InvalidArgument(
        "TF Softmax logits must be 2-dimensional");
  }

  ng_axes_softmax.insert(1);

  SaveNgOp(ng_op_map, op->name(),
           make_shared<ng::op::Softmax>(ng_input, ng_axes_softmax));
  return tf::Status::OK();
}

static tf::Status TranslateSplitOp(const tf::Node* op,
                                   Builder::OpMap& ng_op_map) {
  shared_ptr<ng::Node> ng_input;
  TF_RETURN_IF_ERROR(GetInputNode(ng_op_map, op, 1, &ng_input));

  tf::int32 num_split;
  TF_RETURN_IF_ERROR(tf::GetNodeAttr(op->attrs(), "num_split", &num_split));

  ng::Shape shape = ng_input->get_shape();
  int rank = shape.size();
  std::vector<size_t> lower;
  std::vector<size_t> upper;
  for (int i = 0; i < rank; ++i) {
    lower.push_back(0);
    upper.push_back(shape[i]);
  }
  int split_dim;
  TF_RETURN_IF_ERROR(
      tf::GetNodeAttr(op->attrs(), "_ngraph_split_static_dim", &split_dim));

  int size = shape[split_dim] / num_split;
  int cursor = 0;

  for (size_t i = 0; i < num_split; ++i) {
    lower[split_dim] = cursor;
    cursor += size;
    upper[split_dim] = cursor;

    std::string output_name = op->name();
    SaveNgOp(ng_op_map, op->name(),
             make_shared<ng::op::Slice>(ng_input, lower, upper));
  }
  return tf::Status::OK();
}

static tf::Status TranslateSplitVOp(const tf::Node* op,
                                    Builder::OpMap& ng_op_map) {
  shared_ptr<ng::Node> ng_input;
  TF_RETURN_IF_ERROR(GetInputNode(ng_op_map, op, 0, &ng_input));
  shared_ptr<ng::Node> ng_length;
  TF_RETURN_IF_ERROR(GetInputNode(ng_op_map, op, 1, &ng_length));
  shared_ptr<ng::Node> ng_split_dim;
  TF_RETURN_IF_ERROR(GetInputNode(ng_op_map, op, 2, &ng_split_dim));

  auto ng_length_const = std::dynamic_pointer_cast<ng::op::Constant>(ng_length);
  if (ng_length == nullptr) {
    return tf::errors::InvalidArgument(
        "The argument ng length is null for SplitV");
  }
  std::vector<int> lengths = ng_length_const->get_vector<int>();
  auto ng_split_dim_const =
      std::dynamic_pointer_cast<ng::op::Constant>(ng_split_dim);

  ng::Shape shape = ng_input->get_shape();
  int rank = shape.size();
  std::vector<size_t> lower;
  std::vector<size_t> upper;

  for (int i = 0; i < rank; ++i) {
    lower.push_back(0);
    upper.push_back(shape[i]);
  }

  int split_dim = ng_split_dim_const->get_vector<int>()[0];
  int cursor = 0;

  for (int i = 0; i < lengths.size(); ++i) {
    lower[split_dim] = cursor;
    cursor += lengths[i];
    upper[split_dim] = cursor;
    SaveNgOp(ng_op_map, op->name(),
             make_shared<ng::op::Slice>(ng_input, lower, upper));
  }
  return tf::Status::OK();
}

static tf::Status TranslateSquareOp(const tf::Node* op,
                                    Builder::OpMap& ng_op_map) {
  return TranslateUnaryOp(op, ng_op_map, [](std::shared_ptr<ng::Node> n) {
    return std::make_shared<ng::op::Multiply>(n, n);
  });
}

static tf::Status TranslateSquaredDifferenceOp(const tf::Node* op,
                                               Builder::OpMap& ng_op_map) {
  return TranslateBinaryOp(op, ng_op_map, [](std::shared_ptr<ng::Node> input1,
                                             std::shared_ptr<ng::Node> input2) {
    auto ng_diff = std::make_shared<ng::op::Subtract>(input1, input2);
    return std::make_shared<ng::op::Multiply>(ng_diff, ng_diff);
  });
}

static tf::Status TranslateSqueezeOp(const tf::Node* op,
                                     Builder::OpMap& ng_op_map) {
  TF_RETURN_IF_ERROR(ValidateInputCount(op, 1));

  shared_ptr<ng::Node> ng_input;
  TF_RETURN_IF_ERROR(GetInputNode(ng_op_map, op, 0, &ng_input));

  std::vector<tf::int32> tf_axis;
  TF_RETURN_IF_ERROR(tf::GetNodeAttr(op->attrs(), "squeeze_dims", &tf_axis));
  std::set<int> axis_set(tf_axis.begin(), tf_axis.end());

  size_t input_dims = ng_input->get_shape().size();

  ng::Shape input_shape = ng_input->get_shape();
  std::vector<int> dims;

  if (axis_set.size() == 0) {
    for (size_t i = 0; i < input_dims; i++) {
      if (input_shape[i] > 1) {
        dims.push_back(input_shape[i]);
      }
    }
  } else {
    for (size_t i = 0; i < input_dims; i++) {
      bool skip = false;
      if (axis_set.find(i) != axis_set.end()) {
        if (input_shape[i] == 1) {
          skip = true;
        } else {
          throw tensorflow::errors::InvalidArgument(
              "Tried to explicitly squeeze "
              "dimension ",
              i, " but dimension was not 1: ", input_shape[i]);
        }
      }
      if (!skip) {
        dims.push_back(input_shape[i]);
      }
    }
  }

  ng::Shape output_shape(dims.size());
  for (size_t i = 0; i < dims.size(); ++i) {
    output_shape[i] = dims[i];
  }

  ng::AxisVector ng_axis_order(ng_input->get_shape().size());
  for (size_t i = 0; i < ng_input->get_shape().size(); i++) {
    ng_axis_order[i] = i;
  }

  SaveNgOp(ng_op_map, op->name(),
           make_shared<ng::op::Reshape>(ng_input, ng_axis_order, output_shape));
  return tf::Status::OK();
}

static tf::Status TranslateStridedSliceOp(const tf::Node* op,
                                          Builder::OpMap& ng_op_map) {
  // TODO refactor StrideSlice with Slice op
  TF_RETURN_IF_ERROR(ValidateInputCount(op, 4));

  shared_ptr<ng::Node> ng_input;
  TF_RETURN_IF_ERROR(GetInputNode(ng_op_map, op, 0, &ng_input));

  shared_ptr<ng::Node> ng_begin;
  TF_RETURN_IF_ERROR(GetInputNode(ng_op_map, op, 1, &ng_begin));

  shared_ptr<ng::Node> ng_size;
  TF_RETURN_IF_ERROR(GetInputNode(ng_op_map, op, 2, &ng_size));

  shared_ptr<ng::Node> ng_stride;
  TF_RETURN_IF_ERROR(GetInputNode(ng_op_map, op, 3, &ng_stride));

  int tf_shrink_axis_mask;
  TF_RETURN_IF_ERROR(
      tf::GetNodeAttr(op->attrs(), "shrink_axis_mask", &tf_shrink_axis_mask));

  std::vector<tf::int64> lower_vec;
  TF_RETURN_IF_ERROR(tf::GetNodeAttr(
      op->attrs(), "_ngraph_stridedslice_static_begin", &lower_vec));

  std::vector<tf::int64> end_vec;
  TF_RETURN_IF_ERROR(tf::GetNodeAttr(
      op->attrs(), "_ngraph_stridedslice_static_end", &end_vec));

  std::vector<tf::int64> stride_vec;
  TF_RETURN_IF_ERROR(tf::GetNodeAttr(
      op->attrs(), "_ngraph_stridedslice_static_stride", &stride_vec));

  NGRAPH_VLOG(3) << "Begin input for StridedSlice: " << ng::join(lower_vec);
  NGRAPH_VLOG(3) << "End input for StridedSlice: " << ng::join(end_vec);

  auto& input_shape = ng_input->get_shape();
  NGRAPH_VLOG(3) << "Input shape for StridedSlice: " << ng::join(input_shape);

  if (lower_vec.size() == end_vec.size() && end_vec.size() == 1) {
    for (size_t i = end_vec.size(); i < input_shape.size(); ++i) {
      lower_vec.push_back(0);
      end_vec.push_back(0);
    }
  }
  NGRAPH_VLOG(3) << "extended Begin input for StridedSlice: "
                 << ng::join(lower_vec);
  NGRAPH_VLOG(3) << "extended End input for StridedSlice: "
                 << ng::join(end_vec);

  if (std::any_of(lower_vec.begin(), lower_vec.end(),
                  [](int i) { return i < 0; })) {
    std::transform(lower_vec.begin(), lower_vec.end(), input_shape.begin(),
                   lower_vec.begin(), [](int first, int second) {
                     if (first < 0) {
                       return second + first;
                     } else {
                       return first;
                     }
                   });
  }
  if (std::any_of(end_vec.begin(), end_vec.end(),
                  [](int i) { return i <= 0; })) {
    std::transform(end_vec.begin(), end_vec.end(), input_shape.begin(),
                   end_vec.begin(), [](int first, int second) {
                     if (first < 0) {
                       return second + first;
                     } else if (first == 0) {
                       return second;
                     } else {
                       return first;
                     }
                   });
    NGRAPH_VLOG(3) << "Transform end input for StridedSlice: "
                   << ng::join(end_vec);
  }

  for (size_t i = stride_vec.size(); i < end_vec.size(); ++i) {
    stride_vec.push_back(1);
  }
  NGRAPH_VLOG(3) << "stride input for StridedSlice: " << ng::join(stride_vec);

  std::vector<size_t> l(lower_vec.begin(), lower_vec.end());
  std::vector<size_t> u(end_vec.begin(), end_vec.end());
  std::vector<size_t> s(stride_vec.begin(), stride_vec.end());

  std::shared_ptr<ng::Node> ng_strided_slice =
      make_shared<ng::op::Slice>(ng_input, l, u, s);
  if (tf_shrink_axis_mask) {
    ng::AxisVector ng_axis_order(input_shape.size());
    for (size_t i = 0; i < input_shape.size(); i++) {
      ng_axis_order[i] = i;
    }

    ng::Shape ng_shape(input_shape.begin() + 1, input_shape.end());
    ng_strided_slice =
        make_shared<ng::op::Reshape>(ng_strided_slice, ng_axis_order, ng_shape);
  }

  SaveNgOp(ng_op_map, op->name(), ng_strided_slice);
  return tf::Status::OK();
}

static tf::Status TranslateSumOp(const tf::Node* op,
                                 Builder::OpMap& ng_op_map) {
  TF_RETURN_IF_ERROR(ValidateInputCount(op, 2));
  shared_ptr<ng::Node> ng_input;
  TF_RETURN_IF_ERROR(GetInputNode(ng_op_map, op, 0, &ng_input));

  shared_ptr<ng::Node> ng_axes_op;
  TF_RETURN_IF_ERROR(GetInputNode(ng_op_map, op, 1, &ng_axes_op));

  bool tf_keep_dims;
  if (tf::GetNodeAttr(op->attrs(), "keep_dims", &tf_keep_dims) !=
      tf::Status::OK()) {
    tf_keep_dims = false;
  }

  std::vector<tf::int64> sum_axes;
  TF_RETURN_IF_ERROR(
      tf::GetNodeAttr(op->attrs(), "_ngraph_sum_static_axes", &sum_axes));

  ng::Shape input_shape = ng_input->get_shape();
  size_t input_rank = input_shape.size();

  ng::AxisSet ng_reduction_axes;

  for (auto i : sum_axes) {
    if (i < 0) {
      ng_reduction_axes.insert(input_rank + i);
    } else {
      ng_reduction_axes.insert(i);
    }
  }

  std::shared_ptr<ng::Node> ng_sum =
      make_shared<ng::op::Sum>(ng_input, ng_reduction_axes);

  // If keep_dims is specified we need to reshape to put back the reduced
  // axes, with length 1.
  if (tf_keep_dims) {
    ng::Shape ng_result_shape_with_keep(input_rank);

    for (size_t i = 0; i < input_rank; i++) {
      if (ng_reduction_axes.count(i) == 0) {
        ng_result_shape_with_keep[i] = input_shape[i];
      } else {
        ng_result_shape_with_keep[i] = 1;
      }
    }

    ng::AxisVector ng_axis_order(ng_sum->get_shape().size());

    for (size_t i = 0; i < ng_sum->get_shape().size(); i++) {
      ng_axis_order[i] = i;
    }

    ng_sum = make_shared<ng::op::Reshape>(ng_sum, ng_axis_order,
                                          ng_result_shape_with_keep);
  }

  SaveNgOp(ng_op_map, op->name(), ng_sum);
  return tf::Status::OK();
}

static tf::Status TranslateTileOp(const tf::Node* op,
                                  Builder::OpMap& ng_op_map) {
  if (op->num_inputs() != 2) {
    return tf::errors::InvalidArgument("Number of inputs is not 2 for Tile");
  }

  shared_ptr<ng::Node> ng_input;
  shared_ptr<ng::Node> ng_multiples;
  TF_RETURN_IF_ERROR(GetInputNode(ng_op_map, op, 0, &ng_input));
  TF_RETURN_IF_ERROR(GetInputNode(ng_op_map, op, 1, &ng_multiples));

  std::vector<tf::int64> multiples;
  TF_RETURN_IF_ERROR(tf::GetNodeAttr(
      op->attrs(), "_ngraph_tile_static_multiples", &multiples));
  auto ng_input_shape = ng_input->get_shape();
  if (ng_input_shape.size() != multiples.size()) {
    return tf::errors::InvalidArgument(
        "dimension of input does not match length of multiples");
  }
  std::shared_ptr<ng::Node> ng_output = ng_input;
  ng::Shape output_shape = ng_input_shape;
  bool is_empty = false;
  for (int i = 0; i < ng_input_shape.size(); i++) {
    if (multiples[i] == 0) {
      is_empty = true;
    }
    output_shape[i] = ng_input_shape[i] * multiples[i];
  }
  if (is_empty) {
    SaveNgOp(ng_op_map, op->name(),
             make_shared<ngraph::op::Constant>(
                 ng_input->get_element_type(), output_shape,
                 std::vector<std::string>(ng::shape_size(output_shape), "0")));
  } else {
    for (int i = 0; i < ng_input_shape.size(); i++) {
      if (multiples[i] < 0) {
        return tf::errors::InvalidArgument("Expected multiples[", i,
                                           "] >= 0, but got ", multiples[i]);
      }
      vector<shared_ptr<ng::Node>> tmp_tensors;
      for (int k = 0; k < multiples[i]; k++) {
        tmp_tensors.push_back(ng_output);
      }
      auto ng_concat = make_shared<ngraph::op::Concat>(tmp_tensors, i);
      ng_output = ng_concat;
    }
    SaveNgOp(ng_op_map, op->name(), ng_output);
  }
  return tf::Status::OK();
}

static tf::Status TranslateTransposeOp(const tf::Node* op,
                                       Builder::OpMap& ng_op_map) {
  TF_RETURN_IF_ERROR(ValidateInputCount(op, 2));

  shared_ptr<ng::Node> ng_input;
  TF_RETURN_IF_ERROR(GetInputNode(ng_op_map, op, 0, &ng_input));
  shared_ptr<ng::Node> ng_permutation_op;
  TF_RETURN_IF_ERROR(GetInputNode(ng_op_map, op, 1, &ng_permutation_op));

  std::vector<tf::int64> permutation;
  TF_RETURN_IF_ERROR(tf::GetNodeAttr(
      op->attrs(), "_ngraph_transpose_static_permutation", &permutation));

  ng::AxisVector ng_axis_order;
  ng_axis_order.reserve(permutation.size());

  NGRAPH_VLOG(3) << ng::join(permutation);

  for (auto i : permutation) {
    ng_axis_order.push_back(i);
  }

  NGRAPH_VLOG(3) << ng::join(ng_axis_order);

  SaveNgOp(ng_op_map, op->name(),
           ng::builder::numpy_transpose(ng_input, ng_axis_order));
  return tf::Status::OK();
}

const static std::map<
    const string, const function<tf::Status(const tf::Node*, Builder::OpMap&)>>
    TRANSLATE_OP_MAP{
        {"Abs", TranslateUnaryOp<ngraph::op::Abs>},
        {"Add", TranslateBinaryOp<ngraph::op::Add>},
        {"AvgPool", TranslateAvgPoolOp},
        {"BatchMatMul", TranslateBatchMatMulOp},
        {"BiasAdd", TranslateBiasAddOp},
        {"Cast", TranslateCastOp},
        {"ConcatV2", TranslateConcatV2Op},
        {"Const", TranslateConstOp},
        {"Conv2D", TranslateConv2DOp},
        {"Conv2DBackpropInput", TranslateConv2DBackpropInputOp},
        {"DepthwiseConv2dNative", TranslateDepthwiseConv2dNativeOp},
        {"Equal", TranslateBinaryOp<ngraph::op::Equal>},
        {"Exp", TranslateUnaryOp<ngraph::op::Exp>},
        {"ExpandDims", TranslateExpandDimsOp},
        {"Fill", TranslateFillOp},
        {"Floor", TranslateUnaryOp<ngraph::op::Floor>},
        {"FusedBatchNorm", TranslateFusedBatchNormOp},
        {"Greater", TranslateBinaryOp<ngraph::op::Greater>},
        {"GreaterEqual", TranslateBinaryOp<ngraph::op::GreaterEq>},
        {"Identity", TranslateIdentityOp},
        {"Less", TranslateBinaryOp<ngraph::op::Less>},
        {"LessEqual", TranslateBinaryOp<ngraph::op::LessEq>},
        {"Log", TranslateUnaryOp<ngraph::op::Log>},
        {"LogicalAnd", TranslateBinaryOp<ngraph::op::And>},
        {"MatMul", TranslateMatMulOp},
        {"Maximum", TranslateBinaryOp<ngraph::op::Maximum>},
        {"MaxPool", TranslateMaxPoolOp},
        {"Mean", TranslateMeanOp},
        {"Minimum", TranslateBinaryOp<ngraph::op::Minimum>},
        {"Mul", TranslateBinaryOp<ngraph::op::Multiply>},
        // Do nothing! NoOps sometimes get placed on nGraph for bureaucratic
        // reasons, but they have no data flow inputs or outputs.
        {"NoOp",
         [](const tf::Node*, Builder::OpMap&) { return tf::Status::OK(); }},
        {"Pack", TranslatePackOp},
        {"Pad", TranslatePadOp},
        {"Pow", TranslateBinaryOp<ngraph::op::Power>},
        {"Prod", TranslateProdOp},
        {"RealDiv", TranslateBinaryOp<ngraph::op::Divide>},
        {"Reciprocal", TranslateReciprocalOp},
        {"Relu", TranslateReluOp},
        {"Relu6", TranslateRelu6Op},
        {"Reshape", TranslateReshapeOp},
        {"Rsqrt", TranslateRsqrtOp},
        {"Sigmoid", TranslateSigmoidOp},
        {"Sign", TranslateUnaryOp<ngraph::op::Sign>},
        {"Slice", TranslateSliceOp},
        {"Snapshot", TranslateSnapshotOp},
        {"Softmax", TranslateSoftmaxOp},
        {"Split", TranslateSplitOp},
        {"SplitV", TranslateSplitVOp},
        {"Square", TranslateSquareOp},
        {"SquaredDifference", TranslateSquaredDifferenceOp},
        {"Squeeze", TranslateSqueezeOp},
        {"StridedSlice", TranslateStridedSliceOp},
        {"Sub", TranslateBinaryOp<ngraph::op::Subtract>},
        {"Sum", TranslateSumOp},
        {"Tanh", TranslateUnaryOp<ngraph::op::Tanh>},
        {"Tile", TranslateTileOp},
        {"Transpose", TranslateTransposeOp}};
/*
static tf::Status TranslateConstOp(const tf::Node* op, Builder::OpMap&
ng_op_map) {
  {"Const", TranslateConstOp},
*/

tf::Status Builder::TranslateGraph(const std::vector<tf::TensorShape>& inputs,
                                   const tf::Graph* input_graph,
                                   shared_ptr<ng::Function>& ng_function) {
  //
  // We will visit ops in topological order.
  //
  // ought to be `const tf::Node*`, but tensorflow is whack
  vector<tf::Node*> ordered;
  tf::GetReversePostOrder(*input_graph, &ordered);

  //
  // Split ops into params, retvals, and all others.
  //
  vector<const tf::Node*> tf_params;
  vector<const tf::Node*> tf_ret_vals;
  vector<const tf::Node*> tf_ops;

  for (const auto n : ordered) {
    if (n->IsSink() || n->IsSource()) {
      continue;
    }

    if (n->IsControlFlow()) {
      return tf::errors::Unimplemented(
          "Encountered a control flow op in the nGraph bridge: ",
          n->DebugString());
    }

    if (n->type_string() == "_Arg") {
      tf_params.push_back(n);
    } else if (n->type_string() == "_Retval") {
      tf_ret_vals.push_back(n);
    } else {
      tf_ops.push_back(n);
    }
  }

  //
  // The op map holds a mapping from TensorFlow op names (strings) to
  // vector of generated nGraph nodes.
  //
  Builder::OpMap ng_op_map;

  //
  // Populate the parameter list, and also put parameters into the op map.
  //
  vector<shared_ptr<ng::op::Parameter>> ng_parameter_list(tf_params.size());

  for (auto parm : tf_params) {
    tf::DataType dtype;
    if (tf::GetNodeAttr(parm->attrs(), "T", &dtype) != tf::Status::OK()) {
      return tf::errors::InvalidArgument("No data type defined for _Arg");
    }
    int index;
    if (tf::GetNodeAttr(parm->attrs(), "index", &index) != tf::Status::OK()) {
      return tf::errors::InvalidArgument("No index defined for _Arg");
    }

    ng::element::Type ng_et;
    TF_RETURN_IF_ERROR(TFDataTypeToNGraphElementType(dtype, &ng_et));

    ng::Shape ng_shape;
    TF_RETURN_IF_ERROR(TFTensorShapeToNGraphShape(inputs[index], &ng_shape));

    auto ng_param = make_shared<ng::op::Parameter>(ng_et, ng_shape);
    SaveNgOp(ng_op_map, parm->name(), ng_param);
    ng_parameter_list[index] = ng_param;
  }

  //
  // Now create the nGraph ops from TensorFlow ops.
  //
  for (auto op : tf_ops) {
    NGRAPH_VLOG(2) << "Constructing op " << op->name() << " which is "
                   << op->type_string();

    // NOTE: The following cases should be kept in alphabetical order.

    try {
      TF_RETURN_IF_ERROR(TRANSLATE_OP_MAP.at(op->type_string())(op, ng_op_map));
    } catch (const std::out_of_range&) {
      // -----------------------------
      // Catch-all for unsupported ops
      // -----------------------------
      NGRAPH_VLOG(3) << "Unsupported Op: " << op->name() << " ("
                     << op->type_string() << ")";
      NGRAPH_VLOG(3) << op->def().DebugString();
      return tf::errors::InvalidArgument("Unsupported Op: ", op->name(), " (",
                                         op->type_string(), ")");
    }
  }

  //
  // Populate the result list.
  //
  vector<shared_ptr<ng::Node>> ng_result_list(tf_ret_vals.size());

  for (auto n : tf_ret_vals) {
    // Make sure that this _Retval only has one input node.
    if (n->num_inputs() != 1) {
      return tf::errors::InvalidArgument("_Retval has ", n->num_inputs(),
                                         " inputs, should have 1");
    }

    int index;
    if (tf::GetNodeAttr(n->attrs(), "index", &index) != tf::Status::OK()) {
      return tf::errors::InvalidArgument("No index defined for _Retval");
    }

    shared_ptr<ng::Node> result;
    TF_RETURN_IF_ERROR(GetInputNode(ng_op_map, n, 0, &result));

    ng_result_list[index] = result;
  }

  //
  // Create the nGraph function.
  //
  ng_function = make_shared<ng::Function>(ng_result_list, ng_parameter_list);
  return tf::Status::OK();
}
}  // namespace ngraph_bridge<|MERGE_RESOLUTION|>--- conflicted
+++ resolved
@@ -31,18 +31,6 @@
 
 namespace ngraph_bridge {
 
-<<<<<<< HEAD
-const static std::map<tf::DataType, ngraph::element::Type> TF_NGRAPH_TYPE_MAP{
-    {tf::DataType::DT_FLOAT, ng::element::f32},
-    {tf::DataType::DT_DOUBLE, ng::element::f64},
-    {tf::DataType::DT_INT8, ng::element::i8},
-    {tf::DataType::DT_INT16, ng::element::i16},
-    {tf::DataType::DT_INT32, ng::element::i32},
-    {tf::DataType::DT_INT64, ng::element::i64},
-    {tf::DataType::DT_UINT8, ng::element::u8},
-    {tf::DataType::DT_UINT16, ng::element::u16},
-    {tf::DataType::DT_BOOL, ng::element::boolean}};
-=======
 const static std::map<const tf::DataType, const ngraph::element::Type>
     TF_NGRAPH_TYPE_MAP = {{tf::DataType::DT_FLOAT, ng::element::f32},
                           {tf::DataType::DT_DOUBLE, ng::element::f64},
@@ -53,7 +41,6 @@
                           {tf::DataType::DT_UINT8, ng::element::u8},
                           {tf::DataType::DT_UINT16, ng::element::u16},
                           {tf::DataType::DT_BOOL, ng::element::boolean}};
->>>>>>> b28fc413
 
 static tf::Status ValidateInputCount(const tf::Node* op, size_t count) {
   if (op->num_inputs() != count) {
@@ -581,7 +568,6 @@
     ng_args.push_back(ng_arg);
   }
 
-<<<<<<< HEAD
   SaveNgOp(ng_op_map, op->name(),
            make_shared<ng::op::Concat>(ng_args, size_t(concat_axis)));
   return tf::Status::OK();
@@ -594,101 +580,22 @@
 
   std::shared_ptr<ng::Node> ng_node;
 
-  switch (dtype) {
-    case tf::DataType::DT_FLOAT:
-      TF_RETURN_IF_ERROR(MakeConstOp<float>(op, ng::element::f32, &ng_node));
-      break;
-    case tf::DataType::DT_DOUBLE:
-      TF_RETURN_IF_ERROR(MakeConstOp<double>(op, ng::element::f64, &ng_node));
-      break;
-    case tf::DataType::DT_INT8:
-      TF_RETURN_IF_ERROR(MakeConstOp<tf::int8>(op, ng::element::i8, &ng_node));
-      break;
-    case tf::DataType::DT_INT16:
-=======
-      SaveNgOp(ng_op_map, op->name(),
-               make_shared<ng::op::Concat>(ng_args, size_t(concat_axis)));
-    }
-    // -----
-    // Const
-    // -----
-    else if (op->type_string() == "Const") {
-      tf::DataType dtype;
-      TF_RETURN_IF_ERROR(tf::GetNodeAttr(op->attrs(), "dtype", &dtype));
-
-      std::shared_ptr<ng::Node> ng_node;
-
-      // For some reason the following do not work (no specialization of
-      // tensorflow::checkpoint::SavedTypeTraits...)
-      // case tf::DataType::DT_UINT32:
-      //   TF_RETURN_IF_ERROR(MakeConstOp<tf::uint32>(op, ng::element::u32,
-      //   &ng_node));
-      //   break;
-      // case tf::DataType::DT_UINT64:
-      //   TF_RETURN_IF_ERROR(MakeConstOp<tf::uint64>(op, ng::element::u64,
-      //   &ng_node));
-      //   break;
-      try {
-        const auto& func_param = TF_NGRAPH_CONST_MAP.at(dtype);
-        func_param.first(op, func_param.second, &ng_node);
-      } catch (const std::out_of_range&) {
-        return tf::errors::Unimplemented("Unsupported TensorFlow data type: ",
-                                         tf::DataType_Name(dtype));
-      }
-      SaveNgOp(ng_op_map, op->name(), ng_node);
-    }
-    // ------
-    // Conv2D
-    // ------
-    else if (op->type_string() == "Conv2D") {
-      TF_RETURN_IF_ERROR(ValidateInputCount(op, 2));
-
-      shared_ptr<ng::Node> ng_input;
-      TF_RETURN_IF_ERROR(GetInputNode(ng_op_map, op, 0, &ng_input));
-      shared_ptr<ng::Node> ng_filter;
-      TF_RETURN_IF_ERROR(GetInputNode(ng_op_map, op, 1, &ng_filter));
-
-      std::vector<tf::int32> tf_strides;
-      std::vector<tf::int32> tf_dilations;
-      std::string tf_padding_type;
-      std::string tf_data_format;
-      TF_RETURN_IF_ERROR(tf::GetNodeAttr(op->attrs(), "strides", &tf_strides));
->>>>>>> b28fc413
-      TF_RETURN_IF_ERROR(
-          MakeConstOp<tf::int16>(op, ng::element::i16, &ng_node));
-      break;
-    case tf::DataType::DT_INT32:
-      TF_RETURN_IF_ERROR(
-          MakeConstOp<tf::int32>(op, ng::element::i32, &ng_node));
-      break;
-    case tf::DataType::DT_INT64:
-      TF_RETURN_IF_ERROR(
-          MakeConstOp<tf::int64>(op, ng::element::i64, &ng_node));
-      break;
-    case tf::DataType::DT_UINT8:
-      TF_RETURN_IF_ERROR(MakeConstOp<tf::uint8>(op, ng::element::u8, &ng_node));
-      break;
-    case tf::DataType::DT_UINT16:
-      TF_RETURN_IF_ERROR(
-          MakeConstOp<tf::uint16>(op, ng::element::u16, &ng_node));
-      break;
-    // For some reason the following do not work (no specialization of
-    // tensorflow::checkpoint::SavedTypeTraits...)
-    // case tf::DataType::DT_UINT32:
-    //   TF_RETURN_IF_ERROR(MakeConstOp<tf::uint32>(op, ng::element::u32,
-    //   &ng_node));
-    //   break;
-    // case tf::DataType::DT_UINT64:
-    //   TF_RETURN_IF_ERROR(MakeConstOp<tf::uint64>(op, ng::element::u64,
-    //   &ng_node));
-    //   break;
-    case tf::DataType::DT_BOOL:
-      TF_RETURN_IF_ERROR(
-          MakeConstOp<bool, char>(op, ng::element::boolean, &ng_node));
-      break;
-    default:
-      return tf::errors::Unimplemented("Unsupported TensorFlow data type: ",
-                                       tf::DataType_Name(dtype));
+  // For some reason the following do not work (no specialization of
+  // tensorflow::checkpoint::SavedTypeTraits...)
+  // case tf::DataType::DT_UINT32:
+  //   TF_RETURN_IF_ERROR(MakeConstOp<tf::uint32>(op, ng::element::u32,
+  //   &ng_node));
+  //   break;
+  // case tf::DataType::DT_UINT64:
+  //   TF_RETURN_IF_ERROR(MakeConstOp<tf::uint64>(op, ng::element::u64,
+  //   &ng_node));
+  //   break;
+  try {
+    const auto& func_param = TF_NGRAPH_CONST_MAP.at(dtype);
+    func_param.first(op, func_param.second, &ng_node);
+  } catch (const std::out_of_range&) {
+    return tf::errors::Unimplemented("Unsupported TensorFlow data type: ",
+                                     tf::DataType_Name(dtype));
   }
 
   SaveNgOp(ng_op_map, op->name(), ng_node);
