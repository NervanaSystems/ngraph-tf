/*******************************************************************************
 * Copyright 2019-2020 Intel Corporation
 *
 * Licensed under the Apache License, Version 2.0 (the "License");
 * you may not use this file except in compliance with the License.
 * You may obtain a copy of the License at
 *
 *     http://www.apache.org/licenses/LICENSE-2.0
 *
 * Unless required by applicable law or agreed to in writing, software
 * distributed under the License is distributed on an "AS IS" BASIS,
 * WITHOUT WARRANTIES OR CONDITIONS OF ANY KIND, either express or implied.
 * See the License for the specific language governing permissions and
 * limitations under the License.
 *******************************************************************************/

#pragma once

#include "tensorflow/core/graph/algorithm.h"
#include "tensorflow/core/graph/graph.h"

#include "ngraph/ngraph.hpp"
#include "ngraph/serializer.hpp"
#include "ngraph_catalog.h"
#include "ngraph_log.h"
#include "ngraph_utils.h"

using namespace std;
namespace ng = ngraph;

namespace tensorflow {

namespace ngraph_bridge {

// Used by only NGraphVariableType ops
<<<<<<< HEAD
// They need to access the variable object from resource manager using shared
// name
// Here if the op is not of type NGraphVariable, then we recurse
// over it's 1st input till we get the variable name
// It is bound to terminate as the modifier ops like AssignAdd,
// ApplyGradientDescent, etc
=======
// They need to access the variable object from resource manager using shared name
// Here if the op is not of type NGraphVariable, then we recurse
// over it's 1st input till we get the variable name
// It is bound to terminate as the modifier ops like AssignAdd, ApplyGradientDescent, etc
>>>>>>> e03a4ef0
// always operate on a Variable,/
Status GetSharedName(Node* node, string* shared_name) {
  if (node->type_string() == "NGraphVariable") {
    TF_RETURN_IF_ERROR(GetNodeAttr(node->attrs(), "shared_name", shared_name));
<<<<<<< HEAD

=======
    
>>>>>>> e03a4ef0
    if (shared_name->empty()) {
      (*shared_name) = node->name();
    }
    return Status::OK();
  }

  auto temp = node;
  while (temp->type_string() != "NGraphVariable") {
    Node* input_0;
    TF_RETURN_IF_ERROR(temp->input_node(0, &input_0));
    temp = input_0;
  }
  return GetSharedName(temp, shared_name);
<<<<<<< HEAD
=======

>>>>>>> e03a4ef0
}

// 1. Populate the input_variable_map
// 2. Attach Graph Ids to the node

Status EnterInCatalog(Graph* graph, int graph_id) {
  // Topological Sort
  vector<Node*> ordered;
  GetReversePostOrder(*graph, &ordered);

  for (auto node : ordered) {
    // Update the input variable map
    if (IsNGVariableType(node->type_string())) {
      string node_key = NGraphCatalog::CreateNodeKey(graph_id, node->name(), 0);
      string shared_name;
      TF_RETURN_IF_ERROR(GetSharedName(node, &shared_name));
      NGraphCatalog::AddCatalog(node_key, shared_name);

      NGRAPH_VLOG(1) << "Adding in Catalog ";
      NGRAPH_VLOG(1) << "Key: " << node_key;
      NGRAPH_VLOG(1) << "Value: " << shared_name;

    } else if (node->type_string() == "NGraphEncapsulate") {
      // input catalog
      for (auto edge : node->in_edges()) {
        if (edge->src()->IsOp() && !edge->IsControlEdge() &&
            IsNGVariableType(edge->src()->type_string())) {
          auto src = edge->src();
          string node_key = NGraphCatalog::CreateNodeKey(graph_id, node->name(),
                                                         edge->dst_input());
          string shared_name;
          TF_RETURN_IF_ERROR(GetSharedName(src, &shared_name));
          NGraphCatalog::AddCatalog(node_key, shared_name);
          NGRAPH_VLOG(1) << "Adding in Catalog ";
          NGRAPH_VLOG(1) << "Key: " << node_key;
          NGRAPH_VLOG(1) << "Value: " << shared_name;
        }
      }

      // output ng-copy map catalog
      unordered_set<int> op_index_to_copy;
      NGRAPH_VLOG(1) << "Finding Output Copy required for " << node->name();
      for (auto edge : node->out_edges()) {
        if (edge->dst()->IsOp() && !edge->IsControlEdge() &&
            !IsNGVariableType(edge->dst()->type_string())) {
          NGRAPH_VLOG(1) << "Output Copy required for " << node->name()
                         << " ,index: " << edge->src_output() << " dstOpType "
                         << edge->dst()->type_string();
          op_index_to_copy.insert(edge->src_output());
        }
      }
      NGraphCatalog::AddEncapCopyOutputCatalog(node->name(), op_index_to_copy);

    }  // end of node is type NGraphEncapsulate

    // Update the output tensor map

    if (IsNGVariableType(node->type_string())) {
      for (auto edge : node->in_edges()) {
        if (!edge->src()->IsOp() || edge->IsControlEdge() ||
            IsRefType(edge->dst()->input_type(edge->dst_input())) ||
            edge->src()->type_string() != "NGraphEncapsulate") {
          continue;
        }

        NGRAPH_VLOG(1) << "Get " << node->type_string()
                       << "and input is from NGraphEncapsulate";

        auto src = edge->src();
        int src_output = edge->src_output();
        string node_key;
        if (src_output == 0) {
          node_key = to_string(graph_id) + "_" + src->name();
        } else {
          node_key =
              NGraphCatalog::CreateNodeKey(graph_id, src->name(), src_output);
        }
        // Will be updated with real tensors in Encapsulate
        NGraphCatalog::AddOutputCatalog(node_key, nullptr);
        NGRAPH_VLOG(1) << "Adding in output Catalog ";
        NGRAPH_VLOG(1) << "Key: " << node_key;
      }
    }  // end of if node of type NGraphAssign
  }    // enter in catalog

  NGRAPH_VLOG(1) << "Entered in Catalog";
  return Status::OK();
}

}  // namespace ngraph_bridge

}  // namespace tensorflow<|MERGE_RESOLUTION|>--- conflicted
+++ resolved
@@ -33,28 +33,16 @@
 namespace ngraph_bridge {
 
 // Used by only NGraphVariableType ops
-<<<<<<< HEAD
 // They need to access the variable object from resource manager using shared
 // name
 // Here if the op is not of type NGraphVariable, then we recurse
 // over it's 1st input till we get the variable name
 // It is bound to terminate as the modifier ops like AssignAdd,
 // ApplyGradientDescent, etc
-=======
-// They need to access the variable object from resource manager using shared name
-// Here if the op is not of type NGraphVariable, then we recurse
-// over it's 1st input till we get the variable name
-// It is bound to terminate as the modifier ops like AssignAdd, ApplyGradientDescent, etc
->>>>>>> e03a4ef0
 // always operate on a Variable,/
 Status GetSharedName(Node* node, string* shared_name) {
   if (node->type_string() == "NGraphVariable") {
     TF_RETURN_IF_ERROR(GetNodeAttr(node->attrs(), "shared_name", shared_name));
-<<<<<<< HEAD
-
-=======
-    
->>>>>>> e03a4ef0
     if (shared_name->empty()) {
       (*shared_name) = node->name();
     }
@@ -68,10 +56,6 @@
     temp = input_0;
   }
   return GetSharedName(temp, shared_name);
-<<<<<<< HEAD
-=======
-
->>>>>>> e03a4ef0
 }
 
 // 1. Populate the input_variable_map
