# nGraph-Tensorflow : Intel® nGraph™ Compiler and Runtime for TensorFlow

nGraph-Tensorflow (ngraph-tf) enables TensorFlow to run with [Intel® nGraph™](https://github.com/NervanaSystems/ngraph), compiler and 
runtime engine, speeding up training and inference workloads on nGraph 
supported hardware: CPU, GPU, and custom silicon like the [Intel® Nervana™ NNP](https://itpeernetwork.intel.com/inteldcisummit-artificial-intelligence/). It integrates seamlessly with Tensorflow, allowing developers the flexibility to switch amongst different hardware, by making minimum to no change to their code.

*   [Build with Linux](#linux-instructions)
*   [Build using OS X](#using-os-x)
*   [Debugging](#debugging)
*   [Support](#support)
*   [How to Contribute](#how-to-contribute)


## Linux instructions
There are 3 ways to install nGraph-tf.

| Option          | Build TF from Source   | Build nGraph from Source | Notes |
|:---:|:---:|:---:|:---: |
| [1](#option-1-build-ngraph-using-an-existing-tensorflow-installation) |   No        |  Yes         | |
| [2](#option-2-build-ngraph-using-tensorflow-source) |  Yes        |  Yes         | Builds unit tests. Recommended for contributing to nGraph-Tensorflow |
| [3](#option-3-build-tensorflow-source-with-ngraph) |  Yes        |  No          | nGraph enabled by default |

<<<<<<< HEAD
#### Create a python virtual environment
=======
### Option 1: Use an existing TensorFlow v1.11.0 (or greater) installation
>>>>>>> 5d35a353

You need to instantiate a specific kind of `virtualenv`  to be able to proceed with the `ngraph-tf` installation. For Python 3.n or Python 2.7, do

        virtualenv --system-site-packages -p python3 your_virtualenv 
        virtualenv --system-site-packages -p /usr/bin/python2 your_virtualenv  
        source your_virtualenv/bin/activate # bash, sh, ksh, or zsh

Typically the following python packages are also needed `numpy mock keras keras_applications`.

        pip install -U numpy mock keras keras_applications

Note: Depending on the version of Python and the packages already installed on your system,the above list may vary.

#### Install bazel for building TensorFlow Source

The installation prerequisites are the same as described in the TensorFlow [prepare environment] for linux.

1. We use the standard build process called "bazel". The instructions were tested with [bazel version 0.16.0]. 

        wget https://github.com/bazelbuild/bazel/releases/download/0.16.0/bazel-0.16.0-installer-linux-x86_64.sh      
        chmod +x bazel-0.16.0-installer-linux-x86_64.sh
        ./bazel-0.16.0-installer-linux-x86_64.sh --user

2. Add and source the ``bin`` path to your ``~/.bashrc`` file in order to call bazel from the installation we set up:

        export PATH=$PATH:~/bin
        source ~/.bashrc 

### Option 1: Build nGraph using an existing TensorFlow installation

1. Create and activate a [python virtual environment](#create-a-python-virtual-environment)
    
2. Install TensorFlow v1.11.0. Note that this is a pre-release so you need 
   to use the following steps to install this:

        pip install tensorflow==1.11.0rc2
   Note: When TensorFlow release version `v1.11.0` is available, 
   update your version of TensorFlow using the following command:

        pip install -U tensorflow

3. Checkout `v0.6.1` from the `ngraph-tf` repo and build it: 
   
        git clone https://github.com/NervanaSystems/ngraph-tf.git
        cd ngraph-tf
        git checkout v0.6.1
        mkdir build
        cd build
        cmake ..
        make -j <number_of_processor_cores_on_system>
        make install 
        pip install -U python/dist/ngraph-0.6.1-py2.py3-none-linux_x86_64.whl

To enable nGraph, in your python scripts

        import ngraph
    
### Option 2: Build nGraph using TensorFlow source

To run unit tests, or if you are planning to contribute, install nGraph-tf 
using the TensorFlow source tree as follows:   

#### Installation

1. Install [bazel](#install-bazel-for-building-tensorflow-source) and other TensorFlow dependencies. Now, clone the source of the [tensorflow] repo to your machine. 

     :warning: You need the following version of TensorFlow: `v1.11.0`

        git clone https://github.com/tensorflow/tensorflow.git
        cd tensorflow
        git checkout v1.11.0
        git status
        HEAD detached at v1.11.0
   
2. Create and activate a [python virtual environment](#create-a-python-virtual-environment)
   
3. Now run `./configure` and choose `no` for the following when prompted to build TensorFlow.

    CUDA support:
    
        Do you wish to build TensorFlow with CUDA support? [y/N]: N
        No CUDA support will be enabled for TensorFlow.
    
    nGraph support:

        Do you wish to build TensorFlow with nGraph support? [y/N]: N
        No nGraph support will be enabled for TensorFlow.

    Since you are building nGraph using an existing TensorFlow build, you cannot respond with `y`
    for the above step. This will result in conflicts as there will be two versions of
    nGraph - one embedded within TensorFlow and the other you build and loaded. 
    
    If you want to use the nGraph embedded within TensorFlow, see the 
    [following section](#option-3-build-tensorflow-source-with-ngraph).

    Note: If you are running TensorFlow on a Skylake family processor then select
    `-march=broadwell` when prompted to specify the optimization flags:
    
        Please specify optimization flags to use during compilation 
        when bazel option "--config=opt" is specified 
        [Default is -march=native]: -march=broadwell
    
    This is due to an issue in TensorFlow which is being actively worked on: 
    https://github.com/tensorflow/tensorflow/issues/17273

4. Prepare the pip package and the TensorFlow C++ library:

        bazel build --config=opt //tensorflow/tools/pip_package:build_pip_package
        bazel-bin/tensorflow/tools/pip_package/build_pip_package ./

5. Install the pip package, replacing the `tensorflow-1.*` with your 
   version of TensorFlow:

        pip install -U ./tensorflow-1.*whl
   
6. Now clone the `ngraph-tf` repo one level above -- in the 
  *parent* directory of the `tensorflow` repo cloned in step 1:

        cd ..
        git clone https://github.com/NervanaSystems/ngraph-tf.git
        cd ngraph-tf
        git checkout v0.6.1


7. Next, build and install nGraph-tf. 
   :warning: Run the ngraph-tf build from within the `virtualenv`.

        mkdir build
        cd build
        cmake -DUNIT_TEST_ENABLE=TRUE -DTF_SRC_DIR=<absolute path to TensorFlow source directory> ..
        make -j <your_processor_cores>
        make install 
        pip install -U python/dist/<ngraph-0.6.1-py2.py3-none-linux_x86_64.whl>

This final step automatically downloads the necessary version of `ngraph` and 
the dependencies.

Once the build and installation steps are complete, you can start using TensorFlow 
with nGraph backends. 

To enable nGraph, in your python scripts

        import ngraph

Note: The actual filename for the pip package may be different as it's version 
dependent. Please check the `build/python/dist` directory for the actual pip wheel.

You can run tests following the instructions [here](#running-tests).

### Option 3: Build TensorFlow Source with nGraph

nGraph is being added to the TensorFlow source tree. When built with this option, there is **no need to separately build `ngraph-tf` or use `pip` to install the ngraph module**. With this configuration, your TensorFlow model scripts will work with nGraph without any changes. 

#### Installation

1. Install [bazel](#install-bazel-for-building-tensorflow-source) and other TensorFlow dependencies. Now, clone the source of the [tensorflow] repo to your machine. 

     :warning: You need the following version of TensorFlow: `v1.11.0-rc2`

        git clone https://github.com/tensorflow/tensorflow.git
        cd tensorflow
        git checkout v1.11.0-rc2
        git status
        HEAD detached at v1.11.0-rc2
   
2. Create and activate a [python virtual environment](#create-a-python-virtual-environment)
   
3. Now run `./configure` and choose the following when prompted

    CUDA support:
    
        Do you wish to build TensorFlow with CUDA support? [y/N]: N
        No CUDA support will be enabled for TensorFlow.
    
    nGraph support:

        Do you wish to build TensorFlow with nGraph support? [y/N]: y
        nGraph support will be enabled for TensorFlow.

    Note that if you are running TensorFlow on a Skylake family processor then select
    `-march=broadwell` when prompted to specify the optimization flags:
    
        Please specify optimization flags to use during compilation 
        when bazel option "--config=opt" is specified 
        [Default is -march=native]: -march=broadwell
    
    This is due to an issue in TensorFlow which is being actively worked on: 
    https://github.com/tensorflow/tensorflow/issues/17273

4. Prepare the pip package and the TensorFlow C++ library:

        bazel build --config=opt //tensorflow/tools/pip_package:build_pip_package
        bazel-bin/tensorflow/tools/pip_package/build_pip_package ./

5. Install the pip package, replacing the `tensorflow-1.*` with your 
   version of TensorFlow:

        pip install -U ./tensorflow-1.*whl

Note: The version that is available with TensorFlow usually lags the features and bug fixes available in the `master` branch of this repository.

## Using OS X 

The build and installation instructions are idential for Ubuntu 16.04 and OS X. 

To [run tests](#running-tests), export the appropriate paths to your build location; OS X uses the `DYLD_` prefix:

    export DYLD_LIBRARY_PATH=/bazel-out/darwin-py3-opt/bin/tensorflow:$DYLD_LIBRARY_PATH
    export DYLD_LIBRARY_PATH=/build/ngraph/ngraph_dist/lib:$DYLD_LIBRARY_PATH

### Running tests

To run the C++ unit tests,

* Go to the build directory and run the following commands:

    cd test
    ./gtest_ngtf

You can run a few of your own DL models to validate the end-to-end 
functionality. Also, you can use the `ngraph-tf/examples` directory and try to 
run the following model with some MNIST data on your local machine: 

        cd examples/mnist
        python mnist_fprop_only.py --data_dir <input_data_location> 

## Debugging

See the instructions provided in the [diagnostics](https://github.com/NervanaSystems/ngraph-tf/blob/master/diagnostics/README.md
) directory.

## Support

Please submit your questions, feature requests and bug reports via [GitHub issues].

## How to Contribute

We welcome community contributions to nGraph. If you have an idea for how to 
improve it:

* Share your proposal via [GitHub issues].
* Ensure you can build the product and run all the examples with your patch.
* In the case of a larger feature, create a test.
* Submit a [pull request].
* We will review your contribution and, if any additional fixes or
  modifications are necessary, may provide feedback to guide you. When
  accepted, your pull request will be merged to the repository.


## About Intel® nGraph™

See the full documentation here:  <http://ngraph.nervanasys.com/docs/latest>


## Future plans

[linux-based install instructions on the TensorFlow website]:https://www.tensorflow.org/install/install_linux
[tensorflow]:https://github.com/tensorflow/tensorflow.git
[open-source C++ library, compiler and runtime]: http://ngraph.nervanasys.com/docs/latest/
[DSO]:http://csweb.cs.wfu.edu/~torgerse/Kokua/More_SGI/007-2360-010/sgi_html/ch03.html
[Github issues]: https://github.com/NervanaSystems/ngraph-tf/issues
[pull request]: https://github.com/NervanaSystems/ngraph-tf/pulls
[bazel version 0.16.0]: https://github.com/bazelbuild/bazel/releases/tag/0.16.0
[prepare environment]: https://www.tensorflow.org/install/install_sources#prepare_environment_for_linux
[diagnostics]:diagnostics/README.md
[ops]:http://ngraph.nervanasys.com/docs/latest/ops/index.html
[nGraph]:https://github.com/NervanaSystems/ngraph 
[ngraph-tf]:https://github.com/NervanaSystems/ngraph-tf 
 <|MERGE_RESOLUTION|>--- conflicted
+++ resolved
@@ -20,11 +20,7 @@
 | [2](#option-2-build-ngraph-using-tensorflow-source) |  Yes        |  Yes         | Builds unit tests. Recommended for contributing to nGraph-Tensorflow |
 | [3](#option-3-build-tensorflow-source-with-ngraph) |  Yes        |  No          | nGraph enabled by default |
 
-<<<<<<< HEAD
 #### Create a python virtual environment
-=======
-### Option 1: Use an existing TensorFlow v1.11.0 (or greater) installation
->>>>>>> 5d35a353
 
 You need to instantiate a specific kind of `virtualenv`  to be able to proceed with the `ngraph-tf` installation. For Python 3.n or Python 2.7, do
 
