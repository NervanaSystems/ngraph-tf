# ==============================================================================
#  Copyright 2018 Intel Corporation
#
#  Licensed under the Apache License, Version 2.0 (the "License");
#  you may not use this file except in compliance with the License.
#  You may obtain a copy of the License at
#
#      http://www.apache.org/licenses/LICENSE-2.0
#
#  Unless required by applicable law or agreed to in writing, software
#  distributed under the License is distributed on an "AS IS" BASIS,
#  WITHOUT WARRANTIES OR CONDITIONS OF ANY KIND, either express or implied.
#  See the License for the specific language governing permissions and
#  limitations under the License.
# ==============================================================================
"""nGraph TensorFlow installation test

"""
from __future__ import absolute_import
from __future__ import division
from __future__ import print_function

import sys

import tensorflow as tf


def check_for_ngraph_device():
<<<<<<< HEAD
  try:
    import ngraph  # noqa pylint: disable=unused-variable
    return True
  except ModuleNotFoundError:
    return False
=======
    try:
        import ngraph  # noqa
        return True
    except ImportError:
        return False
>>>>>>> 0fec263b


if __name__ == '__main__':
  print("TensorFlow version: ", tf.GIT_VERSION, tf.VERSION)

  if not check_for_ngraph_device():
    print("nGraph Device is not available")
    sys.exit(1)

  print("nGraph Device is available")
  sys.exit(0)<|MERGE_RESOLUTION|>--- conflicted
+++ resolved
@@ -26,19 +26,11 @@
 
 
 def check_for_ngraph_device():
-<<<<<<< HEAD
   try:
     import ngraph  # noqa pylint: disable=unused-variable
     return True
-  except ModuleNotFoundError:
+  except ImportError:
     return False
-=======
-    try:
-        import ngraph  # noqa
-        return True
-    except ImportError:
-        return False
->>>>>>> 0fec263b
 
 
 if __name__ == '__main__':
