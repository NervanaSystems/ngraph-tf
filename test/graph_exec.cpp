/*******************************************************************************
 * Copyright 2017-2018 Intel Corporation
 *
 * Licensed under the Apache License, Version 2.0 (the "License");
 * you may not use this file except in compliance with the License.
 * You may obtain a copy of the License at
 *
 *     http://www.apache.org/licenses/LICENSE-2.0
 *
 * Unless required by applicable law or agreed to in writing, software
 * distributed under the License is distributed on an "AS IS" BASIS,
 * WITHOUT WARRANTIES OR CONDITIONS OF ANY KIND, either express or implied.
 * See the License for the specific language governing permissions and
 * limitations under the License.
 *******************************************************************************/
#include "gtest/gtest.h"

#include "ngraph_builder.h"
#include "ngraph_utils.h"

#include "tensorflow/core/framework/graph.pb.h"
#include "tensorflow/core/framework/op.h"
#include "tensorflow/core/graph/algorithm.h"
#include "tensorflow/core/graph/graph.h"
#include "tensorflow/core/graph/graph_constructor.h"
#include "tensorflow/core/platform/env.h"

using namespace std;
namespace ng = ngraph;

namespace tensorflow {

namespace ngraph_bridge {

namespace testing {

TEST(graph_exec, axpy) {
  GraphDef gdef;
  // auto status = ReadTextProto(Env::Default(), "test_py.pbtxt",
  // &gdef);
  auto status =
      ReadTextProto(Env::Default(), "test_axpy_launchop.pbtxt", &gdef);
  // ReadTextProto(Env::Default(), "test_launch_op.pbtxt", &gdef);
  ASSERT_TRUE(status == Status::OK()) << "Can't read protobuf graph";

  Graph input_graph(OpRegistry::Global());

  GraphConstructorOptions opts;
  // Set the allow_internal_ops to true so that graphs with node names such as
  // _arg_Placeholder_1_0_1_0_arg are allowed. These op names are generated
  // during the graph rewrite passes and considered internal
  opts.allow_internal_ops = true;

  ASSERT_EQ(ConvertGraphDefToGraph(opts, gdef, &input_graph), Status::OK())
      << "Could not convert graphdef to graph";
  // Create the inputs for this graph
  Tensor x(DT_FLOAT, TensorShape({2, 3}));
  Tensor y(DT_FLOAT, TensorShape({2, 3}));

  std::vector<TensorShape> inputs;
  inputs.push_back(x.shape());
  inputs.push_back(y.shape());

  std::vector<const Tensor*> static_input_map(2, nullptr);

  shared_ptr<ng::Function> ng_function;
  ASSERT_EQ(Status::OK(),
            ngraph_bridge::Builder::TranslateGraph(inputs, static_input_map,
                                                   &input_graph, ng_function))
      << "Could not complete TranslateGraph successfully";

  // Create the nGraph backend
  auto backend = ng::runtime::Backend::create("CPU");

  // Allocate tensors for arguments a, b, c
  ng::Shape ng_shape_x(x.shape().dims());
  for (int i = 0; i < x.shape().dims(); ++i) {
    ng_shape_x[i] = x.shape().dim_size(i);
  }

  ng::Shape ng_shape_y(y.shape().dims());
  for (int i = 0; i < y.shape().dims(); ++i) {
    ng_shape_y[i] = y.shape().dim_size(i);
  }

  auto t_x = backend->create_tensor(ng::element::f32, ng_shape_x);
  float v_x[2][3] = {{1, 1, 1}, {1, 1, 1}};
  t_x->write(&v_x, 0, sizeof(v_x));

  auto t_y = backend->create_tensor(ng::element::f32, ng_shape_y);
  t_y->write(&v_x, 0, sizeof(v_x));

  // Allocate tensor for the result(s)
  vector<shared_ptr<ng::runtime::Tensor>> outputs;
  for (auto i = 0; i < ng_function->get_output_size(); i++) {
    auto shape = ng_function->get_output_shape(i);
    auto elem_type = ng_function->get_output_element_type(i);
    auto t_result = backend->create_tensor(elem_type, shape);
    outputs.push_back(t_result);
  }

  // Execute the nGraph function.
  cout << "Calling nGraph function\n";
<<<<<<< HEAD
  std::shared_ptr<ngraph::runtime::Executable> compiled_exec =
      backend->compile(ng_function);
  compiled_exec->call(outputs, {t_x, t_y});
=======
  auto exec = backend->compile(ng_function);
  exec->call(outputs, {t_x, t_y});
>>>>>>> e849764c

  for (auto i = 0; i < ng_function->get_output_size(); i++) {
    DumpNGTensor(cout, ng_function->get_output_op(i)->get_name(), outputs[i]);
    cout << endl;
  }
  // Add the validation logic
  // TODO
}

}  // namespace testing

}  // namespace ngraph_bridge

}  // namespace tensorflow<|MERGE_RESOLUTION|>--- conflicted
+++ resolved
@@ -101,14 +101,8 @@
 
   // Execute the nGraph function.
   cout << "Calling nGraph function\n";
-<<<<<<< HEAD
-  std::shared_ptr<ngraph::runtime::Executable> compiled_exec =
-      backend->compile(ng_function);
-  compiled_exec->call(outputs, {t_x, t_y});
-=======
   auto exec = backend->compile(ng_function);
   exec->call(outputs, {t_x, t_y});
->>>>>>> e849764c
 
   for (auto i = 0; i < ng_function->get_output_size(); i++) {
     DumpNGTensor(cout, ng_function->get_output_op(i)->get_name(), outputs[i]);
