--- conflicted
+++ resolved
@@ -854,167 +854,9 @@
     ng_args.push_back(ng_conv);
   }
 
-<<<<<<< HEAD
-      BatchToTensorflow(is_nhwc, ng_batch_norm);
-      SaveNgOp(ng_op_map, op->name(), ng_batch_norm);
-    }
-    // --------------
-    // FusedBatchNormGrad
-    // --------------
-    else if (op->type_string() == "FusedBatchNormGrad") {
-      TF_RETURN_IF_ERROR(ValidateInputCount(op, 5));
-
-      bool tf_is_training;
-      if (tf::GetNodeAttr(op->attrs(), "is_training", &tf_is_training) !=
-          tf::Status::OK()) {
-        NGRAPH_VLOG(3) << "is_training attribute not present, setting to true";
-        tf_is_training = true;
-      }
-
-      NGRAPH_VLOG(3) << "is_training: " << tf_is_training;
-
-      shared_ptr<ng::Node> ng_delta;
-      shared_ptr<ng::Node> ng_input;
-      shared_ptr<ng::Node> ng_scale;
-      shared_ptr<ng::Node> ng_mean;
-      shared_ptr<ng::Node> ng_variance;
-      TF_RETURN_IF_ERROR(GetInputNode(ng_op_map, op, 0, &ng_delta));
-      TF_RETURN_IF_ERROR(GetInputNode(ng_op_map, op, 1, &ng_input));
-      TF_RETURN_IF_ERROR(GetInputNode(ng_op_map, op, 2, &ng_scale));
-      TF_RETURN_IF_ERROR(GetInputNode(ng_op_map, op, 3, &ng_mean));
-      TF_RETURN_IF_ERROR(GetInputNode(ng_op_map, op, 4, &ng_variance));
-
-      std::string tf_data_format;
-      TF_RETURN_IF_ERROR(
-          tf::GetNodeAttr(op->attrs(), "data_format", &tf_data_format));
-
-      if (tf_data_format != "NHWC" && tf_data_format != "NCHW") {
-        return tf::errors::InvalidArgument(
-            "FusedBatchnormGrad data format is neither NHWC nor NCHW");
-      }
-
-      bool is_nhwc = (tf_data_format == "NHWC");
-      
-      NGRAPH_VLOG(3) << "data_format: " << tf_data_format;
-
-      float tf_epsilon;
-      if (tf::GetNodeAttr(op->attrs(), "epsilon", &tf_epsilon) !=
-          tf::Status::OK()) {
-        NGRAPH_VLOG(3) << "epsilon attribute not present, setting to 0.0001";
-        tf_epsilon = 0.0001; 
-      }
-
-      NGRAPH_VLOG(3) << "epsilon: " << tf_epsilon;
-
-      // TODO: We are temporarily supplying a fake value for beta here
-      // (all zero, same shape/et as scale/gamma), because Tensorflow does not give beta to us.
-      // This should work because nGraph should not actually use beta. The nGraph
-      // op may change to discard this parameter. Update this when nGraph does.
-      shared_ptr<ng::Node> ng_beta =
-          std::make_shared<ngraph::op::Constant>(ng_scale->get_element_type(),
-                           ng_scale->get_shape(),
-                           std::vector<std::string>{ng::shape_size(ng_scale->get_shape()),"0"});
-
-      BatchToNGraph(is_nhwc, ng_input);
-      BatchToNGraph(is_nhwc, ng_delta);
-
-      std::shared_ptr<ng::Node> ng_batch_norm_backprop;
-
-      ng_batch_norm_backprop = make_shared<ng::op::BatchNormBackprop>(
-          tf_epsilon, ng_scale, ng_beta, ng_input, ng_mean, ng_variance, 
-          ng_delta);
-
-      shared_ptr<ngraph::Node> ng_input_delta_op =
-               make_shared<ng::op::GetOutputElement>(ng_batch_norm_backprop, 0);
-      shared_ptr<ngraph::Node> ng_scale_delta_op =
-               make_shared<ng::op::GetOutputElement>(ng_batch_norm_backprop, 1);
-      shared_ptr<ngraph::Node> ng_beta_delta_op =
-               make_shared<ng::op::GetOutputElement>(ng_batch_norm_backprop, 2);
-
-      BatchToTensorflow(is_nhwc, ng_input_delta_op);
-
-      SaveNgOp(ng_op_map, op->name(), ng_input_delta_op);
-      SaveNgOp(ng_op_map, op->name(), ng_scale_delta_op);
-      SaveNgOp(ng_op_map, op->name(), ng_beta_delta_op);
-
-    }
-    // -----
-    // Greater
-    // -----
-    else if (op->type_string() == "Greater") {
-      TF_RETURN_IF_ERROR(TranslateBinaryOp<ngraph::op::Greater>(op, ng_op_map));
-    }
-    // -----
-    // GreaterEqual
-    // -----
-    else if (op->type_string() == "GreaterEqual") {
-      TF_RETURN_IF_ERROR(
-          TranslateBinaryOp<ngraph::op::GreaterEq>(op, ng_op_map));
-    }
-    // --------
-    // Identity
-    // --------
-    else if (op->type_string() == "Identity") {
-      TF_RETURN_IF_ERROR(ValidateInputCount(op, 1));
-
-      shared_ptr<ng::Node> ng_arg;
-      TF_RETURN_IF_ERROR(GetInputNode(ng_op_map, op, 0, &ng_arg));
-      SaveNgOp(ng_op_map, op->name(), ng_arg);
-    }
-    // -----
-    // Less
-    // -----
-    else if (op->type_string() == "Less") {
-      TF_RETURN_IF_ERROR(TranslateBinaryOp<ngraph::op::Less>(op, ng_op_map));
-    }
-    // -----
-    // LessEqual
-    // -----
-    else if (op->type_string() == "LessEqual") {
-      TF_RETURN_IF_ERROR(TranslateBinaryOp<ngraph::op::LessEq>(op, ng_op_map));
-    }
-    // ---
-    // Log
-    // ---
-    else if (op->type_string() == "Log") {
-      TF_RETURN_IF_ERROR(TranslateUnaryOp<ngraph::op::Log>(op, ng_op_map));
-    }
-    // -----
-    // LogicalAnd
-    // -----
-    else if (op->type_string() == "LogicalAnd") {
-      TF_RETURN_IF_ERROR(TranslateBinaryOp<ngraph::op::And>(op, ng_op_map));
-    }
-    // ------
-    // MatMul
-    // ------
-    else if (op->type_string() == "MatMul") {
-      TF_RETURN_IF_ERROR(ValidateInputCount(op, 2));
-
-      shared_ptr<ng::Node> ng_lhs;
-      TF_RETURN_IF_ERROR(GetInputNode(ng_op_map, op, 0, &ng_lhs));
-      shared_ptr<ng::Node> ng_rhs;
-      TF_RETURN_IF_ERROR(GetInputNode(ng_op_map, op, 1, &ng_rhs));
-
-      // Transpose arguments if requested.
-      bool transpose_a = false;
-      bool transpose_b = false;
-
-      if (tf::GetNodeAttr(op->attrs(), "transpose_a", &transpose_a) ==
-              tf::Status::OK() &&
-          transpose_a) {
-        ng_lhs = ng::builder::numpy_transpose(ng_lhs, ng::AxisVector{1, 0});
-      }
-      if (tf::GetNodeAttr(op->attrs(), "transpose_b", &transpose_b) ==
-              tf::Status::OK() &&
-          transpose_b) {
-        ng_rhs = ng::builder::numpy_transpose(ng_rhs, ng::AxisVector{1, 0});
-      }
-=======
   size_t ng_concatenation_axis = 1;  // channel axis
   std::shared_ptr<ng::Node> ng_concat =
       make_shared<ng::op::Concat>(ng_args, ng_concatenation_axis);
->>>>>>> 580491a7
 
   BatchToTensorflow(is_nhwc, ng_concat);
   SaveNgOp(ng_op_map, op->name(), ng_concat);
@@ -1134,6 +976,86 @@
   BatchToTensorflow(is_nhwc, ng_batch_norm);
 
   SaveNgOp(ng_op_map, op->name(), ng_batch_norm);
+  return tf::Status::OK();
+}
+
+static tf::Status TranslateFusedBatchNormGradOp(const tf::Node* op,
+                                            Builder::OpMap& ng_op_map) {                                 
+  TF_RETURN_IF_ERROR(ValidateInputCount(op, 5));
+
+  bool tf_is_training;
+  if (tf::GetNodeAttr(op->attrs(), "is_training", &tf_is_training) !=
+      tf::Status::OK()) {
+    NGRAPH_VLOG(3) << "is_training attribute not present, setting to true";
+    tf_is_training = true;
+  }
+
+  NGRAPH_VLOG(3) << "is_training: " << tf_is_training;
+
+  shared_ptr<ng::Node> ng_delta;
+  shared_ptr<ng::Node> ng_input;
+  shared_ptr<ng::Node> ng_scale;
+  shared_ptr<ng::Node> ng_mean;
+  shared_ptr<ng::Node> ng_variance;
+  TF_RETURN_IF_ERROR(GetInputNode(ng_op_map, op, 0, &ng_delta));
+  TF_RETURN_IF_ERROR(GetInputNode(ng_op_map, op, 1, &ng_input));
+  TF_RETURN_IF_ERROR(GetInputNode(ng_op_map, op, 2, &ng_scale));
+  TF_RETURN_IF_ERROR(GetInputNode(ng_op_map, op, 3, &ng_mean));
+  TF_RETURN_IF_ERROR(GetInputNode(ng_op_map, op, 4, &ng_variance));
+
+  std::string tf_data_format;
+  TF_RETURN_IF_ERROR(
+      tf::GetNodeAttr(op->attrs(), "data_format", &tf_data_format));
+
+  if (tf_data_format != "NHWC" && tf_data_format != "NCHW") {
+    return tf::errors::InvalidArgument(
+        "FusedBatchnormGrad data format is neither NHWC nor NCHW");
+  }
+
+  bool is_nhwc = (tf_data_format == "NHWC");
+      
+  NGRAPH_VLOG(3) << "data_format: " << tf_data_format;
+
+  float tf_epsilon;
+  if (tf::GetNodeAttr(op->attrs(), "epsilon", &tf_epsilon) !=
+      tf::Status::OK()) {
+    NGRAPH_VLOG(3) << "epsilon attribute not present, setting to 0.0001";
+    tf_epsilon = 0.0001; 
+  }
+
+  NGRAPH_VLOG(3) << "epsilon: " << tf_epsilon;
+
+  // TODO: We are temporarily supplying a fake value for beta here
+  // (all zero, same shape/et as scale/gamma), because Tensorflow does not give beta to us.
+  // This should work because nGraph should not actually use beta. The nGraph
+  // op may change to discard this parameter. Update this when nGraph does.
+  shared_ptr<ng::Node> ng_beta =
+      std::make_shared<ngraph::op::Constant>(ng_scale->get_element_type(),
+                       ng_scale->get_shape(),
+                       std::vector<std::string>{ng::shape_size(ng_scale->get_shape()),"0"});
+
+  BatchToNGraph(is_nhwc, ng_input);
+  BatchToNGraph(is_nhwc, ng_delta);
+
+  std::shared_ptr<ng::Node> ng_batch_norm_backprop;
+
+  ng_batch_norm_backprop = make_shared<ng::op::BatchNormBackprop>(
+      tf_epsilon, ng_scale, ng_beta, ng_input, ng_mean, ng_variance, 
+      ng_delta);
+
+  shared_ptr<ngraph::Node> ng_input_delta_op =
+           make_shared<ng::op::GetOutputElement>(ng_batch_norm_backprop, 0);
+  shared_ptr<ngraph::Node> ng_scale_delta_op =
+           make_shared<ng::op::GetOutputElement>(ng_batch_norm_backprop, 1);
+  shared_ptr<ngraph::Node> ng_beta_delta_op =
+           make_shared<ng::op::GetOutputElement>(ng_batch_norm_backprop, 2);
+
+  BatchToTensorflow(is_nhwc, ng_input_delta_op);
+
+  SaveNgOp(ng_op_map, op->name(), ng_input_delta_op);
+  SaveNgOp(ng_op_map, op->name(), ng_scale_delta_op);
+  SaveNgOp(ng_op_map, op->name(), ng_beta_delta_op);
+
   return tf::Status::OK();
 }
 
@@ -2089,6 +2011,7 @@
         {"Fill", TranslateFillOp},
         {"Floor", TranslateUnaryOp<ngraph::op::Floor>},
         {"FusedBatchNorm", TranslateFusedBatchNormOp},
+        {"FusedBatchNormGrad", TranslateFusedBatchNormGradOp},
         {"Greater", TranslateBinaryOp<ngraph::op::Greater>},
         {"GreaterEqual", TranslateBinaryOp<ngraph::op::GreaterEq>},
         {"Identity", TranslateIdentityOp},
