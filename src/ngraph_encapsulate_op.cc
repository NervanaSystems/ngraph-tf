/*******************************************************************************
o * Copyright 2017-2018 Intel Corporation
 *
 * Licensed under the Apache License, Version 2.0 (the "License");
 * you may not use this file except in compliance with the License.
 * You may obtain a copy of the License at
 *
 *     http://www.apache.org/licenses/LICENSE-2.0
 *
 * Unless required by applicable law or agreed to in writing, software
 * distributed under the License is distributed on an "AS IS" BASIS,
 * WITHOUT WARRANTIES OR CONDITIONS OF ANY KIND, either express or implied.
 * See the License for the specific language governing permissions and
 * limitations under the License.
 *******************************************************************************/
#include <fstream>

#include "tensorflow/core/common_runtime/dma_helper.h"
#include "tensorflow/core/common_runtime/optimization_registry.h"
#include "tensorflow/core/framework/graph.pb.h"
#include "tensorflow/core/framework/node_def_util.h"
#include "tensorflow/core/framework/op.h"
#include "tensorflow/core/framework/op_kernel.h"
#include "tensorflow/core/graph/graph.h"
#include "tensorflow/core/graph/graph_constructor.h"

#include "ngraph/serializer.hpp"

#include "ngraph_builder.h"
#include "ngraph_cluster_manager.h"
#include "ngraph_freshness_tracker.h"
#include "ngraph_log.h"
#include "ngraph_utils.h"

#include "ngraph/runtime/interpreter/int_backend.hpp"

using namespace std;
namespace ng = ngraph;

namespace tensorflow {

namespace ngraph_bridge {

REGISTER_OP("NGraphEncapsulate")
    .Input("args: Targuments")
    .Attr("Targuments: list(type) >= 0")
    .Output("results: Tresults")
    .Attr("Tresults: list(type) >= 0")
    .Attr("ngraph_cluster: int")
    .SetIsStateful()
    .Doc("nGraph Encapsulation Op. For use by the nGraph JIT only.");

class NGraphEncapsulateOp : public OpKernel {
 public:
  explicit NGraphEncapsulateOp(OpKernelConstruction* ctx)
      : OpKernel(ctx), m_graph(OpRegistry::Global()), m_freshness_tracker(nullptr) {
    GraphDef* graph_def;

    // TODO(amprocte): need to check status result here.
    OP_REQUIRES_OK(ctx, ctx->GetAttr<int>("ngraph_cluster", &m_ngraph_cluster));
    graph_def = NGraphClusterManager::GetClusterGraph(m_ngraph_cluster);

    GraphConstructorOptions opts;
    opts.allow_internal_ops = true;
    // TODO(amprocte): need to check status result here.
    OP_REQUIRES_OK(ctx, ConvertGraphDefToGraph(opts, *graph_def, &m_graph));

    // Create the backend
    if (m_ng_backend == nullptr) {
#if defined(NGRAPH_EMBEDDED_IN_TENSORFLOW)
      m_ng_backend = std::make_shared<ng::runtime::interpreter::INTBackend>();
#else
      m_ng_backend = ng::runtime::Backend::create("CPU");
#endif
      OP_REQUIRES(ctx, m_ng_backend != nullptr,
                  errors::InvalidArgument("Cannot create nGraph backend"));
    }
  }

  ~NGraphEncapsulateOp() override {
    // If the kernel goes away, we must de-register all of its cached functions
    // from the freshness tracker.
    if (m_freshness_tracker != nullptr) {
      for (auto kv : m_ng_functions) {
        m_freshness_tracker->RemoveUser(kv.second);
      }

      // TODO(amprocte): We should be able to unref the tracker here, but it
      // seems to screw things up in the C++ unit tests.
      // m_freshness_tracker->Unref();
    }
  }

<<<<<<< HEAD
  // TODO(amprocte): this needs to be made thread-safe (compilation cache OK?).
  void Compute(OpKernelContext* ctx) override {
    NGRAPH_VLOG(4) << "NGraphEncapsulateOp::Compute starting for cluster " << m_ngraph_cluster;
=======
  // TODO(amprocte): this needs to be made thread-safe (compilation cache, and
  // our use of the freshness-tracking stuff probably means we can only execute
  // one instance at a time).
  void Compute(tf::OpKernelContext* ctx) override {
    NGRAPH_VLOG(4) << "NGraphEncapsulateOp::Compute starting for cluster "
                   << m_ngraph_cluster;
>>>>>>> 9fd5c844

    // Get the inputs
    std::vector<TensorShape> input_shapes;
    std::stringstream signature_ss;
    for (int i = 0; i < ctx->num_inputs(); i++) {
      const Tensor& input_tensor = ctx->input(i);
      input_shapes.push_back(input_tensor.shape());
      for (const auto& x : input_tensor.shape()) {
        signature_ss << x.size << ",";
      }
      signature_ss << ";";
    }

    std::shared_ptr<ngraph::Function> ng_function;
    std::string signature = signature_ss.str();
    auto it = m_ng_functions.find(signature);

    NGRAPH_VLOG(4) << "NGraphEncapsulateOp::Compute got inputs for cluster "
                   << m_ngraph_cluster;

    // Compile the graph using nGraph.
    //
    // TODO(amprocte): Investigate performance of the compilation cache.
    if (it == m_ng_functions.end()) {
      NGRAPH_VLOG(1) << "Compilation cache miss: " << ctx->op_kernel().name();
      OP_REQUIRES_OK(
          ctx, Builder::TranslateGraph(input_shapes, &m_graph, ng_function));

      // Serialize to nGraph if needed
      if (std::getenv("NGRAPH_ENABLE_SERIALIZE") != nullptr) {
        std::string file_name =
            "tf_function_" + ctx->op_kernel().name() + ".json";
        NGRAPH_VLOG(0) << "Serializing graph to: " << file_name;
        std::string js = ngraph::serialize(ng_function, 4);
        {
          std::ofstream f(file_name);
          f << js;
        }
      }

      m_ng_functions[signature] = ng_function;
    } else {
      ng_function = it->second;
    }

    NGRAPH_VLOG(4) << "NGraphEncapsulateOp::Compute got graph for cluster "
                   << m_ngraph_cluster;

    if (m_freshness_tracker == nullptr) {
      auto creator = [](NGraphFreshnessTracker** tracker) {
        *tracker = new NGraphFreshnessTracker();
        return Status::OK();
      };
      OP_REQUIRES_OK(
          ctx,
          ctx->resource_manager()->LookupOrCreate<NGraphFreshnessTracker>(
              ctx->resource_manager()->default_container(),
              "ngraph_freshness_tracker", &m_freshness_tracker, creator));
    }

    NGRAPH_VLOG(4)
        << "NGraphEncapsulateOp::Compute got freshness tracker for cluster "
        << m_ngraph_cluster;

    // Allocate tensors for arguments.
    vector<shared_ptr<ng::runtime::TensorView>> ng_inputs;

    auto& last_used_src_ptrs = m_last_used_src_ptrs_map[ng_function];
    last_used_src_ptrs.resize(input_shapes.size());

    for (int i = 0; i < input_shapes.size(); i++) {
      ng::Shape ng_shape(input_shapes[i].dims());
      for (int j = 0; j < input_shapes[i].dims(); ++j) {
        ng_shape[j] = input_shapes[i].dim_size(j);
      }

      ng::element::Type ng_element_type;
      OP_REQUIRES_OK(ctx, TFDataTypeToNGraphElementType(ctx->input(i).dtype(),
                                                        &ng_element_type));

      void* src_ptr = (void*)DMAHelper::base(&ctx->input(i));
      auto t = m_ng_backend->create_tensor(ng_element_type, ng_shape, src_ptr);

      // Mark each tensor as non-stale if:
      //
      //   1. the freshness tracker says the tensor has not changed since
      //      the last time ng_function was called, and
      //   2. we are using the same tensor in this argument position as
      //      the one we used last time ng_function was called.
      if (m_freshness_tracker->IsFresh(src_ptr, ng_function) &&
          src_ptr == last_used_src_ptrs[i]) {
        NGRAPH_VLOG(5) << "input " << i << " at " << src_ptr << ": not stale";
        t->set_stale(false);
      } else {
        NGRAPH_VLOG(5) << "input " << i << " at " << src_ptr << ": stale";
        t->set_stale(true);
      }
      last_used_src_ptrs[i] = src_ptr;
      ng_inputs.push_back(t);
    }

    NGRAPH_VLOG(4) << "NGraphEncapsulateOp::Compute allocated argument tensors "
                      "for cluster "
                   << m_ngraph_cluster;

    // Allocate tensors for the results.
    vector<shared_ptr<ng::runtime::TensorView>> outputs;
    for (auto i = 0; i < ng_function->get_output_size(); i++) {
      auto shape = ng_function->get_output_shape(i);
      auto elem_type = ng_function->get_output_element_type(i);

      // Create the TF output tensor
      vector<int64> dims;
      for (auto dim : shape) {
        dims.push_back(dim);
      }
      TensorShape tf_shape(dims);
      Tensor* output_tensor = nullptr;
      OP_REQUIRES_OK(ctx, ctx->allocate_output(i, tf_shape, &output_tensor));

      // Make sure the nGraph-inferred element type agrees with what TensorFlow
      // expected.
      ng::element::Type expected_elem_type;
      OP_REQUIRES_OK(
          ctx, TFDataTypeToNGraphElementType(ctx->expected_output_dtype(i),
                                             &expected_elem_type));
      OP_REQUIRES(
          ctx, elem_type == expected_elem_type,
          errors::Internal("Element type inferred by nGraph does not match "
                           "the element type expected by TensorFlow"));

      // Create the nGraph output tensor
      void* dst_ptr = DMAHelper::base(output_tensor);
      auto t_result = m_ng_backend->create_tensor(elem_type, shape, dst_ptr);

      outputs.push_back(t_result);
    }

    NGRAPH_VLOG(4)
        << "NGraphEncapsulateOp::Compute allocated result tensors for cluster "
        << m_ngraph_cluster;

    // Execute the nGraph function.
    NGRAPH_VLOG(4) << "NGraphEncapsulateOp::Compute call starting for cluster "
                   << m_ngraph_cluster;
    m_ng_backend->call(ng_function, outputs, ng_inputs);
    NGRAPH_VLOG(4) << "NGraphEncapsulateOp::Compute call done for cluster "
                   << m_ngraph_cluster;

    // Mark input tensors as fresh for the next time around.
    for (int i = 0; i < input_shapes.size(); i++) {
      void* src_ptr = (void*)DMAHelper::base(&ctx->input(i));
      m_freshness_tracker->MarkFresh(src_ptr, ng_function);
    }

    NGRAPH_VLOG(4)
        << "NGraphEncapsulateOp::Compute done marking fresh for cluster "
        << m_ngraph_cluster;
  }

 private:
  Graph m_graph;
  std::unordered_map<std::string, std::shared_ptr<ngraph::Function>>
      m_ng_functions;
  std::map<std::shared_ptr<ngraph::Function>, std::vector<const void*>>
      m_last_used_src_ptrs_map;
  NGraphFreshnessTracker* m_freshness_tracker;
  int m_ngraph_cluster;
  static std::shared_ptr<ng::runtime::Backend> m_ng_backend;
};
std::shared_ptr<ng::runtime::Backend> NGraphEncapsulateOp::m_ng_backend;

}  // namespace ngraph_bridge

REGISTER_KERNEL_BUILDER(Name("NGraphEncapsulate").Device(DEVICE_CPU),
                        ngraph_bridge::NGraphEncapsulateOp);

}  // namespace tensorflow<|MERGE_RESOLUTION|>--- conflicted
+++ resolved
@@ -91,18 +91,9 @@
     }
   }
 
-<<<<<<< HEAD
   // TODO(amprocte): this needs to be made thread-safe (compilation cache OK?).
   void Compute(OpKernelContext* ctx) override {
     NGRAPH_VLOG(4) << "NGraphEncapsulateOp::Compute starting for cluster " << m_ngraph_cluster;
-=======
-  // TODO(amprocte): this needs to be made thread-safe (compilation cache, and
-  // our use of the freshness-tracking stuff probably means we can only execute
-  // one instance at a time).
-  void Compute(tf::OpKernelContext* ctx) override {
-    NGRAPH_VLOG(4) << "NGraphEncapsulateOp::Compute starting for cluster "
-                   << m_ngraph_cluster;
->>>>>>> 9fd5c844
 
     // Get the inputs
     std::vector<TensorShape> input_shapes;
