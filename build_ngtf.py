#!/usr/bin/env python3
# ==============================================================================
#  Copyright 2018-2019 Intel Corporation
#
#  Licensed under the Apache License, Version 2.0 (the "License");
#  you may not use this file except in compliance with the License.
#  You may obtain a copy of the License at
#
#      http://www.apache.org/licenses/LICENSE-2.0
#
#  Unless required by applicable law or agreed to in writing, software
#  distributed under the License is distributed on an "AS IS" BASIS,
#  WITHOUT WARRANTIES OR CONDITIONS OF ANY KIND, either express or implied.
#  See the License for the specific language governing permissions and
#  limitations under the License.
# ==============================================================================

from tools.build_utils import *


def main():
    '''
    Builds TensorFlow, ngraph, and ngraph-tf for python 3
    '''

    # Component versions
<<<<<<< HEAD
    ngraph_version = "langjian/MPI_test"
=======
    ngraph_version = "v0.18.0"
>>>>>>> 6a542fbd
    tf_version = "v1.13.1"

    # Command line parser options
    parser = argparse.ArgumentParser(formatter_class=RawTextHelpFormatter)

    parser.add_argument(
        '--debug_build',
        help="Builds a debug version of the nGraph components\n",
        action="store_true")

    parser.add_argument(
        '--verbose_build',
        help="Display verbose error messages\n",
        action="store_true")

    parser.add_argument(
        '--target_arch',
        help=
        "Architecture flag to use (e.g., haswell, core-avx2 etc. Default \'native\'\n",
    )

    parser.add_argument(
        '--build_gpu_backend',
        help="nGraph backends will include nVidia GPU.\n"
        "Note: You need to have CUDA headers and libraries available on the build system.\n",
        action="store_true")

    parser.add_argument(
        '--build_plaidml_backend',
        help="nGraph backends will include PlaidML bckend\n",
        action="store_true")

    parser.add_argument(
        '--use_prebuilt_tensorflow',
        help="Skip building TensorFlow and use downloaded version.\n" +
        "Note that in this case C++ unit tests won't be build for nGrapg-TF bridge",
        action="store_true")

    parser.add_argument(
        '--distributed_build',
        type=str,
        help="Builds a distributed version of the nGraph components\n",
        action="store")

    parser.add_argument(
        '--enable_variables_and_optimizers',
        help="Ops like variable and optimizers are supported by nGraph in this version of the bridge\n",
        action="store_true")    
        
    parser.add_argument(        
        '--use_grappler_optimizer',
        help="Use Grappler optimizer instead of the optimization passes\n",
        action="store_true")

    parser.add_argument(
        '--artifacts_dir',
        type=str,
        help="Copy the artifacts to the given directory\n",
        action="store")

    parser.add_argument(
        '--ngraph_version',
        type=str,
        help="nGraph version to use (Default: " + ngraph_version + ")\n",
        action="store")

    parser.add_argument(
        '--skip_tensorflow_build',
        help="Use TensorFlow that's already installed" +
        "(do not build or install) \n",
        action="store_true")

    # Done with the options. Now parse the commandline
    arguments = parser.parse_args()

    if (arguments.debug_build):
        print("Building in DEBUG mode\n")

    verbosity = False
    if (arguments.verbose_build):
        print("Building in with VERBOSE output messages\n")
        verbosity = True

    #-------------------------------
    # Recipe
    #-------------------------------

    # Default directories
    build_dir = 'build_cmake'

    try:
        os.makedirs(build_dir)
    except OSError as exc:  # Python >2.5
        if exc.errno == errno.EEXIST and os.path.isdir(build_dir):
            pass

    pwd = os.getcwd()
    ngraph_tf_src_dir = os.path.abspath(pwd)
    build_dir_abs = os.path.abspath(build_dir)
    os.chdir(build_dir)

    venv_dir = 'venv-tf-py3'
    artifacts_location = 'artifacts'
    if arguments.artifacts_dir:
        artifacts_location = os.path.abspath(arguments.artifacts_dir)

    artifacts_location = os.path.abspath(artifacts_location)
    print("ARTIFACTS location: " + artifacts_location)

    #install virtualenv
    install_virtual_env(venv_dir)

    # Load the virtual env
    load_venv(venv_dir)

    # Setup the virtual env
    setup_venv(venv_dir)

    target_arch = 'native'
    if (arguments.target_arch):
        target_arch = arguments.target_arch

    print("Target Arch: %s" % target_arch)

    # The cxx_abi flag is translated to _GLIBCXX_USE_CXX11_ABI
    # For gcc 4.8 - this flag is set to 0 and newer ones, this is set to 1
    # The specific value is determined from the TensorFlow build
    # Normally the shipped TensorFlow is built with gcc 4.8 and thus this
    # flag is set to 0
    cxx_abi = "0"

    if arguments.use_prebuilt_tensorflow:
        print("Using existing TensorFlow")
        command_executor(["pip", "install", "-U", "tensorflow==" + tf_version])

        import tensorflow as tf
        print('Version information:')
        print('TensorFlow version: ', tf.__version__)
        print('C Compiler version used in building TensorFlow: ',
              tf.__compiler_version__)
        cxx_abi = str(tf.__cxx11_abi_flag__)
    else:
        if not arguments.skip_tensorflow_build:
            print("Building TensorFlow")
            # Download TensorFlow
            download_repo("tensorflow",
                          "https://github.com/tensorflow/tensorflow.git",
                          tf_version)

            # Build TensorFlow
            build_tensorflow(venv_dir, "tensorflow", artifacts_location,
                             target_arch, verbosity)

            # Install tensorflow
            # Note that if gcc 4.8 is used for building TensorFlow this flag
            # will be 0
            cxx_abi = install_tensorflow(venv_dir, artifacts_location)
        else:
            import tensorflow as tf
            print('Version information:')
            print('TensorFlow version: ', tf.__version__)
            print('C Compiler version used in building TensorFlow: ',
                  tf.__compiler_version__)
            cxx_abi = str(tf.__cxx11_abi_flag__)

    # Download nGraph
    if arguments.ngraph_version:
        ngraph_version = arguments.ngraph_version

    print("nGraph Version: ", ngraph_version)
    download_repo("ngraph", "https://github.com/NervanaSystems/ngraph.git",
                  ngraph_version)

    # Now build nGraph
    ngraph_cmake_flags = [
        "-DNGRAPH_INSTALL_PREFIX=" + artifacts_location,
        "-DNGRAPH_USE_CXX_ABI=" + cxx_abi,
        "-DNGRAPH_DEX_ONLY=TRUE",
        "-DNGRAPH_DEBUG_ENABLE=NO",
        "-DNGRAPH_TARGET_ARCH=" + target_arch,
        "-DNGRAPH_TUNE_ARCH=" + target_arch,
    ]
    if (platform.system() != 'Darwin'):
        ngraph_cmake_flags.extend(["-DNGRAPH_TOOLS_ENABLE=YES"])
    else:
        ngraph_cmake_flags.extend(["-DNGRAPH_TOOLS_ENABLE=NO"])

    if arguments.debug_build:
        ngraph_cmake_flags.extend(["-DCMAKE_BUILD_TYPE=Debug"])

    if (arguments.distributed_build == "OMPI"):
        ngraph_cmake_flags.extend(["-DNGRAPH_DISTRIBUTED_ENABLE=OMPI"])
    elif (arguments.distributed_build == "MLSL"):
        ngraph_cmake_flags.extend(["-DNGRAPH_DISTRIBUTED_ENABLE=MLSL"])
    else:
        ngraph_cmake_flags.extend(["-DNGRAPH_DISTRIBUTED_ENABLE=OFF"])

    if arguments.build_gpu_backend:
        ngraph_cmake_flags.extend(["-DNGRAPH_GPU_ENABLE=YES"])
    else:
        ngraph_cmake_flags.extend(["-DNGRAPH_GPU_ENABLE=NO"])

    if arguments.build_plaidml_backend:
        command_executor(["pip", "install", "-U", "plaidML"])
        ngraph_cmake_flags.extend(["-DNGRAPH_PLAIDML_ENABLE=YES"])
    else:
        ngraph_cmake_flags.extend(["-DNGRAPH_PLAIDML_ENABLE=NO"])

    if not arguments.use_prebuilt_tensorflow:
        ngraph_cmake_flags.extend(["-DNGRAPH_UNIT_TEST_ENABLE=YES"])
    else:
        ngraph_cmake_flags.extend(["-DNGRAPH_UNIT_TEST_ENABLE=NO"])

    build_ngraph(build_dir, "./ngraph", ngraph_cmake_flags, verbosity)

    # Next build CMAKE options for the bridge
    tf_src_dir = os.path.abspath("tensorflow")

    ngraph_tf_cmake_flags = [
        "-DNGRAPH_TF_INSTALL_PREFIX=" + artifacts_location,
        "-DUSE_PRE_BUILT_NGRAPH=ON",
        "-DNGRAPH_TARGET_ARCH=" + target_arch,
        "-DNGRAPH_TUNE_ARCH=" + target_arch,
        "-DNGRAPH_ARTIFACTS_DIR=" + artifacts_location,
    ]
    if (arguments.debug_build):
        ngraph_tf_cmake_flags.extend(["-DCMAKE_BUILD_TYPE=Debug"])

    if arguments.use_prebuilt_tensorflow:
        ngraph_tf_cmake_flags.extend(["-DUNIT_TEST_ENABLE=OFF"])
    else:
        ngraph_tf_cmake_flags.extend(["-DUNIT_TEST_ENABLE=ON"])
        ngraph_tf_cmake_flags.extend(["-DTF_SRC_DIR=" + tf_src_dir])
        ngraph_tf_cmake_flags.extend([
            "-DUNIT_TEST_TF_CC_DIR=" + os.path.join(artifacts_location,
                                                    "tensorflow")
        ])

    if ((arguments.distributed_build == "OMPI")
            or (arguments.distributed_build == "MLSL")):
        ngraph_tf_cmake_flags.extend(["-DNGRAPH_DISTRIBUTED_ENABLE=TRUE"])
    else:
        ngraph_tf_cmake_flags.extend(["-DNGRAPH_DISTRIBUTED_ENABLE=FALSE"])

    if (arguments.enable_variables_and_optimizers):
        ngraph_tf_cmake_flags.extend(["-DNGRAPH_TF_ENABLE_VARIABLES_AND_OPTIMIZERS=TRUE"])
    else:
        ngraph_tf_cmake_flags.extend(["-DNGRAPH_TF_ENABLE_VARIABLES_AND_OPTIMIZERS=FALSE"])
        
    if (arguments.use_grappler_optimizer):
        ngraph_tf_cmake_flags.extend(
            ["-DNGRAPH_TF_USE_GRAPPLER_OPTIMIZER=TRUE"])
    else:
        ngraph_tf_cmake_flags.extend(
            ["-DNGRAPH_TF_USE_GRAPPLER_OPTIMIZER=FALSE"])

    # Now build the bridge
    ng_tf_whl = build_ngraph_tf(build_dir, artifacts_location,
                                ngraph_tf_src_dir, venv_dir,
                                ngraph_tf_cmake_flags, verbosity)

    print("SUCCESSFULLY generated wheel: %s" % ng_tf_whl)
    print("PWD: " + os.getcwd())

    # Copy the TensorFlow Python code tree to artifacts directory so that they can
    # be used for running TensorFlow Python unit tests
    if not arguments.use_prebuilt_tensorflow:
        command_executor([
            'cp', '-r', build_dir_abs + '/tensorflow/tensorflow/python',
            os.path.join(artifacts_location, "tensorflow")
        ])

    # Run a quick test
    install_ngraph_tf(venv_dir, os.path.join(artifacts_location, ng_tf_whl))

    if arguments.use_grappler_optimizer:
        import tensorflow as tf
        import ngraph_bridge
        if not ngraph_bridge.is_grappler_enabled():
            raise Exception("Build failed: 'use_grappler_optimizer' specified but not used")

    print('\033[1;32mBuild successful\033[0m')
    os.chdir(pwd)


if __name__ == '__main__':
    main()<|MERGE_RESOLUTION|>--- conflicted
+++ resolved
@@ -24,11 +24,7 @@
     '''
 
     # Component versions
-<<<<<<< HEAD
-    ngraph_version = "langjian/MPI_test"
-=======
     ngraph_version = "v0.18.0"
->>>>>>> 6a542fbd
     tf_version = "v1.13.1"
 
     # Command line parser options
