/*******************************************************************************
 * Copyright 2017-2018 Intel Corporation
 *
 * Licensed under the Apache License, Version 2.0 (the "License");
 * you may not use this file except in compliance with the License.
 * You may obtain a copy of the License at
 *
 *     http://www.apache.org/licenses/LICENSE-2.0
 *
 * Unless required by applicable law or agreed to in writing, software
 * distributed under the License is distributed on an "AS IS" BASIS,
 * WITHOUT WARRANTIES OR CONDITIONS OF ANY KIND, either express or implied.
 * See the License for the specific language governing permissions and
 * limitations under the License.
 *******************************************************************************/
#include "gtest/gtest.h"

#include "ngraph_builder.h"
#include "ngraph_utils.h"

#include "tensorflow/core/framework/graph.pb.h"
#include "tensorflow/core/framework/op.h"
#include "tensorflow/core/framework/tensor_types.h"
#include "tensorflow/core/graph/algorithm.h"
#include "tensorflow/core/graph/default_device.h"
#include "tensorflow/core/graph/graph.h"
#include "tensorflow/core/graph/graph_constructor.h"
#include "tensorflow/core/platform/env.h"

#include "tensorflow/cc/client/client_session.h"
#include "tensorflow/cc/ops/standard_ops.h"
#include "tensorflow/core/framework/tensor.h"
#include "tensorflow/core/public/session.h"
using namespace std;

namespace tensorflow {

namespace ngraph_bridge {

#define ASSERT_OK(x) ASSERT_EQ((x), ::tensorflow::Status::OK());

TEST(tf_exec, hello_world) {
  Scope root = Scope::NewRootScope();

  // root = root.WithDevice("/device:NGRAPH:0");
  // Matrix A = [3 2; -1 0]
  auto A = ops::Const(root, {{3.f, 2.f}, {-1.f, 0.f}});
  // Vector b = [3 5]
  auto b = ops::Const(root, {{3.f, 5.f}});
  // v = Ab^T
  auto v =
      ops::MatMul(root.WithOpName("v"), A, b, ops::MatMul::TransposeB(true));
  std::vector<Tensor> outputs;
  ClientSession session(root);
  // Run and fetch v
  ASSERT_OK(session.Run({v}, &outputs));
  // Expect outputs[0] == [19; -3]
  LOG(INFO) << outputs[0].matrix<float>();
}

#if !defined(NGRAPH_EMBEDDED_IN_TENSORFLOW)
TEST(tf_exec, axpy) {
  GraphDef gdef;
  // auto status = ReadTextProto(Env::Default(), "test_py.pbtxt",
  // &gdef);
  auto status = ReadTextProto(Env::Default(), "test_axpy.pbtxt", &gdef);
  ASSERT_TRUE(status == Status::OK()) << "Can't read protobuf graph";

  // graph::SetDefaultDevice("/device:NGRAPH:0", &gdef);

  SessionOptions options;
  ConfigProto& config = options.config;
  config.set_allow_soft_placement(true);
  std::unique_ptr<Session> session(NewSession(options));

  ASSERT_OK(session->Create(gdef));

  // Create the inputs for this graph
  Tensor x(DT_FLOAT, TensorShape({2, 3}));
  auto x_flat = x.flat<float>();
  for (int i = 0; i < x_flat.size(); i++) {
    x_flat.data()[i] = 1.0;
  }

  Tensor y(DT_FLOAT, TensorShape({2, 3}));
  auto y_flat = y.flat<float>();
  for (int i = 0; i < y_flat.size(); i++) {
    y_flat.data()[i] = 1.0;
  }

  std::vector<Tensor> outputs;

  ASSERT_OK(session->Run({{"x", x}, {"y", y}}, {"mul", "add"}, {}, &outputs));

  ASSERT_EQ(outputs.size(), 2);
  auto mat1 = outputs[0].matrix<float>();
  EXPECT_FLOAT_EQ(5.0, mat1(0, 0));
  EXPECT_FLOAT_EQ(5.0, mat1(1, 0));

  auto mat2 = outputs[1].matrix<float>();
  EXPECT_FLOAT_EQ(6.0, mat2(0, 0));
  EXPECT_FLOAT_EQ(6.0, mat2(1, 0));

  for (auto output : outputs) {
    auto output_flat = output.flat<float>();
    for (int i = 0; i < x_flat.size(); i++) {
      cout << output_flat.data()[i] << " ";
    }
    cout << endl;
  }
}
#endif

void AssertTensorEquals(Tensor& T1, Tensor& T2) {
  auto T_size = T1.flat<float>().size();
  for (int k = 0; k < T_size; k++) {
    auto a = T1.flat<float>().data()[k];
    auto b = T2.flat<float>().data()[k];
    EXPECT_FLOAT_EQ(a, b);
  }
}

void ValidateTensorData(Tensor& T1, Tensor& T2, float tol) {
  auto T_size = T1.flat<float>().size();
  auto T1_data = T1.flat<float>().data();
  auto T2_data = T2.flat<float>().data();
  for (int k = 0; k < T_size; k++) {
    auto a = T1_data[k];
    auto b = T2_data[k];
    if (a == 0) {
      EXPECT_NEAR(a, b, tol);
    } else {
      auto rel = a - b;
      auto rel_div = std::abs(rel / a);
      EXPECT_TRUE(rel_div < tol);
    }
  }
}

void AssignInputValues(Tensor& A, float x) {
  auto A_flat = A.flat<float>();
  auto A_flat_data = A_flat.data();
  for (int i = 0; i < A_flat.size(); i++) {
    A_flat_data[i] = x * i;
  }
}

void AssignInputIntValues(Tensor& A, int maxval) {
  auto A_flat = A.flat<int>();
  auto A_flat_data = A_flat.data();
  int counter = 0;
  for (int i = 0; i < A_flat.size(); i++) {
    A_flat_data[i] = counter++;
    if (counter == maxval) {
      counter = 0;
    }
  }
}

TEST(tf_exec, DISABLED_BatchMatMul_0D) {
  Scope root = Scope::NewRootScope();
  auto dev_scope = root.WithDevice("/device:NGRAPH:0");

  Tensor X1(DT_FLOAT, TensorShape({2, 0, 4, 5}));
  Tensor Y1(DT_FLOAT, TensorShape({2, 0, 4, 5}));
  Tensor X2(DT_FLOAT, TensorShape({2, 3, 0, 5}));
  Tensor Y2(DT_FLOAT, TensorShape({2, 3, 0, 5}));

  auto attrs_x = ops::BatchMatMul::Attrs().AdjX(true);
  auto attrs_y = ops::BatchMatMul::Attrs().AdjY(true);
  auto Z1 = ops::BatchMatMul(dev_scope.WithOpName("Z1"), X1, Y1, attrs_x);
  auto Z2 = ops::BatchMatMul(dev_scope.WithOpName("Z2"), X2, Y2, attrs_x);
  auto Z = ops::BatchMatMul(dev_scope.WithOpName("Z"), X2, Y2, attrs_y);
  std::vector<Tensor> outputs_z1;
  std::vector<Tensor> outputs_z2;
  std::vector<Tensor> outputs_z;
  // Run and fetch v
  ClientSession session(dev_scope);
  ASSERT_OK(session.Run({Z1}, &outputs_z1));
  ASSERT_OK(session.Run({Z2}, &outputs_z2));
  ASSERT_OK(session.Run({Z}, &outputs_z));

  ClientSession sess(root);
  std::vector<Tensor> outputs_z1_cpu;
  std::vector<Tensor> outputs_z2_cpu;
  std::vector<Tensor> outputs_z_cpu;
  auto W1 = ops::BatchMatMul(root.WithOpName("W1"), X1, Y1, attrs_x);
  auto W2 = ops::BatchMatMul(root.WithOpName("W2"), X2, Y2, attrs_x);
  auto W = ops::BatchMatMul(root.WithOpName("W"), X2, Y2, attrs_y);
  ASSERT_OK(sess.Run({W1}, &outputs_z1_cpu));
  ASSERT_OK(sess.Run({W2}, &outputs_z2_cpu));
  ASSERT_OK(sess.Run({W}, &outputs_z_cpu));
  ASSERT_EQ(outputs_z1[0].shape(), outputs_z1_cpu[0].shape());
  ASSERT_EQ(outputs_z2[0].shape(), outputs_z2_cpu[0].shape());
  ASSERT_EQ(outputs_z[0].shape(), outputs_z_cpu[0].shape());
  AssertTensorEquals(outputs_z1[0], outputs_z1_cpu[0]);
  AssertTensorEquals(outputs_z2[0], outputs_z2_cpu[0]);
  AssertTensorEquals(outputs_z[0], outputs_z_cpu[0]);
}

void ActivateNGraph() {
  setenv("NGRAPH_TF_DISABLE_DEASSIGN_CLUSTERS", "1", 1);
  unsetenv("NGRAPH_TF_DISABLE");
}

void DeactivateNGraph() {
  unsetenv("NGRAPH_TF_DISABLE_DEASSIGN_CLUSTERS");
  setenv("NGRAPH_TF_DISABLE", "1", 1);
}

TEST(tf_exec, BatchMatMul) {
  Scope root = Scope::NewRootScope();

  auto A = ops::Const(root, {-1.f, 2.f, 3.f, 4.f, -1.f, 2.f, 3.f, 4.f},
                      TensorShape({2, 2, 2, 1}));
  auto B = ops::Const(root, {1.f, 0.f, -1.f, -2.f, -1.f, 2.f, 3.f, 4.f},
                      TensorShape({2, 2, 1, 2}));

  Tensor X(DT_FLOAT, TensorShape({2, 3, 4, 5}));
  auto X_flat = X.flat<float>();
  for (int i = 0; i < X_flat.size(); i++) {
    X_flat.data()[i] = -1.1f * i;
  }
  Tensor Y(DT_FLOAT, TensorShape({2, 3, 4, 5}));
  auto Y_flat = Y.flat<float>();
  for (int i = 0; i < Y_flat.size(); i++) {
    Y_flat.data()[i] = -0.5f * i;
  }

  // Run on nGraph
  auto R = ops::BatchMatMul(root.WithOpName("R"), A, B);
  auto attrs_x = ops::BatchMatMul::Attrs().AdjX(true);
  auto attrs_y = ops::BatchMatMul::Attrs().AdjY(true);
  auto Z1 = ops::BatchMatMul(root.WithOpName("Z1"), X, Y, attrs_x);
  auto Z2 = ops::BatchMatMul(root.WithOpName("Z2"), X, Y, attrs_y);

  std::vector<Tensor> outputs_ng;
  std::vector<Tensor> outputs_z1_ng;
  std::vector<Tensor> outputs_z2_ng;

  ActivateNGraph();
  ClientSession session_ng(root);
  ASSERT_OK(session_ng.Run({R}, &outputs_ng));
  ASSERT_OK(session_ng.Run({Z1}, &outputs_z1_ng));
  ASSERT_OK(session_ng.Run({Z2}, &outputs_z2_ng));

  std::vector<Tensor> outputs_tf;
  std::vector<Tensor> outputs_z1_tf;
  std::vector<Tensor> outputs_z2_tf;

  DeactivateNGraph();
  ClientSession session_tf(root);
  ASSERT_OK(session_tf.Run({R}, &outputs_tf));
  ASSERT_OK(session_tf.Run({Z1}, &outputs_z1_tf));
  ASSERT_OK(session_tf.Run({Z2}, &outputs_z2_tf));

  // Check results for equality
  ASSERT_EQ(outputs_ng[0].shape(), outputs_tf[0].shape());
  ASSERT_EQ(outputs_z1_ng[0].shape(), outputs_z1_tf[0].shape());
  ASSERT_EQ(outputs_z2_ng[0].shape(), outputs_z2_tf[0].shape());
  AssertTensorEquals(outputs_z1_ng[0], outputs_z1_tf[0]);
  AssertTensorEquals(outputs_z2_ng[0], outputs_z2_tf[0]);
}

TEST(tf_exec, DISABLED_BatchMatMul_3D) {
  Scope root = Scope::NewRootScope();
  auto dev_scope = root.WithDevice("/device:NGRAPH:0");
  auto A = ops::Const(root, {-1.f, 2.f, 3.f, 4.f, -1.f, 2.f, 3.f, 4.f},
                      TensorShape({2, 2, 2}));
  auto B = ops::Const(root, {1.f, 0.f, -1.f, -2.f, -1.f, 2.f, 3.f, 4.f},
                      TensorShape({2, 2, 2}));
  auto R = ops::BatchMatMul(dev_scope.WithOpName("R"), A, B);
  Tensor X(DT_FLOAT, TensorShape({2, 3, 4}));
  auto X_flat = X.flat<float>();
  for (int i = 0; i < X_flat.size(); i++) {
    X_flat.data()[i] = -1.1f * i;
  }
  Tensor Y(DT_FLOAT, TensorShape({2, 3, 4}));
  auto Y_flat = Y.flat<float>();
  for (int i = 0; i < Y_flat.size(); i++) {
    Y_flat.data()[i] = -0.5f * i;
  }

  auto attrs_x = ops::BatchMatMul::Attrs().AdjX(true);
  auto attrs_y = ops::BatchMatMul::Attrs().AdjY(true);
  auto Z1 = ops::BatchMatMul(dev_scope.WithOpName("Z1"), X, Y, attrs_x);
  auto Z2 = ops::BatchMatMul(dev_scope.WithOpName("Z2"), X, Y, attrs_y);
  std::vector<Tensor> outputs;
  std::vector<Tensor> outputs_z1;
  std::vector<Tensor> outputs_z2;
  ClientSession session(dev_scope);
  ASSERT_OK(session.Run({R}, &outputs));
  ASSERT_OK(session.Run({Z1}, &outputs_z1));
  ASSERT_OK(session.Run({Z2}, &outputs_z2));

  ClientSession sess(root);
  std::vector<Tensor> outputs_cpu;
  std::vector<Tensor> outputs_z1_cpu;
  std::vector<Tensor> outputs_z2_cpu;
  auto C = ops::BatchMatMul(root.WithOpName("C"), A, B);
  auto W1 = ops::BatchMatMul(root.WithOpName("W1"), X, Y, attrs_x);
  auto W2 = ops::BatchMatMul(root.WithOpName("W2"), X, Y, attrs_y);
  ASSERT_OK(sess.Run({C}, &outputs_cpu));
  ASSERT_OK(sess.Run({W1}, &outputs_z1_cpu));
  ASSERT_OK(sess.Run({W2}, &outputs_z2_cpu));
  ASSERT_EQ(outputs[0].shape(), outputs_cpu[0].shape());
  ASSERT_EQ(outputs_z1[0].shape(), outputs_z1_cpu[0].shape());
  ASSERT_EQ(outputs_z2[0].shape(), outputs_z2_cpu[0].shape());
  AssertTensorEquals(outputs_z1[0], outputs_z1_cpu[0]);
  AssertTensorEquals(outputs_z2[0], outputs_z2_cpu[0]);
}

TEST(tf_exec, DISABLED_BatchMatMul_2D) {
  Scope root = Scope::NewRootScope();
  auto dev_scope = root.WithDevice("/device:NGRAPH:0");
  auto A = ops::Const(root, {-1.f, 2.f, 3.f, 4.f}, TensorShape({2, 2}));
  auto B = ops::Const(root, {1.f, 0.f, -1.f, -2.f}, TensorShape({2, 2}));
  auto R = ops::BatchMatMul(dev_scope.WithOpName("R"), A, B);
  std::vector<Tensor> outputs;
  ClientSession session(dev_scope);
  ASSERT_OK(session.Run({R}, &outputs));
  auto mat = outputs[0].matrix<float>();
  ASSERT_EQ(-3.f, mat(0, 0));
  ASSERT_EQ(-4.f, mat(0, 1));
  ASSERT_EQ(-1.f, mat(1, 0));
  ASSERT_EQ(-8.f, mat(1, 1));

  ClientSession sess(root);
  std::vector<Tensor> outputs_cpu;
  auto C = ops::BatchMatMul(root.WithOpName("C"), A, B);
  ASSERT_OK(sess.Run({C}, &outputs_cpu));
  ASSERT_EQ(outputs[0].shape(), outputs_cpu[0].shape());
  AssertTensorEquals(outputs[0], outputs_cpu[0]);
}

TEST(tf_exec, BiasAddGrad) {
  Scope root = Scope::NewRootScope();
  auto dev_scope = root.WithDevice("/device:NGRAPH:0");
  Tensor X(DT_FLOAT, TensorShape({2, 3, 4, 5}));
  Tensor X2D(DT_FLOAT, TensorShape({2, 3}));
  Tensor X3D(DT_FLOAT, TensorShape({2, 3, 4}));
  Tensor X5D(DT_FLOAT, TensorShape({2, 3, 4, 5, 6}));
  auto val = 0.86f;
  AssignInputValues(X2D, val);
  AssignInputValues(X3D, val);
  AssignInputValues(X5D, val);

  auto attrs = ops::BiasAddGrad::Attrs();
  attrs.data_format_ = "NHWC";
  std::vector<Tensor> outputs_ngraph_nhwc;
  std::vector<Tensor> outputs_CPU_nhwc;
  auto R_ngraph_nhwc =
      ops::BiasAddGrad(dev_scope.WithOpName("R_ngraph_nhwc"), X, attrs);
  auto R_CPU_nhwc = ops::BiasAddGrad(root.WithOpName("R_CPU_nhwc"), X, attrs);

  ClientSession session(dev_scope);
  ClientSession sess(root);

  ASSERT_OK(session.Run({R_ngraph_nhwc}, &outputs_ngraph_nhwc));
  ASSERT_OK(sess.Run({R_CPU_nhwc}, &outputs_CPU_nhwc));

  ASSERT_EQ(outputs_ngraph_nhwc[0].shape(), outputs_CPU_nhwc[0].shape());
  ValidateTensorData(outputs_ngraph_nhwc[0], outputs_CPU_nhwc[0], 1e-6);
  // Check 2D Tensor
  R_ngraph_nhwc =
      ops::BiasAddGrad(dev_scope.WithOpName("R_ngraph_nhwc"), X2D, attrs);
  R_CPU_nhwc = ops::BiasAddGrad(root.WithOpName("R_CPU_nhwc"), X2D, attrs);

  ASSERT_OK(session.Run({R_ngraph_nhwc}, &outputs_ngraph_nhwc));
  ASSERT_OK(sess.Run({R_CPU_nhwc}, &outputs_CPU_nhwc));

  ASSERT_EQ(outputs_ngraph_nhwc[0].shape(), outputs_CPU_nhwc[0].shape());
  ValidateTensorData(outputs_ngraph_nhwc[0], outputs_CPU_nhwc[0], 1e-6);
  // check 3D tensor
  R_ngraph_nhwc =
      ops::BiasAddGrad(dev_scope.WithOpName("R_ngraph_nhwc"), X3D, attrs);
  R_CPU_nhwc = ops::BiasAddGrad(root.WithOpName("R_CPU_nhwc"), X3D, attrs);

  ASSERT_OK(session.Run({R_ngraph_nhwc}, &outputs_ngraph_nhwc));
  ASSERT_OK(sess.Run({R_CPU_nhwc}, &outputs_CPU_nhwc));

  ASSERT_EQ(outputs_ngraph_nhwc[0].shape(), outputs_CPU_nhwc[0].shape());
  ValidateTensorData(outputs_ngraph_nhwc[0], outputs_CPU_nhwc[0], 1e-6);
  // check 5D tensor
  R_ngraph_nhwc =
      ops::BiasAddGrad(dev_scope.WithOpName("R_ngraph_nhwc"), X5D, attrs);
  R_CPU_nhwc = ops::BiasAddGrad(root.WithOpName("R_CPU_nhwc"), X5D, attrs);

  ASSERT_OK(session.Run({R_ngraph_nhwc}, &outputs_ngraph_nhwc));
  ASSERT_OK(sess.Run({R_CPU_nhwc}, &outputs_CPU_nhwc));

  ASSERT_EQ(outputs_ngraph_nhwc[0].shape(), outputs_CPU_nhwc[0].shape());
  ValidateTensorData(outputs_ngraph_nhwc[0], outputs_CPU_nhwc[0], 1e-6);

  attrs.data_format_ = "NCHW";
  std::vector<Tensor> outputs_ngraph_nchw;
  std::vector<Tensor> outputs_CPU_nchw;

  auto R_ngraph_nchw =
      ops::BiasAddGrad(dev_scope.WithOpName("R_ngraph_nchw"), X, attrs);
  auto R_CPU_nchw = ops::BiasAddGrad(root.WithOpName("R_CPU_nchw"), X, attrs);
  ASSERT_OK(session.Run({R_ngraph_nchw}, &outputs_ngraph_nchw));
  ASSERT_OK(sess.Run({R_CPU_nchw}, &outputs_CPU_nchw));

  ASSERT_EQ(outputs_ngraph_nchw[0].shape(), outputs_CPU_nchw[0].shape());
  ValidateTensorData(outputs_ngraph_nchw[0], outputs_CPU_nchw[0], 1e-6);
}

TEST(tf_exec, FusedBatchNormGrad_NHWC) {
  Scope root = Scope::NewRootScope();
  auto dev_scope = root.WithDevice("/device:NGRAPH:0");
  Tensor tf_input(DT_FLOAT, TensorShape({5, 3, 4, 2}));
  Tensor tf_delta(DT_FLOAT, TensorShape({5, 3, 4, 2}));
  Tensor tf_mean(DT_FLOAT, TensorShape({2}));
  Tensor tf_variance(DT_FLOAT, TensorShape({2}));
  Tensor tf_gamma(DT_FLOAT, TensorShape({2}));

  auto tf_input_flat = tf_input.flat<float>();
  for (int i = 0; i < tf_input_flat.size(); i++) {
    tf_input_flat.data()[i] = -1.1f * i;
  }
  auto tf_delta_flat = tf_delta.flat<float>();
  for (int i = 0; i < tf_delta_flat.size(); i++) {
    tf_delta_flat.data()[i] = -2.1f * i;
  }
  auto tf_mean_flat = tf_mean.flat<float>();
  for (int i = 0; i < tf_mean_flat.size(); i++) {
    tf_mean_flat.data()[i] = 1.1f * i;
  }
  auto tf_variance_flat = tf_variance.flat<float>();
  for (int i = 0; i < tf_variance_flat.size(); i++) {
    tf_variance_flat.data()[i] = 0.5f * i;
  }
  auto tf_gamma_flat = tf_gamma.flat<float>();
  for (int i = 0; i < tf_gamma_flat.size(); i++) {
    tf_gamma_flat.data()[i] = -1.6f * i;
  }

  auto attrs = ops::FusedBatchNormGrad::Attrs();
  attrs.is_training_ = true;
  attrs.epsilon_ = 0.0001f;
  attrs.data_format_ = "NHWC";

  std::vector<Tensor> outputs;
  ClientSession session(dev_scope);
  auto R =
      ops::FusedBatchNormGrad(dev_scope.WithOpName("R"), tf_delta, tf_input,
                              tf_gamma, tf_mean, tf_variance, attrs);
  ASSERT_OK(session.Run({R.x_backprop, R.scale_backprop, R.offset_backprop},
                        &outputs));

  ClientSession sess(root);
  std::vector<Tensor> outputs_cpu;
  auto C = ops::FusedBatchNormGrad(root.WithOpName("C"), tf_delta, tf_input,
                                   tf_gamma, tf_mean, tf_variance, attrs);
  ASSERT_OK(sess.Run({C.x_backprop, C.scale_backprop, C.offset_backprop},
                     &outputs_cpu));
  ASSERT_EQ(outputs[0].shape(), outputs_cpu[0].shape());
  ASSERT_EQ(outputs[1].shape(), outputs_cpu[1].shape());
  ASSERT_EQ(outputs[2].shape(), outputs_cpu[2].shape());
  AssertTensorEquals(outputs[0], outputs_cpu[0]);
  AssertTensorEquals(outputs[1], outputs_cpu[1]);
  AssertTensorEquals(outputs[2], outputs_cpu[2]);
}

// Test Op :"Op_L2Loss"
TEST(tf_exec, Op_L2Loss) {
  Scope root = Scope::NewRootScope();
  Scope root_ngraph = root.NewSubScope("sub_scope_ngraph");
  root_ngraph = root_ngraph.WithDevice("/device:NGRAPH:0");

  std::vector<std::vector<int64> > input_sizes;
  input_sizes.push_back({2, 3, 4});
  input_sizes.push_back({0});

  for (auto const& input_size : input_sizes) {
    Tensor input_data(DT_FLOAT, TensorShape(input_size));
    AssignInputValues(input_data, 0.0);

    ClientSession session(root);
    std::vector<Tensor> outputs_ngraph;
    std::vector<Tensor> outputs_cpu;

<<<<<<< HEAD
    auto r_ngraph = ops::L2Loss(root_ngraph.WithOpName("r_NGRAPH"), input_data);

    auto r_cpu = ops::L2Loss(root.WithOpName("r_CPU"), input_data);

    ASSERT_OK(session.Run({r_ngraph}, &outputs_ngraph));
    ASSERT_OK(session.Run({r_cpu}, &outputs_cpu));

=======
    auto r_ngraph =
        ops::L2Loss(root_ngraph.WithOpName("r_NGRAPH"), input_data);

    auto r_cpu = ops::L2Loss(root.WithOpName("r_CPU"), input_data);

    TF_CHECK_OK(session.Run({r_ngraph}, &outputs_ngraph));
    TF_CHECK_OK(session.Run({r_cpu}, &outputs_cpu));

>>>>>>> da6aed48
    ASSERT_EQ(outputs_ngraph[0].shape(), outputs_cpu[0].shape());
    AssertTensorEquals(outputs_ngraph[0], outputs_cpu[0]);
  }
}

// Test Op :"Op_Unpack"
TEST(tf_exec, Op_Unpack) {
  Scope root = Scope::NewRootScope();
  Scope root_ngraph = root.NewSubScope("sub_scope_ngraph");
  root = root.WithDevice("/device:CPU:0");
  root_ngraph = root_ngraph.WithDevice("/device:NGRAPH:0");

  std::vector<std::vector<int64> > input_sizes;
<<<<<<< HEAD

  int input_rank = 3;

  input_sizes.push_back({3, 2, 3});
  input_sizes.push_back({4, 3, 6});
  input_sizes.push_back({7, 8, 3});

  std::vector<int64> axes({0, 1, 2});

=======

  int input_rank = 3;

  input_sizes.push_back({3, 2, 3});
  input_sizes.push_back({4, 3, 6});
  input_sizes.push_back({7, 8, 3});

  std::vector<int64> axes({0, 1, 2});

>>>>>>> da6aed48
  for (auto i = 0; i < input_sizes.size(); ++i) {
    Tensor input_data(DT_FLOAT, TensorShape(input_sizes[i]));
    AssignInputValues(input_data, 0.0);

    ClientSession session(root);
    std::vector<Tensor> outputs_ngraph;
    std::vector<Tensor> outputs_cpu;
    ops::Unstack::Attrs attrs;
    attrs.axis_ = axes[i];

<<<<<<< HEAD
    auto r_ngraph = ops::Unstack(root_ngraph.WithOpName("r_NGRAPH"), input_data,
                                 input_sizes[i][axes[i]], attrs);

    auto r_cpu = ops::Unstack(root, input_data, input_sizes[i][axes[i]], attrs);

    ASSERT_OK(session.Run({r_cpu[0], r_cpu[1], r_cpu[2]}, &outputs_cpu));
    ASSERT_OK(
=======
    auto r_ngraph =
        ops::Unstack(root_ngraph.WithOpName("r_NGRAPH"), input_data,
                         input_sizes[i][axes[i]], attrs);

    auto r_cpu =
        ops::Unstack(root, input_data, input_sizes[i][axes[i]], attrs);

    TF_CHECK_OK(session.Run({r_cpu[0], r_cpu[1], r_cpu[2]}, &outputs_cpu));
    TF_CHECK_OK(
>>>>>>> da6aed48
        session.Run({r_ngraph[0], r_ngraph[1], r_ngraph[2]}, &outputs_ngraph));
    for (auto j = 0; j < input_rank; ++j) {
      ASSERT_EQ(outputs_ngraph[j].shape(), outputs_cpu[j].shape());
      AssertTensorEquals(outputs_ngraph[j], outputs_cpu[j]);
    }
  }
}

TEST(tf_exec, Tile) {
  Scope root = Scope::NewRootScope();
  auto dev_scope = root.WithDevice("/device:NGRAPH:0");
  Tensor A(DT_FLOAT, TensorShape({2, 3, 4}));
  auto A_flat = A.flat<float>();
  for (int i = 0; i < A_flat.size(); i++) {
    A_flat.data()[i] = -1.1f * i;
  }
  auto X = ops::Const(root, {int64(3), int64(4), int64(2)}, TensorShape({3}));
  auto Y = ops::Const(root, {int64(1), int64(0), int64(3)}, TensorShape({3}));
  auto C = ops::Tile(dev_scope.WithOpName("C"), A, X);
  auto D = ops::Tile(dev_scope.WithOpName("D"), A, Y);
  std::vector<Tensor> outputs_C;
  std::vector<Tensor> outputs_D;

  ClientSession session(dev_scope);
  ASSERT_OK(session.Run({C}, &outputs_C));
  ASSERT_OK(session.Run({D}, &outputs_D));

  ClientSession sess(root);
  std::vector<Tensor> outputs_C_cpu;
  std::vector<Tensor> outputs_D_cpu;
  auto C_cpu = ops::Tile(root.WithOpName("C_cpu"), A, X);
  auto D_cpu = ops::Tile(root.WithOpName("D_cpu"), A, Y);
  ASSERT_OK(sess.Run({C_cpu}, &outputs_C_cpu));
  ASSERT_OK(sess.Run({D_cpu}, &outputs_D_cpu));
  ASSERT_EQ(outputs_C[0].shape(), outputs_C_cpu[0].shape());
  ASSERT_EQ(outputs_D[0].shape(), outputs_D_cpu[0].shape());
  AssertTensorEquals(outputs_C[0], outputs_C_cpu[0]);
  AssertTensorEquals(outputs_D[0], outputs_D_cpu[0]);
}

TEST(tf_exec, Op_Conv2DBackpropFilter) {
  Scope root = Scope::NewRootScope();
  Scope root_ngraph = root.NewSubScope("sub_scope_ngraph");
  root_ngraph = root_ngraph.WithDevice("/device:NGRAPH:0");

  // TF Default formats
  // Input NHWC :[batch, in_height, in_width, in_channels]
  std::vector<int64> input_size_NHWC = {1, 7, 6, 2};
  // Filter :[filter_height, filter_width, in_channels, out_channels]
  std::vector<int64> filter_size_HWIO = {3, 3, 2, 2};
  // Out_delta :[batch, out_height, out_width, out_channels]
  std::vector<int64> output_del_size_valid = {1, 3, 2, 2};
  std::vector<int64> output_del_size_same = {1, 4, 3, 2};
  Tensor output_delta_valid(DT_FLOAT, TensorShape(output_del_size_valid));
  Tensor output_delta_same(DT_FLOAT, TensorShape(output_del_size_same));
  AssignInputValues(output_delta_valid, -1.1f);
  AssignInputValues(output_delta_same, -1.1f);

  std::map<std::string, Tensor*> out_delta_size_map = {
      {"VALID", &output_delta_valid}, {"SAME", &output_delta_same}};

  std::vector<int> stride = {1, 2, 2, 1};
  Tensor input_data(DT_FLOAT, TensorShape(input_size_NHWC));
  AssignInputValues(input_data, -1.1f);

  auto filter_sizes = ops::Const(root, {3, 3, 2, 2});

  ClientSession session(root);
  std::vector<Tensor> outputs_ngraph;
  std::vector<Tensor> outputs_cpu;

  // TEST NHWC : default data format
  for (auto map_iterator : out_delta_size_map) {
    auto padding_type = map_iterator.first;
    auto output_delta = *(out_delta_size_map[padding_type]);

    auto r_ngraph = ops::Conv2DBackpropFilter(
        root_ngraph.WithOpName("r_NGRAPH"), input_data, filter_sizes,
        output_delta, stride, padding_type);

    auto r_cpu = ops::Conv2DBackpropFilter(root.WithOpName("r_CPU"), input_data,
                                           filter_sizes, output_delta, stride,
                                           padding_type);

    ASSERT_OK(session.Run({r_ngraph}, &outputs_ngraph));
    ASSERT_OK(session.Run({r_cpu}, &outputs_cpu));

    ASSERT_EQ(outputs_ngraph[0].shape(), outputs_cpu[0].shape());
    AssertTensorEquals(outputs_ngraph[0], outputs_cpu[0]);
  }

  // TEST NCHW
  // Dialtion rates > 1 not supported on CPU
  // Current testing only with dialtion rate 1
  ops::Conv2DBackpropFilter::Attrs op_attr_nchw;
  op_attr_nchw = op_attr_nchw.DataFormat("NCHW");
  op_attr_nchw = op_attr_nchw.Dilations({1, 1, 1, 1});

  ops::Conv2DBackpropFilter::Attrs op_attr_nhwc;
  op_attr_nhwc = op_attr_nhwc.DataFormat("NHWC");
  op_attr_nhwc = op_attr_nhwc.Dilations({1, 1, 1, 1});

  for (auto map_iterator : out_delta_size_map) {
    auto padding_type = map_iterator.first;
    auto output_delta = *(out_delta_size_map[padding_type]);

    auto input_data_NCHW = ops::Transpose(root, input_data, {0, 3, 1, 2});
    auto output_delta_NCHW = ops::Transpose(root, output_delta, {0, 3, 1, 2});
    auto stride_NCHW(stride);
    stride_NCHW[1] = stride[3];
    stride_NCHW[2] = stride[1];
    stride_NCHW[3] = stride[2];

    auto r_ngraph = ops::Conv2DBackpropFilter(
        root_ngraph.WithOpName("r_NGRAPH"), input_data_NCHW, filter_sizes,
        output_delta_NCHW, stride_NCHW, padding_type, op_attr_nchw);

    // CPU supports only NHWC
    auto r_cpu = ops::Conv2DBackpropFilter(root.WithOpName("r_CPU"), input_data,
                                           filter_sizes, output_delta, stride,
                                           padding_type, op_attr_nhwc);

    ASSERT_OK(session.Run({r_ngraph}, &outputs_ngraph));
    ASSERT_OK(session.Run({r_cpu}, &outputs_cpu));

    ASSERT_EQ(outputs_ngraph[0].shape(), outputs_cpu[0].shape());
    AssertTensorEquals(outputs_ngraph[0], outputs_cpu[0]);
  }

}  // namespace ngraph_bridge

// Test Op :"Op_RealDiv"
// With Const inputs tensorflow's constant folding optimisation converts the op
// to "Mul". To test "RealDiv" operator, explicitly placed the op on NGRAPH and
// the inputs as placeholders
TEST(tf_exec, Op_RealDiv) {
  Scope root = Scope::NewRootScope();
  Scope root_ngraph = root.NewSubScope("sub_scope_ngraph");
  root_ngraph = root_ngraph.WithDevice("/device:NGRAPH:0");

  auto A = ops::Placeholder(root, DataType::DT_FLOAT);
  auto B = ops::Placeholder(root, DataType::DT_FLOAT);
  auto r = ops::RealDiv(root_ngraph.WithOpName("r"), A, B);

  std::vector<Tensor> outputs;
  ClientSession session(root);

  ASSERT_OK(session.Run(
      {{A, {{3.f, 5.f}, {2.f, 0.f}}}, {B, {{3.f, 2.f}, {.1f, 1.f}}}}, {r},
      &outputs));

  ASSERT_EQ(outputs[0].shape(), TensorShape({2, 2}));

  auto mat = outputs[0].matrix<float>();
  EXPECT_FLOAT_EQ(1.0, mat(0, 0));
  EXPECT_FLOAT_EQ(2.5, mat(0, 1));
  EXPECT_FLOAT_EQ(20.0, mat(1, 0));
  EXPECT_FLOAT_EQ(0.0, mat(1, 1));
}

TEST(tf_exec, Op_Reciprocal) {
  Scope root = Scope::NewRootScope();
  Scope root_ngraph = root.NewSubScope("sub_scope_ngraph");
  root_ngraph = root_ngraph.WithDevice("/device:NGRAPH:0");

  auto A = ops::Placeholder(root, DataType::DT_FLOAT);
  auto r = ops::Reciprocal(root_ngraph.WithOpName("r"), A);

  std::vector<Tensor> outputs;
  ClientSession session(root);

  ASSERT_OK(session.Run({{A, {{1.f, 5.f}, {2.f, 1.f}}}}, {r}, &outputs));
  ASSERT_EQ(outputs[0].shape(), TensorShape({2, 2}));

  ASSERT_OK(session.Run({{A, {{1.f, 5.f}, {2.f, 1.f}}}}, {r}, &outputs));
  ASSERT_EQ(outputs[0].shape(), TensorShape({2, 2}));

  auto mat = outputs[0].matrix<float>();
  EXPECT_FLOAT_EQ(1.0, mat(0, 0));
  EXPECT_FLOAT_EQ(0.2, mat(0, 1));
  EXPECT_FLOAT_EQ(0.5, mat(1, 0));
  EXPECT_FLOAT_EQ(1.0, mat(1, 1));
}

TEST(tf_exec, DISABLED_Op_SparseSoftmaxCrossEntropyWithLogits) {
  Scope root = Scope::NewRootScope();
  Scope root_ngraph = root.NewSubScope("sub_scope_ngraph");
  root_ngraph = root_ngraph.WithDevice("/device:NGRAPH:0");

  int batch_size = 100;
  int num_classes = 10;
  Tensor features(DT_FLOAT, TensorShape({batch_size, num_classes}));
  Tensor labels(DT_INT32, TensorShape({batch_size}));
  AssignInputValues(features, -1.1f);
  AssignInputIntValues(labels, num_classes);

  auto R_ngraph = ops::SparseSoftmaxCrossEntropyWithLogits(
      root_ngraph.WithOpName("R_ngraph"), features, labels);

  auto R_cpu = ops::SparseSoftmaxCrossEntropyWithLogits(
      root.WithOpName("R_cpu"), features, labels);

  std::vector<Tensor> outputs_ngraph, outputs_cpu;
  ClientSession session(root);

  TF_CHECK_OK(session.Run({R_ngraph.loss, R_ngraph.backprop}, &outputs_ngraph));
  TF_CHECK_OK(session.Run({R_cpu.loss, R_cpu.backprop}, &outputs_cpu));

  ValidateTensorData(outputs_ngraph[0], outputs_cpu[0], 1e-6);
  ValidateTensorData(outputs_ngraph[1], outputs_cpu[1], 1e-6);
}

TEST(tf_exec, Op_Square) {
  Scope root = Scope::NewRootScope();
  root = root.WithDevice("/device:NGRAPH:0");

  auto A = ops::Const(root, {{3.f, 5.f}, {-2.f, 0.f}});
  auto r = ops::Square(root.WithOpName("r"), A);

  std::vector<Tensor> outputs;
  ClientSession session(root);

  ASSERT_OK(session.Run({r}, &outputs));

  ASSERT_EQ(outputs[0].shape(), TensorShape({2, 2}));

  auto mat = outputs[0].matrix<float>();
  EXPECT_FLOAT_EQ(9.0, mat(0, 0));
  EXPECT_FLOAT_EQ(25.0, mat(0, 1));
  EXPECT_FLOAT_EQ(4.0, mat(1, 0));
  EXPECT_FLOAT_EQ(0.0, mat(1, 1));
}

TEST(tf_exec, Op_SquaredDifference) {
  Scope root = Scope::NewRootScope();
  Scope root_ngraph = root.NewSubScope("sub_scope_ngraph");
  root_ngraph = root_ngraph.WithDevice("/device:NGRAPH:0");

  auto A = ops::Placeholder(root, DataType::DT_FLOAT);
  auto B = ops::Placeholder(root, DataType::DT_FLOAT);
  auto r = ops::SquaredDifference(root_ngraph.WithOpName("r"), A, B);

  std::vector<Tensor> outputs;
  ClientSession session(root);

  ASSERT_OK(session.Run(
      {{A, {{3.f, 5.f}, {2.f, 0.f}}}, {B, {{1.f, 2.f}, {-1.f, 1.f}}}}, {r},
      &outputs));
  ASSERT_EQ(outputs[0].shape(), TensorShape({2, 2}));

  auto mat = outputs[0].matrix<float>();
  EXPECT_FLOAT_EQ(4.0, mat(0, 0));
  EXPECT_FLOAT_EQ(9.0, mat(0, 1));
  EXPECT_FLOAT_EQ(9.0, mat(1, 0));
  EXPECT_FLOAT_EQ(1.0, mat(1, 1));
}

TEST(tf_exec, Op_Rsqrt) {
  Scope root = Scope::NewRootScope();
  root = root.WithDevice("/device:NGRAPH:0");

  auto A = ops::Const(root, {{256.f, 16.f}, {4.f, 64.f}});
  auto r = ops::Rsqrt(root.WithOpName("r"), A);

  std::vector<Tensor> outputs;
  ClientSession session(root);

  ASSERT_OK(session.Run({r}, &outputs));

  ASSERT_EQ(outputs[0].shape(), TensorShape({2, 2}));

  auto mat = outputs[0].matrix<float>();
  EXPECT_FLOAT_EQ(1.f / 16.f, mat(0, 0));
  EXPECT_FLOAT_EQ(1.f / 4.f, mat(0, 1));
  EXPECT_FLOAT_EQ(1.f / 2.f, mat(1, 0));
  EXPECT_FLOAT_EQ(1.f / 8.f, mat(1, 1));
}

TEST(tf_exec, Op_Negate) {
  Scope scope_cpu = Scope::NewRootScope();
  Scope scope_ng = scope_cpu.WithDevice("/device:NGRAPH:0");

  // ngraph execution
  auto A_ng = ops::Const(scope_ng, {{-256.f, 16.5f}, {0.f, 64.f}});
  auto r_ng = ops::Negate(scope_ng.WithOpName("r"), A_ng);

  std::vector<Tensor> outputs_ng;
  ClientSession session_ng(scope_ng);

  ASSERT_OK(session_ng.Run({r_ng}, &outputs_ng));
  ASSERT_EQ(outputs_ng[0].shape(), TensorShape({2, 2}));

  // reference CPU execution
  auto A_cpu = ops::Const(scope_cpu, {{-256.f, 16.5f}, {0.f, 64.f}});
  auto r_cpu = ops::Negate(scope_cpu.WithOpName("r"), A_cpu);

  std::vector<Tensor> outputs_cpu;
  ClientSession session_cpu(scope_cpu);

  ASSERT_OK(session_cpu.Run({r_cpu}, &outputs_cpu));
  ASSERT_EQ(outputs_cpu[0].shape(), TensorShape({2, 2}));

  AssertTensorEquals(outputs_cpu[0], outputs_ng[0]);
}

TEST(tf_exec, Op_FloorDiv) {
  Scope scope_cpu = Scope::NewRootScope();
  Scope scope_ng = scope_cpu.WithDevice("/device:NGRAPH:0");

  // ngraph execution
  auto A_ng = ops::Const(scope_ng, {{5.f, 6.f, 7.5f, -1.f, 2.f, -3.f},
                                    {1.3f, 1.f, -5.f, -3.f, 0.f, -2.f}});
  auto B_ng = ops::Const(scope_ng, {{1.f, 4.f, 3.f, 3.3f, -3.f, -2.f},
                                    {2.f, 2.f, 2.f, 4.f, 10.f, -3.f}});
  // Test with broadcasting
  auto C_ng = ops::Const(scope_ng, {1.f, 4.f, 3.f, 3.3f, -3.f, -2.f});
  auto r0_ng = ops::FloorDiv(scope_ng.WithOpName("r0"), A_ng, B_ng);
  auto r1_ng = ops::FloorDiv(scope_ng.WithOpName("r1"), A_ng, C_ng);

  std::vector<Tensor> outputs_ng;
  ClientSession session_ng(scope_ng);

  ASSERT_OK(session_ng.Run({r0_ng, r1_ng}, &outputs_ng));
  ASSERT_EQ(outputs_ng[0].shape(), TensorShape({2, 6}));
  ASSERT_EQ(outputs_ng[1].shape(), TensorShape({2, 6}));

  // reference CPU execution
  auto A_cpu = ops::Const(scope_cpu, {{5.f, 6.f, 7.5f, -1.f, 2.f, -3.f},
                                      {1.3f, 1.f, -5.f, -3.f, 0.f, -2.f}});
  auto B_cpu = ops::Const(scope_cpu, {{1.f, 4.f, 3.f, 3.3f, -3.f, -2.f},
                                      {2.f, 2.f, 2.f, 4.f, 10.f, -3.f}});
  auto C_cpu = ops::Const(scope_cpu, {1.f, 4.f, 3.f, 3.3f, -3.f, -2.f});
  auto r0_cpu = ops::FloorDiv(scope_cpu.WithOpName("r0"), A_cpu, B_cpu);
  auto r1_cpu = ops::FloorDiv(scope_cpu.WithOpName("r1"), A_cpu, C_cpu);

  std::vector<Tensor> outputs_cpu;
  ClientSession session_cpu(scope_cpu);

  ASSERT_OK(session_cpu.Run({r0_cpu, r1_cpu}, &outputs_cpu));
  ASSERT_EQ(outputs_cpu[0].shape(), TensorShape({2, 6}));
  ASSERT_EQ(outputs_cpu[1].shape(), TensorShape({2, 6}));

  AssertTensorEquals(outputs_cpu[0], outputs_ng[0]);
  AssertTensorEquals(outputs_cpu[1], outputs_ng[1]);
}

TEST(tf_exec, Op_FloorMod) {
  Scope scope_cpu = Scope::NewRootScope();
  Scope scope_ng = scope_cpu.WithDevice("/device:NGRAPH:0");

  // ngraph execution
  auto A_ng = ops::Const(scope_ng, {{5.f, 6.f, 7.5f, -1.f, 2.f, -3.f},
                                    {1.3f, 1.f, -5.f, -3.f, 0.f, -2.f}});
  auto B_ng = ops::Const(scope_ng, {{1.f, 4.f, 3.f, 3.3f, -3.f, -2.f},
                                    {2.f, 2.f, 2.f, 4.f, 10.f, -3.f}});
  // Test with broadcasting
  auto C_ng = ops::Const(scope_ng, {1.f, 4.f, 3.f, 3.3f, -3.f, -2.f});
  auto r0_ng = ops::FloorMod(scope_ng.WithOpName("r0"), A_ng, B_ng);
  auto r1_ng = ops::FloorMod(scope_ng.WithOpName("r1"), A_ng, C_ng);

  std::vector<Tensor> outputs_ng;
  ClientSession session_ng(scope_ng);

  ASSERT_OK(session_ng.Run({r0_ng, r1_ng}, &outputs_ng));
  ASSERT_EQ(outputs_ng[0].shape(), TensorShape({2, 6}));
  ASSERT_EQ(outputs_ng[1].shape(), TensorShape({2, 6}));

  // reference CPU execution
  auto A_cpu = ops::Const(scope_cpu, {{5.f, 6.f, 7.5f, -1.f, 2.f, -3.f},
                                      {1.3f, 1.f, -5.f, -3.f, 0.f, -2.f}});
  auto B_cpu = ops::Const(scope_cpu, {{1.f, 4.f, 3.f, 3.3f, -3.f, -2.f},
                                      {2.f, 2.f, 2.f, 4.f, 10.f, -3.f}});
  auto C_cpu = ops::Const(scope_cpu, {1.f, 4.f, 3.f, 3.3f, -3.f, -2.f});
  auto r0_cpu = ops::FloorMod(scope_cpu.WithOpName("r0"), A_cpu, B_cpu);
  auto r1_cpu = ops::FloorMod(scope_cpu.WithOpName("r1"), A_cpu, C_cpu);

  std::vector<Tensor> outputs_cpu;
  ClientSession session_cpu(scope_cpu);

  ASSERT_OK(session_cpu.Run({r0_cpu, r1_cpu}, &outputs_cpu));
  ASSERT_EQ(outputs_cpu[0].shape(), TensorShape({2, 6}));
  ASSERT_EQ(outputs_cpu[1].shape(), TensorShape({2, 6}));

  AssertTensorEquals(outputs_cpu[0], outputs_ng[0]);
  AssertTensorEquals(outputs_cpu[1], outputs_ng[1]);
}

TEST(tf_exec, Op_AddN) {
  Scope scope_cpu = Scope::NewRootScope();
  Scope scope_ng = scope_cpu.WithDevice("/device:NGRAPH:0");

  // ngraph execution
  auto A_ng = ops::Const(scope_ng, {{256.f, 16.f}, {4.f, 64.f}});
  auto B_ng = ops::Const(scope_ng, {{1.f, 2.f}, {3.f, 4.f}});
  auto C_ng = ops::Const(scope_ng, {{5.f, 6.f}, {7.f, 8.f}});
  auto r_ng =
      ops::AddN(scope_ng.WithOpName("r"), {A_ng, C_ng, B_ng, A_ng, A_ng});
  // No broadcast test needed since AddN does not support it:
  // https://github.com/tensorflow/tensorflow/blob/master/tensorflow/core/ops/math_ops.cc#L355

  std::vector<Tensor> outputs_ng;
  ClientSession session_ng(scope_ng);
  ASSERT_OK(session_ng.Run({r_ng}, &outputs_ng));

  ASSERT_EQ(outputs_ng[0].shape(), TensorShape({2, 2}));

  // reference CPU execution
  auto A_cpu = ops::Const(scope_cpu, {{256.f, 16.f}, {4.f, 64.f}});
  auto B_cpu = ops::Const(scope_cpu, {{1.f, 2.f}, {3.f, 4.f}});
  auto C_cpu = ops::Const(scope_cpu, {{5.f, 6.f}, {7.f, 8.f}});
  auto r_cpu =
      ops::AddN(scope_cpu.WithOpName("r"), {A_cpu, C_cpu, B_cpu, A_cpu, A_cpu});

  std::vector<Tensor> outputs_cpu;
  ClientSession session_cpu(scope_cpu);
  ASSERT_OK(session_cpu.Run({r_cpu}, &outputs_cpu));

  ASSERT_EQ(outputs_cpu[0].shape(), TensorShape({2, 2}));

  AssertTensorEquals(outputs_cpu[0], outputs_ng[0]);
}

TEST(tf_exec, Op_PreventGradient) {
  Scope scope_cpu = Scope::NewRootScope();
  Scope scope_ng = scope_cpu.WithDevice("/device:NGRAPH:0");

  // ngraph execution
  auto A_ng = ops::Placeholder(scope_cpu, DataType::DT_FLOAT);
  auto r_ng = ops::PreventGradient(scope_ng.WithOpName("r"), A_ng);

  std::vector<Tensor> outputs_ng;
  ClientSession session_ng(scope_ng);

  ASSERT_OK(
      session_ng.Run({{A_ng, {{2.f, 4.f}, {6.f, 8.f}}}}, {r_ng}, &outputs_ng));
  ASSERT_EQ(outputs_ng[0].shape(), TensorShape({2, 2}));

  // reference CPU execution
  auto A_cpu = ops::Placeholder(scope_cpu, DataType::DT_FLOAT);
  auto r_cpu = ops::PreventGradient(scope_cpu.WithOpName("r"), A_cpu);

  std::vector<Tensor> outputs_cpu;
  ClientSession session_cpu(scope_cpu);

  ASSERT_OK(session_cpu.Run({{A_cpu, {{2.f, 4.f}, {6.f, 8.f}}}}, {r_cpu},
                            &outputs_cpu));
  ASSERT_EQ(outputs_cpu[0].shape(), TensorShape({2, 2}));

  AssertTensorEquals(outputs_cpu[0], outputs_ng[0]);
}

#undef ASSERT_OK

}  // namespace ngraph_bridge

}  // namespace tensorflow<|MERGE_RESOLUTION|>--- conflicted
+++ resolved
@@ -481,7 +481,6 @@
     std::vector<Tensor> outputs_ngraph;
     std::vector<Tensor> outputs_cpu;
 
-<<<<<<< HEAD
     auto r_ngraph = ops::L2Loss(root_ngraph.WithOpName("r_NGRAPH"), input_data);
 
     auto r_cpu = ops::L2Loss(root.WithOpName("r_CPU"), input_data);
@@ -489,16 +488,6 @@
     ASSERT_OK(session.Run({r_ngraph}, &outputs_ngraph));
     ASSERT_OK(session.Run({r_cpu}, &outputs_cpu));
 
-=======
-    auto r_ngraph =
-        ops::L2Loss(root_ngraph.WithOpName("r_NGRAPH"), input_data);
-
-    auto r_cpu = ops::L2Loss(root.WithOpName("r_CPU"), input_data);
-
-    TF_CHECK_OK(session.Run({r_ngraph}, &outputs_ngraph));
-    TF_CHECK_OK(session.Run({r_cpu}, &outputs_cpu));
-
->>>>>>> da6aed48
     ASSERT_EQ(outputs_ngraph[0].shape(), outputs_cpu[0].shape());
     AssertTensorEquals(outputs_ngraph[0], outputs_cpu[0]);
   }
@@ -512,7 +501,6 @@
   root_ngraph = root_ngraph.WithDevice("/device:NGRAPH:0");
 
   std::vector<std::vector<int64> > input_sizes;
-<<<<<<< HEAD
 
   int input_rank = 3;
 
@@ -522,17 +510,6 @@
 
   std::vector<int64> axes({0, 1, 2});
 
-=======
-
-  int input_rank = 3;
-
-  input_sizes.push_back({3, 2, 3});
-  input_sizes.push_back({4, 3, 6});
-  input_sizes.push_back({7, 8, 3});
-
-  std::vector<int64> axes({0, 1, 2});
-
->>>>>>> da6aed48
   for (auto i = 0; i < input_sizes.size(); ++i) {
     Tensor input_data(DT_FLOAT, TensorShape(input_sizes[i]));
     AssignInputValues(input_data, 0.0);
@@ -543,7 +520,6 @@
     ops::Unstack::Attrs attrs;
     attrs.axis_ = axes[i];
 
-<<<<<<< HEAD
     auto r_ngraph = ops::Unstack(root_ngraph.WithOpName("r_NGRAPH"), input_data,
                                  input_sizes[i][axes[i]], attrs);
 
@@ -551,17 +527,6 @@
 
     ASSERT_OK(session.Run({r_cpu[0], r_cpu[1], r_cpu[2]}, &outputs_cpu));
     ASSERT_OK(
-=======
-    auto r_ngraph =
-        ops::Unstack(root_ngraph.WithOpName("r_NGRAPH"), input_data,
-                         input_sizes[i][axes[i]], attrs);
-
-    auto r_cpu =
-        ops::Unstack(root, input_data, input_sizes[i][axes[i]], attrs);
-
-    TF_CHECK_OK(session.Run({r_cpu[0], r_cpu[1], r_cpu[2]}, &outputs_cpu));
-    TF_CHECK_OK(
->>>>>>> da6aed48
         session.Run({r_ngraph[0], r_ngraph[1], r_ngraph[2]}, &outputs_ngraph));
     for (auto j = 0; j < input_rank; ++j) {
       ASSERT_EQ(outputs_ngraph[j].shape(), outputs_cpu[j].shape());
