--- conflicted
+++ resolved
@@ -176,14 +176,12 @@
 // axis/tensor indices.
 const gtl::ArraySlice<DataType>& NGraphIndexDTypes();
 
-<<<<<<< HEAD
 // Returns an ArraySlice containing all data types in the quantized domain
 const gtl::ArraySlice<DataType>& NGraphQuantizedDTypes();
-=======
+
 // Check to make sure the axis dimension for reduction are in within range.
 // Returns error if axis is out of range. Otherwise returns Status::OK().
 Status CheckAxisDimInRange(std::vector<int64> axes, size_t rank);
->>>>>>> 22580d84
 
 }  // namespace ngraph_bridge
 
