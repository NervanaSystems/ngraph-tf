--- conflicted
+++ resolved
@@ -130,7 +130,7 @@
   try {
     src_output_idx = edges.at(input_idx)->src_output();
   } catch (const out_of_range&) {
-    return Status(tensorflow::error::NOT_FOUND, "Edge not found");
+    return Status(error::NOT_FOUND, "Edge not found");
   }
 
   Node* tf_input;
@@ -139,20 +139,16 @@
   try {
     ng_op = &ng_op_map.at(tf_input->name());
   } catch (const out_of_range&) {
-<<<<<<< HEAD
     return Status(error::NOT_FOUND,
                   string("Ngraph op not found for ") + tf_input->name());
-=======
-    return tf::Status(tensorflow::error::NOT_FOUND,
-                      string("Ngraph op not found for ") + tf_input->name());
+    return Status(error::NOT_FOUND,
+                  string("Ngraph op not found for ") + tf_input->name());
   }
   try {
     *result = ng_op->at(src_output_idx);
   } catch (const out_of_range&) {
-    return tf::Status(
-        tensorflow::error::NOT_FOUND,
-        string("Input node not found at index ") + to_string(src_output_idx));
->>>>>>> 75393257
+    return Status(error::NOT_FOUND, string("Input node not found at index ") +
+                                        to_string(src_output_idx));
   }
   try {
     *result = ng_op->at(src_output_idx);
@@ -433,7 +429,6 @@
 //  }
 //
 template <typename T>
-<<<<<<< HEAD
 static Status TranslateBinaryOp(
     const Node* op, const std::vector<const Tensor*>& static_input_map,
     Builder::OpMap& ng_op_map) {
@@ -442,30 +437,6 @@
       [](std::shared_ptr<ng::Node> ng_lhs, std::shared_ptr<ng::Node> ng_rhs) {
         return make_shared<T>(ng_lhs, ng_rhs);
       });
-=======
-static tf::Status TranslateBinaryOp(const tf::Node* op,
-                                    Builder::OpMap& ng_op_map) {
-  return TranslateBinaryOp(op, ng_op_map, [](std::shared_ptr<ng::Node> ng_lhs,
-                                             std::shared_ptr<ng::Node> ng_rhs) {
-    return make_shared<T>(ng_lhs, ng_rhs);
-  });
-}
-
-static tf::Status TranslateAddNOp(const tf::Node* op,
-                                  Builder::OpMap& ng_op_map) {
-  std::vector<shared_ptr<ng::Node>> ng_arg_vec(op->num_inputs());
-
-  for (int inp_idx = 0; inp_idx < op->num_inputs(); inp_idx++)
-    TF_RETURN_IF_ERROR(
-        GetInputNode(ng_op_map, op, inp_idx, &ng_arg_vec[inp_idx]));
-
-  SaveNgOp(ng_op_map, op->name(),
-           std::accumulate(std::next(ng_arg_vec.begin()), ng_arg_vec.end(),
-                           ng_arg_vec.at(0)));  // accumulation: start with
-                                                // first element. default op is
-                                                // addition
-  return tf::Status::OK();
->>>>>>> 75393257
 }
 
 static Status TranslateAddNOp(
@@ -546,7 +517,6 @@
   return Status::OK();
 }
 
-<<<<<<< HEAD
 static Status TranslateAvgPoolGradOp(
     const Node* op, const std::vector<const Tensor*>& static_input_map,
     Builder::OpMap& ng_op_map) {
@@ -556,34 +526,15 @@
   std::vector<int32> tf_orig_input_shape_vec;
   TF_RETURN_IF_ERROR(
       GetStaticInputVector(op, 0, static_input_map, &tf_orig_input_shape_vec));
-=======
-static tf::Status TranslateAvgPoolGradOp(const tf::Node* op,
-                                         Builder::OpMap& ng_op_map) {
-  shared_ptr<ng::Node> ng_grad;
-  TF_RETURN_IF_ERROR(GetInputNodes(ng_op_map, op, nullptr, &ng_grad));
-
-  std::vector<tf::int32> tf_orig_input_shape_vec;
-  TF_RETURN_IF_ERROR(tf::GetNodeAttr(op->attrs(),
-                                     "_ngraph_avgpoolgrad_static_input_shape",
-                                     &tf_orig_input_shape_vec));
->>>>>>> 75393257
 
   std::vector<int32> tf_strides;
   std::vector<int32> tf_ksize;
   std::string tf_padding_type;
   std::string tf_data_format;
-<<<<<<< HEAD
   TF_RETURN_IF_ERROR(GetNodeAttr(op->attrs(), "strides", &tf_strides));
   TF_RETURN_IF_ERROR(GetNodeAttr(op->attrs(), "ksize", &tf_ksize));
   TF_RETURN_IF_ERROR(GetNodeAttr(op->attrs(), "padding", &tf_padding_type));
   TF_RETURN_IF_ERROR(GetNodeAttr(op->attrs(), "data_format", &tf_data_format));
-=======
-  TF_RETURN_IF_ERROR(tf::GetNodeAttr(op->attrs(), "strides", &tf_strides));
-  TF_RETURN_IF_ERROR(tf::GetNodeAttr(op->attrs(), "ksize", &tf_ksize));
-  TF_RETURN_IF_ERROR(tf::GetNodeAttr(op->attrs(), "padding", &tf_padding_type));
-  TF_RETURN_IF_ERROR(
-      tf::GetNodeAttr(op->attrs(), "data_format", &tf_data_format));
->>>>>>> 75393257
 
   if (tf_data_format != "NHWC" && tf_data_format != "NCHW") {
     return errors::InvalidArgument(
@@ -640,11 +591,7 @@
 
   SaveNgOp(ng_op_map, op->name(), ng_avgpool_backprop);
 
-<<<<<<< HEAD
-  return Status::OK();
-=======
-  return tf::Status::OK();
->>>>>>> 75393257
+  return Status::OK();
 }
 
 static Status TranslateBatchMatMulOp(
@@ -805,62 +752,9 @@
   return Status::OK();
 }
 
-<<<<<<< HEAD
 static Status TranslateBiasAddGradOp(
     const Node* op, const std::vector<const Tensor*>& static_input_map,
     Builder::OpMap& ng_op_map) {
-=======
-static tf::Status TranslateBiasAddGradOp(const tf::Node* op,
-                                         Builder::OpMap& ng_op_map) {
-  shared_ptr<ng::Node> ng_input;
-  TF_RETURN_IF_ERROR(GetInputNodes(ng_op_map, op, &ng_input));
-
-  std::string tf_data_format;
-  if (tf::GetNodeAttr(op->attrs(), "data_format", &tf_data_format) !=
-      tf::Status::OK()) {
-    tf_data_format = "NHWC";
-  }
-
-  if (tf_data_format != "NHWC" && tf_data_format != "NCHW") {
-    return tf::errors::InvalidArgument(
-        "BiasAddGrad data format is neither NHWC nor NCHW");
-  }
-
-  bool is_nhwc = (tf_data_format == "NHWC");
-
-  ng::AxisSet reduction_axes;
-  shared_ptr<ng::Node> ng_biasadd_backprop;
-  auto ng_input_shape = ng_input->get_shape();
-
-  if (is_nhwc) {
-    if (ng_input_shape.size() < 2) {
-      return tf::errors::InvalidArgument(
-          "BiasAddGrad argument needs to have at least 2 dimensions for NHWC "
-          "data format");
-    }
-    for (size_t i = 0; i < ng_input_shape.size() - 1; i++) {
-      reduction_axes.insert(i);
-    }
-  } else {
-    // Tensorflow NCHW format supports only 4D input/output tensor
-    if (ng_input_shape.size() != 4) {
-      return tf::errors::InvalidArgument(
-          "BiasAddGrad only support 4d input/output for NCHW data format");
-    }
-    for (size_t i = 0; i < ng_input_shape.size(); i++) {
-      if (i != ng_input_shape.size() - 3) reduction_axes.insert(i);
-    }
-  }
-
-  ng_biasadd_backprop = make_shared<ng::op::Sum>(ng_input, reduction_axes);
-
-  SaveNgOp(ng_op_map, op->name(), ng_biasadd_backprop);
-  return tf::Status::OK();
-}
-
-static tf::Status TranslateCastOp(const tf::Node* op,
-                                  Builder::OpMap& ng_op_map) {
->>>>>>> 75393257
   shared_ptr<ng::Node> ng_input;
   TF_RETURN_IF_ERROR(GetInputNodes(ng_op_map, op, &ng_input));
 
@@ -1416,11 +1310,7 @@
   }
   SaveNgOp(ng_op_map, op->name(), make_shared<ng::op::Broadcast>(
                                       ng_value, ng_output_shape, ng_axis_set));
-<<<<<<< HEAD
-  return Status::OK();
-=======
-  return tf::Status::OK();
->>>>>>> 75393257
+  return Status::OK();
 }
 
 static Status TranslateFloorDivOp(
@@ -1476,12 +1366,7 @@
   NGRAPH_VLOG(3) << "data_format: " << tf_data_format;
 
   float tf_epsilon;
-<<<<<<< HEAD
   if (GetNodeAttr(op->attrs(), "epsilon", &tf_epsilon) != Status::OK()) {
-=======
-  if (tf::GetNodeAttr(op->attrs(), "epsilon", &tf_epsilon) !=
-      tf::Status::OK()) {
->>>>>>> 75393257
     NGRAPH_VLOG(3) << "epsilon attribute not present, setting to 0.0001";
     // TensorFlow default
     tf_epsilon = 0.0001;
@@ -1507,7 +1392,6 @@
     SaveNgOp(ng_op_map, op->name(), ng_y);
     SaveNgOp(ng_op_map, op->name(), ng_mean);
     SaveNgOp(ng_op_map, op->name(), ng_variance);
-<<<<<<< HEAD
     // Output reserve_space_1: A 1D Tensor for the computed batch mean, to be
     // reused in the gradient computation.
     SaveNgOp(ng_op_map, op->name(), ng_mean);
@@ -1515,8 +1399,6 @@
     //(inverted variance in the cuDNN case), to be reused in the gradient
     // computation.
     SaveNgOp(ng_op_map, op->name(), ng_variance);
-=======
->>>>>>> 75393257
   } else {
     ng_batch_norm = make_shared<ng::op::BatchNorm>(tf_epsilon, ng_scale,
                                                    ng_offset, ng_input, ng_mean,
@@ -1525,12 +1407,8 @@
     SaveNgOp(ng_op_map, op->name(), ng_batch_norm);
   }
 
-<<<<<<< HEAD
   SaveNgOp(ng_op_map, op->name(), ng_batch_norm);
   return Status::OK();
-=======
-  return tf::Status::OK();
->>>>>>> 75393257
 }
 
 static Status TranslateFusedBatchNormGradOp(
@@ -1617,14 +1495,9 @@
   return Status::OK();
 }
 
-<<<<<<< HEAD
 static Status TranslateL2LossOp(
     const Node* op, const std::vector<const Tensor*>& static_input_map,
     Builder::OpMap& ng_op_map) {
-=======
-static tf::Status TranslateL2LossOp(const tf::Node* op,
-                                    Builder::OpMap& ng_op_map) {
->>>>>>> 75393257
   shared_ptr<ng::Node> ng_input;
   TF_RETURN_IF_ERROR(GetInputNodes(ng_op_map, op, &ng_input));
 
@@ -1644,20 +1517,12 @@
   std::shared_ptr<ng::Node> ng_l2loss =
       make_shared<ng::op::Divide>(ng_sum, const_2);
   SaveNgOp(ng_op_map, op->name(), ng_l2loss);
-<<<<<<< HEAD
   return Status::OK();
 }
 
 static Status TranslateMatMulOp(
     const Node* op, const std::vector<const Tensor*>& static_input_map,
     Builder::OpMap& ng_op_map) {
-=======
-  return tf::Status::OK();
-}
-
-static tf::Status TranslateMatMulOp(const tf::Node* op,
-                                    Builder::OpMap& ng_op_map) {
->>>>>>> 75393257
   shared_ptr<ng::Node> ng_lhs, ng_rhs;
   TF_RETURN_IF_ERROR(GetInputNodes(ng_op_map, op, &ng_lhs, &ng_rhs));
 
@@ -1742,19 +1607,13 @@
   return Status::OK();
 }
 
-<<<<<<< HEAD
 static Status TranslateMaxPoolGradOp(
     const Node* op, const std::vector<const Tensor*>& static_input_map,
     Builder::OpMap& ng_op_map) {
-=======
-static tf::Status TranslateMaxPoolGradOp(const tf::Node* op,
-                                         Builder::OpMap& ng_op_map) {
->>>>>>> 75393257
   shared_ptr<ng::Node> ng_input, ng_grad;
   TF_RETURN_IF_ERROR(
       GetInputNodes(ng_op_map, op, &ng_input, nullptr, &ng_grad));
 
-<<<<<<< HEAD
   std::vector<int32> tf_strides;
   std::vector<int32> tf_ksize;
   std::string tf_padding_type;
@@ -1765,19 +1624,6 @@
   TF_RETURN_IF_ERROR(GetNodeAttr(op->attrs(), "data_format", &tf_data_format));
   if (tf_data_format != "NHWC" && tf_data_format != "NCHW") {
     return errors::InvalidArgument(
-=======
-  std::vector<tf::int32> tf_strides;
-  std::vector<tf::int32> tf_ksize;
-  std::string tf_padding_type;
-  std::string tf_data_format;
-  TF_RETURN_IF_ERROR(tf::GetNodeAttr(op->attrs(), "strides", &tf_strides));
-  TF_RETURN_IF_ERROR(tf::GetNodeAttr(op->attrs(), "ksize", &tf_ksize));
-  TF_RETURN_IF_ERROR(tf::GetNodeAttr(op->attrs(), "padding", &tf_padding_type));
-  TF_RETURN_IF_ERROR(
-      tf::GetNodeAttr(op->attrs(), "data_format", &tf_data_format));
-  if (tf_data_format != "NHWC" && tf_data_format != "NCHW") {
-    return tf::errors::InvalidArgument(
->>>>>>> 75393257
         "MaxPoolGrad data format is neither NHWC nor NCHW");
   }
 
@@ -1815,20 +1661,12 @@
   NGRAPH_VLOG(3) << "maxpoolbackprop outshape: {"
                  << ng::join(ng_maxpool_backprop->get_shape()) << "}";
   SaveNgOp(ng_op_map, op->name(), ng_maxpool_backprop);
-<<<<<<< HEAD
   return Status::OK();
 }
 
 static Status TranslateMeanOp(
     const Node* op, const std::vector<const Tensor*>& static_input_map,
     Builder::OpMap& ng_op_map) {
-=======
-  return tf::Status::OK();
-}
-
-static tf::Status TranslateMeanOp(const tf::Node* op,
-                                  Builder::OpMap& ng_op_map) {
->>>>>>> 75393257
   shared_ptr<ng::Node> ng_input, ng_axes_op;
   TF_RETURN_IF_ERROR(GetInputNodes(ng_op_map, op, &ng_input, &ng_axes_op));
 
@@ -2369,120 +2207,9 @@
   return Status::OK();
 }
 
-<<<<<<< HEAD
 static Status TranslateSplitOp(
     const Node* op, const std::vector<const Tensor*>& static_input_map,
     Builder::OpMap& ng_op_map) {
-=======
-static tf::Status TranslateSparseSoftmaxCrossEntropyWithLogitsOp(
-    const tf::Node* op, Builder::OpMap& ng_op_map) {
-  // TF op Inputs:
-  //  1. Logits/Features:
-  //    Shape : [BatchSize, NumOfClasses]
-  //     Type : float
-  //  2. Label
-  //    Shape : [BatchSize]
-  //    Range : [0, NumOfClasses)
-  //     Type : int
-  shared_ptr<ng::Node> ng_features, ng_labels;
-  TF_RETURN_IF_ERROR(GetInputNodes(ng_op_map, op, &ng_features, &ng_labels));
-
-  ng::Shape ng_features_shape = ng_features->get_shape();
-  ng::Shape ng_labels_shape = ng_labels->get_shape();
-  NGRAPH_VLOG(3) << " number of classes " << ng_features_shape[1];
-  NGRAPH_VLOG(3) << " Batch " << ng_features_shape[0];
-
-  // Logits/Features must be 2-d shape
-  if (ng_features_shape.size() != 2) {
-    return tf::errors::InvalidArgument(
-        " Logits/Features must be shape 2-D, but got shape ",
-        ng::join(ng_features_shape), " while building op ", op->type_string());
-  }
-
-  // Labels must be 1-d shape
-  if (ng_labels_shape.size() != 1) {
-    return tf::errors::InvalidArgument(
-        " Labels must be shape 1-D, but got shape ", ng::join(ng_labels_shape),
-        " while building op ", op->type_string());
-  }
-
-  // Logits/Featues and Labels must have the same first dimension
-  if (ng_labels_shape[0] != ng_features_shape[0]) {
-    return tf::errors::InvalidArgument(
-        " Logits/Features and Labels must have the same first dimension, got "
-        "Logits shape ",
-        ng::join(ng_features_shape), " and Labels shape ",
-        ng::join(ng_labels_shape), " while building op ", op->type_string());
-  }
-
-  // Logits dimension 1 must be >0, i.e. NumOfClasses>0
-  if (ng_features_shape[1] <= 0) {
-    return tf::errors::InvalidArgument(
-        " Logits/Features must have atleast one class but got shape ",
-        ng::join(ng_features_shape), " while building op ", op->type_string());
-  }
-
-  // ** Check invalid label index **
-  // Labels should be in range [0, NumOfClasses): Cannot do this check here
-  // If the labels are out of range, we would get nGraph Exception while
-  // computing y_true using ng::op::OneHot
-
-  // To implement a numericaly stable and precise implementation,
-  // for this op, the implementation is inspired from the tf kernel
-  // of this op found in
-  // /tensorflow/core/kernels/sparse_xent_op.h
-  // /tensorflow/core/kernels/sparse_xent_op.cc
-
-  // axis for operation is 1
-  ng::AxisSet ng_axes_class;
-  ng_axes_class.insert(1);
-
-  // compute max(logits) and broadcast to shape [B, NC]
-  auto max_logits = make_shared<ng::op::Broadcast>(
-      make_shared<ng::op::Max>(ng_features, ng_axes_class), ng_features_shape,
-      ng_axes_class);
-
-  // logits_normalized : (logits - max_logits)
-  auto logits_normalized =
-      make_shared<ng::op::Subtract>(ng_features, max_logits);
-
-  // y_pred = exp(logits_normalized) / sum(exp(logits_normalized))
-  auto exp_logits = make_shared<ng::op::Exp>(logits_normalized);
-  auto sum_exp_logits = make_shared<ng::op::Broadcast>(
-      make_shared<ng::op::Sum>(exp_logits, ng_axes_class), ng_features_shape,
-      ng_axes_class);
-  auto predicted_prob = make_shared<ng::op::Divide>(exp_logits, sum_exp_logits);
-
-  // y_true : one_hot_float_labels
-  auto ng_onehot_labels =
-      make_shared<ng::op::OneHot>(ng_labels, ng_features_shape, 1);
-
-  auto ng_onehot_labels_float = make_shared<ng::op::Convert>(
-      ng_onehot_labels, ng_features->get_element_type());
-
-  // Output 1
-  // loss = sum[labels * {sum(log(exp(logits_normalized)))
-  // - logits_normalized }]
-  auto ng_loss = make_shared<ng::op::Sum>(
-      make_shared<ng::op::Multiply>(
-          make_shared<ng::op::Subtract>(
-              make_shared<ng::op::Log>(sum_exp_logits), logits_normalized),
-          ng_onehot_labels_float),
-      ng_axes_class);
-
-  // Output 2
-  // backprop = y_pred - y_true
-  auto ng_backprop =
-      make_shared<ng::op::Subtract>(predicted_prob, ng_onehot_labels_float);
-
-  SaveNgOp(ng_op_map, op->name(), ng_loss);
-  SaveNgOp(ng_op_map, op->name(), ng_backprop);
-  return tf::Status::OK();
-}
-
-static tf::Status TranslateSplitOp(const tf::Node* op,
-                                   Builder::OpMap& ng_op_map) {
->>>>>>> 75393257
   shared_ptr<ng::Node> ng_input;
   TF_RETURN_IF_ERROR(GetInputNodes(ng_op_map, op, nullptr, &ng_input));
 
@@ -2562,7 +2289,6 @@
                           });
 }
 
-<<<<<<< HEAD
 static Status TranslateSquaredDifferenceOp(
     const Node* op, const std::vector<const Tensor*>& static_input_map,
     Builder::OpMap& ng_op_map) {
@@ -2572,15 +2298,6 @@
         auto ng_diff = std::make_shared<ng::op::Subtract>(input1, input2);
         return std::make_shared<ng::op::Multiply>(ng_diff, ng_diff);
       });
-=======
-static tf::Status TranslateSquaredDifferenceOp(const tf::Node* op,
-                                               Builder::OpMap& ng_op_map) {
-  return TranslateBinaryOp(op, ng_op_map, [](std::shared_ptr<ng::Node> input1,
-                                             std::shared_ptr<ng::Node> input2) {
-    auto ng_diff = std::make_shared<ng::op::Subtract>(input1, input2);
-    return std::make_shared<ng::op::Multiply>(ng_diff, ng_diff);
-  });
->>>>>>> 75393257
 }
 
 static Status TranslateSqueezeOp(
@@ -2611,7 +2328,7 @@
         if (input_shape[i] == 1) {
           skip = true;
         } else {
-          throw tensorflow::errors::InvalidArgument(
+          throw errors::InvalidArgument(
               "Tried to explicitly squeeze "
               "dimension ",
               i, " but dimension was not 1: ", input_shape[i]);
@@ -2911,58 +2628,6 @@
     SaveNgOp(ng_op_map, op->name(), reshaped);
   }
   return Status::OK();
-}
-
-static tf::Status TranslateUnpackOp(const tf::Node* op,
-                                    Builder::OpMap& ng_op_map) {
-  TF_RETURN_IF_ERROR(ValidateInputCount(op, 1));
-
-  shared_ptr<ng::Node> ng_input;
-  TF_RETURN_IF_ERROR(GetInputNode(ng_op_map, op, 0, &ng_input));
-
-  ng::Shape input_shape = ng_input->get_shape();
-  size_t input_rank = input_shape.size();
-
-  tf::int32 tf_axis;
-  TF_RETURN_IF_ERROR(tf::GetNodeAttr(op->attrs(), "axis", &tf_axis));
-  auto unpack_axis = tf_axis;
-  if (unpack_axis == -1) {
-    unpack_axis = input_rank - 1;
-  }
-
-  tf::int32 tf_num;
-  TF_RETURN_IF_ERROR(tf::GetNodeAttr(op->attrs(), "num", &tf_num));
-  int num_outputs = tf_num;
-
-  ng::Shape output_shape;
-  for (size_t i = 0; i < input_rank; ++i) {
-    if (i != unpack_axis) {
-      output_shape.push_back(input_shape[i]);
-    }
-  }
-
-  ng::AxisVector ng_axis_order;
-  for (size_t i = 0; i < input_rank; i++) {
-    ng_axis_order.push_back(i);
-  }
-
-  std::vector<size_t> lower_bound(input_rank, 0);
-  std::vector<size_t> upper_bound(input_rank);
-
-  for (size_t i = 0; i < input_rank; i++) {
-    upper_bound[i] = input_shape[i];
-  }
-
-  for (int i = 0; i < num_outputs; ++i) {
-    lower_bound[unpack_axis] = i;
-    upper_bound[unpack_axis] = i + 1;
-    auto slice =
-        make_shared<ngraph::op::Slice>(ng_input, lower_bound, upper_bound);
-    auto reshaped =
-        make_shared<ng::op::Reshape>(slice, ng_axis_order, output_shape);
-    SaveNgOp(ng_op_map, op->name(), reshaped);
-  }
-  return tf::Status::OK();
 }
 
 const static std::map<
@@ -3048,7 +2713,6 @@
         {"Tile", TranslateTileOp},
         {"Transpose", TranslateTransposeOp},
         {"Unpack", TranslateUnpackOp}};
-<<<<<<< HEAD
 
 Status Builder::TranslateGraph(
     const std::vector<TensorShape>& inputs,
@@ -3060,23 +2724,6 @@
   // ought to be `const Node*`, but GetReversePostOrder doesn't use `const`
   vector<Node*> ordered;
   GetReversePostOrder(*input_graph, &ordered);
-=======
-/*
-static tf::Status TranslateConstOp(const tf::Node* op, Builder::OpMap&
-ng_op_map) {
-  {"Const", TranslateConstOp},
-*/
-
-tf::Status Builder::TranslateGraph(const std::vector<tf::TensorShape>& inputs,
-                                   const tf::Graph* input_graph,
-                                   shared_ptr<ng::Function>& ng_function) {
-  //
-  // We will visit ops in topological order.
-  //
-  // ought to be `const tf::Node*`, but GetReversePostOrder doesn't use `const`
-  vector<tf::Node*> ordered;
-  tf::GetReversePostOrder(*input_graph, &ordered);
->>>>>>> 75393257
 
   //
   // Split ops into params, retvals, and all others.
