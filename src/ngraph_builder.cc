--- conflicted
+++ resolved
@@ -2025,29 +2025,8 @@
       }
       auto size_vec = ng_size_const->get_vector<int>();
 
-<<<<<<< HEAD
       NGRAPH_VLOG(3) << "Begin input for Slice: " << ng::join(lower_vec);
       NGRAPH_VLOG(3) << "Size input for Slice: " << ng::join(size_vec);
-=======
-      auto& input_shape = ng_input->second->get_shape();
-      NGRAPH_VLOG(3) << "Begin input for Slice: " << ng::join(lower_vec);
-      NGRAPH_VLOG(3) << "Size input for Slice: " << ng::join(size_vec);
-      if (std::any_of(size_vec.begin(), size_vec.end(),
-                      [](int i) { return i <= 0; })) {
-        std::transform(size_vec.begin(), size_vec.end(), input_shape.begin(),
-                       size_vec.begin(), [](int first, int second) {
-                         if (first < 0) {
-                           return second + first + 1;
-                         } else if (first == 0) {
-                           return second;
-                         } else {
-                           return first;
-                         }
-                       });
-        NGRAPH_VLOG(3) << "Size input for Slice (if less than 0): "
-                       << ng::join(size_vec);
-      }
->>>>>>> 501d501c
 
       std::vector<int> upper_vec(lower_vec.size());
       std::transform(lower_vec.begin(), lower_vec.end(), size_vec.begin(),
@@ -2240,7 +2219,6 @@
           tf::GetNodeAttr(op->attrs(), "_ngraph_stridedslice_static_stride", &stride_vec));
 
       NGRAPH_VLOG(3) << "Begin input for StridedSlice: " << ng::join(lower_vec);
-<<<<<<< HEAD
       NGRAPH_VLOG(3) << "End input for StridedSlice: " << ng::join(end_vec);
 
       auto& input_shape = ng_input->second->get_shape();
@@ -2268,13 +2246,6 @@
       if (std::any_of(end_vec.begin(), end_vec.end(), [](int i){ return i <= 0; })) {
         std::transform(end_vec.begin(), end_vec.end(), input_shape.begin(),
                        end_vec.begin(), [](int first, int second) {
-=======
-      NGRAPH_VLOG(3) << "Size input for StridedSlice: " << ng::join(size_vec);
-      if (std::any_of(size_vec.begin(), size_vec.end(),
-                      [](int i) { return i <= 0; })) {
-        std::transform(size_vec.begin(), size_vec.end(), input_shape.begin(),
-                       size_vec.begin(), [](int first, int second) {
->>>>>>> 501d501c
                          if (first < 0) {
                            return second + first;
                          } else if (first == 0) {
@@ -2283,12 +2254,7 @@
                            return first;
                          }
                        });
-<<<<<<< HEAD
         NGRAPH_VLOG(3) << "Transform end input for StridedSlice: " << ng::join(end_vec);
-=======
-        NGRAPH_VLOG(3) << "Transform size input for StridedSlice: "
-                       << ng::join(size_vec);
->>>>>>> 501d501c
       }
 
 
