--- conflicted
+++ resolved
@@ -231,11 +231,7 @@
     ExternalProject_Add(
         ext_ngraph
         GIT_REPOSITORY https://github.com/NervanaSystems/ngraph
-<<<<<<< HEAD
         GIT_TAG fc216f3938460cb84ac0703124398261312f8d2b
-=======
-        GIT_TAG v0.11.0
->>>>>>> c6fa311f
         CMAKE_ARGS 
             -DNGRAPH_DISTRIBUTED_ENABLE=${NGRAPH_DISTRIBUTED_ENABLE}
             -DNGRAPH_INSTALL_PREFIX=${NGRAPH_ARTIFACTS_DIR}
