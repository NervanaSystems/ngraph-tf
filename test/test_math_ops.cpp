--- conflicted
+++ resolved
@@ -389,122 +389,102 @@
   opexecuter.RunTest();
 }
 
-<<<<<<< HEAD
-TEST(MathOps, Abs1d) {
-  Scope root = Scope::NewRootScope();
-  int dim1 = 1;
-=======
 // Cast float to int
 TEST(MathOps, Cast1D) {
   Scope root = Scope::NewRootScope();
   int dim1 = 2;
->>>>>>> 8b1bcb71
 
   Tensor A(DT_FLOAT, TensorShape({dim1}));
-
-  AssignInputValuesRandom(A);
-
-  vector<int> static_input_indexes = {};
-<<<<<<< HEAD
-  auto R = ops::Abs(root, A);
-
-  vector<DataType> output_datatypes = {DT_FLOAT};
-
-  std::vector<Output> sess_run_fetchoutputs = {R};
-  OpExecuter opexecuter(root, "Abs", static_input_indexes, output_datatypes,
-=======
+   AssignInputValuesRandom(A);
+   vector<int> static_input_indexes = {};
   auto R = ops::Cast(root, A, DT_INT32);
-
-  vector<DataType> output_datatypes = {DT_INT32};
+   vector<DataType> output_datatypes = {DT_INT32};
   std::vector<Output> sess_run_fetchoutputs = {R};
   OpExecuter opexecuter(root, "Cast", static_input_indexes, output_datatypes,
->>>>>>> 8b1bcb71
-                        sess_run_fetchoutputs);
-
-  opexecuter.RunTest();
-}
-
-<<<<<<< HEAD
-TEST(MathOps, Abs2d) {
-  Scope root = Scope::NewRootScope();
-  int dim1 = 2;
-  int dim2 = 4;
-=======
+                        sess_run_fetchoutputs);
+   opexecuter.RunTest();
+}
+
 // Cast float to int
 TEST(MathOps, Cast2D) {
   Scope root = Scope::NewRootScope();
   int dim1 = 2;
   int dim2 = 2;
->>>>>>> 8b1bcb71
-
-  Tensor A(DT_FLOAT, TensorShape({dim1, dim2}));
+   Tensor A(DT_FLOAT, TensorShape({dim1, dim2}));
+   AssignInputValuesRandom(A);
+   vector<int> static_input_indexes = {};
+  auto R = ops::Cast(root, A, DT_INT32);
+   vector<DataType> output_datatypes = {DT_INT32};
+   std::vector<Output> sess_run_fetchoutputs = {R};
+  OpExecuter opexecuter(root, "Cast", static_input_indexes, output_datatypes,
+                        sess_run_fetchoutputs);
+   opexecuter.RunTest();
+}
+ TEST(MathOps, Exp1D) {
+  Scope root = Scope::NewRootScope();
+  int dim1 = 2;
+   Tensor A(DT_FLOAT, TensorShape({dim1}));
+   AssignInputValues(A, 2.5);
+   vector<int> static_input_indexes = {};
+  auto R = ops::Exp(root, A);
+   vector<DataType> output_datatypes = {DT_FLOAT};
+   std::vector<Output> sess_run_fetchoutputs = {R};
+  OpExecuter opexecuter(root, "Exp", static_input_indexes, output_datatypes,
+                        sess_run_fetchoutputs);
+   opexecuter.RunTest();
+}
+ TEST(MathOps, Exp2D) {
+  Scope root = Scope::NewRootScope();
+  int dim1 = 2;
+  int dim2 = 2;
+   Tensor A(DT_FLOAT, TensorShape({dim1, dim2}));
+   AssignInputValues(A, 3.6);
+   vector<int> static_input_indexes = {};
+  auto R = ops::Exp(root, A);
+   vector<DataType> output_datatypes = {DT_FLOAT};
+   std::vector<Output> sess_run_fetchoutputs = {R};
+  OpExecuter opexecuter(root, "Exp", static_input_indexes, output_datatypes,
+                        sess_run_fetchoutputs);
+   opexecuter.RunTest();
+}
+
+TEST(MathOps, Abs1d) {
+  Scope root = Scope::NewRootScope();
+  int dim1 = 1;
+  Tensor A(DT_FLOAT, TensorShape({dim1}));
 
   AssignInputValuesRandom(A);
 
   vector<int> static_input_indexes = {};
-<<<<<<< HEAD
   auto R = ops::Abs(root, A);
-=======
-  auto R = ops::Cast(root, A, DT_INT32);
-
-  vector<DataType> output_datatypes = {DT_INT32};
-
-  std::vector<Output> sess_run_fetchoutputs = {R};
-  OpExecuter opexecuter(root, "Cast", static_input_indexes, output_datatypes,
-                        sess_run_fetchoutputs);
-
-  opexecuter.RunTest();
-}
-
-TEST(MathOps, Exp1D) {
-  Scope root = Scope::NewRootScope();
-  int dim1 = 2;
-
-  Tensor A(DT_FLOAT, TensorShape({dim1}));
-
-  AssignInputValues(A, 2.5);
-
-  vector<int> static_input_indexes = {};
-  auto R = ops::Exp(root, A);
->>>>>>> 8b1bcb71
-
-  vector<DataType> output_datatypes = {DT_FLOAT};
-
-  std::vector<Output> sess_run_fetchoutputs = {R};
-<<<<<<< HEAD
+
+  vector<DataType> output_datatypes = {DT_FLOAT};
+
+  std::vector<Output> sess_run_fetchoutputs = {R};
   OpExecuter opexecuter(root, "Abs", static_input_indexes, output_datatypes,
-=======
-  OpExecuter opexecuter(root, "Exp", static_input_indexes, output_datatypes,
->>>>>>> 8b1bcb71
-                        sess_run_fetchoutputs);
-
-  opexecuter.RunTest();
-}
-
-<<<<<<< HEAD
-=======
-TEST(MathOps, Exp2D) {
-  Scope root = Scope::NewRootScope();
-  int dim1 = 2;
-  int dim2 = 2;
-
-  Tensor A(DT_FLOAT, TensorShape({dim1, dim2}));
-
-  AssignInputValues(A, 3.6);
-
-  vector<int> static_input_indexes = {};
-  auto R = ops::Exp(root, A);
-
-  vector<DataType> output_datatypes = {DT_FLOAT};
-
-  std::vector<Output> sess_run_fetchoutputs = {R};
-  OpExecuter opexecuter(root, "Exp", static_input_indexes, output_datatypes,
-                        sess_run_fetchoutputs);
-
-  opexecuter.RunTest();
-}
->>>>>>> 8b1bcb71
-}  // namespace testing
-
-}  // namespace ngraph_bridge
+                        sess_run_fetchoutputs);
+
+  opexecuter.RunTest();
+}
+
+TEST(MathOps, Abs2d) {
+  Scope root = Scope::NewRootScope();
+  int dim1 = 2;
+  int dim2 = 4;
+
+  Tensor A(DT_FLOAT, TensorShape({dim1, dim2}));
+
+  AssignInputValuesRandom(A);
+
+  vector<int> static_input_indexes = {};
+  auto R = ops::Abs(root, A);
+
+  vector<DataType> output_datatypes = {DT_FLOAT};
+   std::vector<Output> sess_run_fetchoutputs = {R};
+  OpExecuter opexecuter(root, "Abs", static_input_indexes, output_datatypes,
+                        sess_run_fetchoutputs);
+   opexecuter.RunTest();
+}
+} 
+} // namespace ngraph_bridge
 }  // namespace tensorflow