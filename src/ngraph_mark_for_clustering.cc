/*******************************************************************************
 * Copyright 2017-2018 Intel Corporation
 *
 * Licensed under the Apache License, Version 2.0 (the "License");
 * you may not use this file except in compliance with the License.
 * You may obtain a copy of the License at
 *
 *     http://www.apache.org/licenses/LICENSE-2.0
 *
 * Unless required by applicable law or agreed to in writing, software
 * distributed under the License is distributed on an "AS IS" BASIS,
 * WITHOUT WARRANTIES OR CONDITIONS OF ANY KIND, either express or implied.
 * See the License for the specific language governing permissions and
 * limitations under the License.
 *******************************************************************************/
#include "ngraph_mark_for_clustering.h"
#include "ngraph_api.h"
#include "ngraph_utils.h"
#include "ngraph_version_utils.h"
#include "tensorflow/core/graph/graph.h"
#include "tf_deadness_analysis.h"

using namespace std;

namespace tensorflow {

namespace ngraph_bridge {

//
// The "marking" pass checks every node with requested placement on nGraph,
// and either rejects the placement request, or tags it with suitable metadata.
//
// For now we assume that every node has nGraph placement requested, unless the
// environment variable NGRAPH_TF_DISABLE is set. (TODO(amprocte): implement
// something better.)
//
// Each TensorFlow op supported by nGraph has a "confirmation function"
// associated with it. When the confirmation pass encounters a node of op "Op",
// the confirmation function for "Op" first checks if this particular instance
// of the op can be placed on nGraph, and returns "true" if placement is
// allowed. This is followed by checks for deadness and input datatype of the
// op.

// Each op that passes all the checks, has the attribute
// "_ngraph_marked_for_clustering" set to "true". Additional metadata (Static
// Inputs) for the op is also set.

using ConfirmationFunction = std::function<Status(Node*, bool*)>;
using TypeConstraintMap =
    std::map<std::string, std::map<std::string, gtl::ArraySlice<DataType>>>;
using SetAttributesFunction = std::function<Status(Node*)>;

// Different Checks before we mark for clustering
//
// Utility function to check if placement on the NGRAPH device has been
// requested.
//
// FIXME(amprocte): stubbed out for now because NGRAPH device is gone.
//
static Status NGraphPlacementRequested(Node* node, bool& placement_ok) {
  placement_ok = true;
  return Status::OK();
}

#if !defined(NGRAPH_TF_DISABLE_DEADNESS_CHECK)
// Checks if the node's inputs have mismatching deadness
static Status DeadnessOk(Node* node,
                         std::unique_ptr<DeadnessAnalysis>* deadness_analyzer,
                         bool& deadness_ok) {
  deadness_ok =
      !(node->IsMerge() ||
        (*deadness_analyzer)->HasInputsWithMismatchingDeadness(*node));
  return Status::OK();
}
#endif

// Checks if the node's inputs meet all the type constraints
static Status TypeConstraintOk(Node* node,
                               TypeConstraintMap& type_constraint_map,
                               bool& type_constraints_ok) {
  type_constraints_ok = true;
  for (auto& name_and_set : type_constraint_map[node->type_string()]) {
    auto& type_attr_name = name_and_set.first;
    auto& allowed_types = name_and_set.second;

    DataType dt;

    if (GetNodeAttr(node->attrs(), type_attr_name, &dt) != Status::OK() ||
        std::find(allowed_types.begin(), allowed_types.end(), dt) ==
            allowed_types.end()) {
      type_constraints_ok = false;
      break;
    }
  }
  return Status::OK();
}

// Checks if the node meets the confirmation constraints
static Status ConfirmationOk(
    Node* node,
    std::map<std::string, ConfirmationFunction>& confirmation_function_map,
    bool& confirmation_ok) {
  auto it = confirmation_function_map.find(node->type_string());

  if (it != confirmation_function_map.end()) {
    TF_RETURN_IF_ERROR(it->second(node, &confirmation_ok));
  }
  return Status::OK();
}

//
// Marks the input indices in "inputs" as static
static inline void SetStaticInputs(Node* n, std::vector<int32> inputs) {
  n->AddAttr("_ngraph_static_inputs", inputs);
}

// Marks the input indices given in static_input_indices as static, i.e., inputs
// that must be driven either by an _Arg or by a Const in the encapsulated
// graph (meaning that its value must be known at translation-to-nGraph time). A
// negative value in static_input_indices indicates that the input index is
// counted from the right.
static SetAttributesFunction SetStaticInputs(
    const std::vector<int32>& static_input_indices = {}) {
  auto cf = [static_input_indices](Node* n) {
    // Adjust negative input indices.
    auto indices = static_input_indices;
    std::transform(indices.begin(), indices.end(), indices.begin(),
                   [n](int x) { return x >= 0 ? x : n->num_inputs() + x; });
    SetStaticInputs(n, indices);
    return Status::OK();
  };
  return cf;
};

// Generates a "simple" confirmation function which always returns true,
static ConfirmationFunction SimpleConfirmationFunction() {
  auto cf = [](Node* n, bool* result) {
    *result = true;
    return Status::OK();
  };
  return cf;
};

//
// Main entry point for the marking pass.
//
Status MarkForClustering(Graph* graph) {
  if (config::IsEnabled() == false) {
    return Status::OK();
  }

  //
  // If NGRAPH_TF_DISABLE is set we will not mark anything; all subsequent
  // passes become a no-op.
  //
  if (std::getenv("NGRAPH_TF_DISABLE") != nullptr) {
    return Status::OK();
  }

  //
  // A map of op types (e.g. "Add") to type constraint maps. For (fake)
  // example:
  //
  //  type_constraint_map["Cast"]["SrcT"] = {DT_FLOAT, DT_BOOL};
  //  type_constraint_map["Cast"]["DstT"] = {DT_DOUBLE, DT_INT16};
  //
  // ...would mean that for the "Cast" op, the "SrcT" type variable can be
  // DT_FLOAT or DT_BOOL, and the "DstT" type variable can be DT_DOUBLE or
  // DT_INT16.
  //
  static TypeConstraintMap type_constraint_map;

  //
  // A map of op types (e.g. "Add") to confirmation functions. These can be
  // used to check arbitrary constraints. For example:
  //
  //    confirmation_function_map["MyOp"] = [](Node* n, bool* confirmed) {
  //      int dummy;
  //      if (GetAttr(n->attrs(),"my_unsupported_attr",&dummy).ok()) {
  //        *confirmed = false;
  //        return Status::OK();
  //      }
  //      *confirmed = true;
  //      return Status::OK();
  //    };
  //
  // The foregoing function checks every "MyOp" node to make sure that it does
  // not have the attribute "my_unsupported_attr", and rejects placement if it
  // does.

  static std::map<std::string, ConfirmationFunction> confirmation_function_map;

  //
  // A map of op types (e.g. "Add") to set_attribute functions. These can be
  // used to set any additional attributes. For example:
  //
  //    confirmation_function_map["MyOp"] = [](Node* n) {
  //     if(n->condition()){
  //        int dummy=5;
  //        n->AddAttr("_ngraph_dummy_attr", dummy);
  //      }
  //
  //      vector<int32> static_input_index =5;
  //      n->AddAttr("_ngraph_static_inputs", static_input_index);
  //      return Status::OK();
  //    };
  //

  static std::map<std::string, SetAttributesFunction> set_attributes_map;

  mutex init_mu;
  static bool initialized = false;

  // If the type constraint and confirmation function maps have not been
  // initialized, initialize them.
  //
  // IF YOU ARE ADDING A NEW OP IMPLEMENTATION, YOU MUST ADD A CONFIRMATION
  // FUNCTION, TYPE CONTRAINTS (IF ANY) AND STATIC INPUTS INDEXES (IF ANY) FOR
  // THE OP HERE.

  // The constraint function should refuse placement if the node is not
  // supported in the builder, and tag the node with any data that will be
  // needed in case the graph is broken up in a later rewrite pass (for example,
  // constant data).

  {
    mutex_lock l(init_mu);

    if (!initialized) {
      //
      // Initialize confirmation function map.
      //
      // Please keep these in alphabetical order by op name.
      //
      confirmation_function_map["Abs"] = SimpleConfirmationFunction();
      confirmation_function_map["Add"] = SimpleConfirmationFunction();
      confirmation_function_map["AddN"] = SimpleConfirmationFunction();
      confirmation_function_map["Any"] = SimpleConfirmationFunction();
      confirmation_function_map["All"] = SimpleConfirmationFunction();
      confirmation_function_map["ArgMax"] = SimpleConfirmationFunction();
      confirmation_function_map["ArgMin"] = SimpleConfirmationFunction();
      confirmation_function_map["AvgPool"] = SimpleConfirmationFunction();
      confirmation_function_map["AvgPoolGrad"] = SimpleConfirmationFunction();
      confirmation_function_map["BatchMatMul"] = SimpleConfirmationFunction();
      confirmation_function_map["BiasAdd"] = SimpleConfirmationFunction();
      confirmation_function_map["BiasAddGrad"] = SimpleConfirmationFunction();
      confirmation_function_map["Cast"] = SimpleConfirmationFunction();
      confirmation_function_map["ConcatV2"] = SimpleConfirmationFunction();
      confirmation_function_map["Const"] = SimpleConfirmationFunction();
      confirmation_function_map["Conv2D"] = SimpleConfirmationFunction();
      confirmation_function_map["Conv2DBackpropFilter"] =
          SimpleConfirmationFunction();
      confirmation_function_map["Conv2DBackpropInput"] =
          SimpleConfirmationFunction();
      confirmation_function_map["DepthwiseConv2dNative"] =
          SimpleConfirmationFunction();
      confirmation_function_map["Equal"] = SimpleConfirmationFunction();
      confirmation_function_map["Exp"] = SimpleConfirmationFunction();
      confirmation_function_map["ExpandDims"] = SimpleConfirmationFunction();
      confirmation_function_map["Fill"] = SimpleConfirmationFunction();
      confirmation_function_map["Floor"] = SimpleConfirmationFunction();
      confirmation_function_map["FloorDiv"] = SimpleConfirmationFunction();
      confirmation_function_map["FloorMod"] = SimpleConfirmationFunction();
      confirmation_function_map["FusedBatchNorm"] =
          SimpleConfirmationFunction();
      confirmation_function_map["FusedBatchNormGrad"] = [](Node* n,
                                                           bool* result) {
        TF_RETURN_IF_ERROR(GetNodeAttr(n->attrs(), "is_training", result));
        return Status::OK();
      };
      confirmation_function_map["Greater"] = SimpleConfirmationFunction();
      confirmation_function_map["GreaterEqual"] = SimpleConfirmationFunction();
      confirmation_function_map["HorovodAllreduce"] =
          SimpleConfirmationFunction();
      confirmation_function_map["Identity"] = SimpleConfirmationFunction();
      confirmation_function_map["L2Loss"] = SimpleConfirmationFunction();
      confirmation_function_map["Less"] = SimpleConfirmationFunction();
      confirmation_function_map["LessEqual"] = SimpleConfirmationFunction();
      confirmation_function_map["Log"] = SimpleConfirmationFunction();
      confirmation_function_map["LogicalAnd"] = SimpleConfirmationFunction();
      confirmation_function_map["LogicalNot"] = SimpleConfirmationFunction();
      confirmation_function_map["LogicalOr"] = SimpleConfirmationFunction();
      confirmation_function_map["MatMul"] = SimpleConfirmationFunction();
      confirmation_function_map["Max"] = SimpleConfirmationFunction();
      confirmation_function_map["Maximum"] = SimpleConfirmationFunction();
      confirmation_function_map["MaxPool"] = SimpleConfirmationFunction();
      confirmation_function_map["MaxPoolGrad"] = SimpleConfirmationFunction();
      confirmation_function_map["Mean"] = SimpleConfirmationFunction();
      confirmation_function_map["Min"] = SimpleConfirmationFunction();
      confirmation_function_map["Minimum"] = SimpleConfirmationFunction();
      confirmation_function_map["Mul"] = SimpleConfirmationFunction();
      confirmation_function_map["Neg"] = SimpleConfirmationFunction();
      confirmation_function_map["Pad"] = SimpleConfirmationFunction();
      confirmation_function_map["Pow"] = SimpleConfirmationFunction();
      confirmation_function_map["PreventGradient"] =
          SimpleConfirmationFunction();
      confirmation_function_map["Prod"] = SimpleConfirmationFunction();
      confirmation_function_map["RealDiv"] = SimpleConfirmationFunction();
      confirmation_function_map["Reciprocal"] = SimpleConfirmationFunction();
      confirmation_function_map["Relu"] = SimpleConfirmationFunction();
      confirmation_function_map["Relu6"] = SimpleConfirmationFunction();
      confirmation_function_map["ReluGrad"] = SimpleConfirmationFunction();
      confirmation_function_map["Reshape"] = SimpleConfirmationFunction();
      confirmation_function_map["Rsqrt"] = SimpleConfirmationFunction();
      confirmation_function_map["Shape"] = SimpleConfirmationFunction();
      confirmation_function_map["Sigmoid"] = SimpleConfirmationFunction();
      confirmation_function_map["SigmoidGrad"] = SimpleConfirmationFunction();
      confirmation_function_map["Sign"] = SimpleConfirmationFunction();
      confirmation_function_map["Size"] = SimpleConfirmationFunction();
      confirmation_function_map["Slice"] = SimpleConfirmationFunction();
      confirmation_function_map["Snapshot"] = SimpleConfirmationFunction();
      confirmation_function_map["Softmax"] = SimpleConfirmationFunction();
      confirmation_function_map["SparseSoftmaxCrossEntropyWithLogits"] =
          SimpleConfirmationFunction();
      confirmation_function_map["Split"] = SimpleConfirmationFunction();
      confirmation_function_map["SplitV"] = SimpleConfirmationFunction();
      confirmation_function_map["Square"] = SimpleConfirmationFunction();
      confirmation_function_map["SquaredDifference"] =
          SimpleConfirmationFunction();
      confirmation_function_map["Squeeze"] = SimpleConfirmationFunction();
      confirmation_function_map["StridedSlice"] = [](Node* n, bool* result) {
        // Reject if "new_axis_mask" is set.
        int tf_new_axis_mask;
        TF_RETURN_IF_ERROR(
            GetNodeAttr(n->attrs(), "new_axis_mask", &tf_new_axis_mask));
        if (tf_new_axis_mask != 0) {
          *result = false;
        } else {
          *result = true;
        }
        return Status::OK();
      };
      confirmation_function_map["Pack"] = SimpleConfirmationFunction();
      confirmation_function_map["Sub"] = SimpleConfirmationFunction();
      confirmation_function_map["Sum"] = SimpleConfirmationFunction();
      confirmation_function_map["Tanh"] = SimpleConfirmationFunction();
      confirmation_function_map["TanhGrad"] = SimpleConfirmationFunction();
      confirmation_function_map["Tile"] = SimpleConfirmationFunction();
      confirmation_function_map["Transpose"] = SimpleConfirmationFunction();
      confirmation_function_map["Unpack"] = SimpleConfirmationFunction();
      confirmation_function_map["ZerosLike"] = SimpleConfirmationFunction();

      //
      // Initialize type constraint map.
      //
      type_constraint_map["Abs"]["T"] = NGraphNumericDTypes();
      type_constraint_map["Add"]["T"] = NGraphNumericDTypes();
      type_constraint_map["AddN"]["T"] = NGraphNumericDTypes();
      type_constraint_map["Any"]["Tidx"] = NGraphIndexDTypes();
      type_constraint_map["All"]["Tidx"] = NGraphIndexDTypes();
      type_constraint_map["ArgMax"]["T"] = NGraphNumericDTypes();
      type_constraint_map["ArgMax"]["Tidx"] = NGraphIndexDTypes();
      type_constraint_map["ArgMin"]["T"] = NGraphNumericDTypes();
      type_constraint_map["ArgMin"]["Tidx"] = NGraphIndexDTypes();
      type_constraint_map["AvgPool"]["T"] = NGraphNumericDTypes();
      type_constraint_map["AvgPoolGrad"]["T"] = NGraphNumericDTypes();
      type_constraint_map["BatchMatMul"]["T"] = NGraphNumericDTypes();
      type_constraint_map["BiasAdd"]["T"] = NGraphNumericDTypes();
      type_constraint_map["BiasAddGrad"]["T"] = NGraphNumericDTypes();
      type_constraint_map["Cast"]["SrcT"] = NGraphDTypes();
      type_constraint_map["Cast"]["DstT"] = NGraphDTypes();
      type_constraint_map["ConcatV2"]["T"] = NGraphDTypes();
      type_constraint_map["ConcatV2"]["Tidx"] = NGraphIndexDTypes();
      type_constraint_map["Const"]["dtype"] = NGraphDTypes();
      type_constraint_map["Conv2D"]["T"] = NGraphNumericDTypes();
      type_constraint_map["Conv2DBackpropInput"]["T"] = NGraphNumericDTypes();
      type_constraint_map["DepthToSpace"]["T"] = NGraphDTypes();
      type_constraint_map["DepthwiseConv2dNative"]["T"] = NGraphNumericDTypes();
      type_constraint_map["Equal"]["T"] = NGraphDTypes();
      type_constraint_map["Exp"]["T"] = NGraphNumericDTypes();
      type_constraint_map["ExpandDims"]["T"] = NGraphDTypes();
      type_constraint_map["Floor"]["T"] = NGraphNumericDTypes();
      type_constraint_map["FloorDiv"]["T"] = NGraphNumericDTypes();
      type_constraint_map["FloorMod"]["T"] = NGraphNumericDTypes();
      type_constraint_map["FusedBatchNorm"]["T"] = NGraphNumericDTypes();
      type_constraint_map["FusedBatchNormGrad"]["T"] = NGraphNumericDTypes();
      type_constraint_map["Greater"]["T"] = NGraphDTypes();
      type_constraint_map["GreaterEqual"]["T"] = NGraphDTypes();
      type_constraint_map["HorovodAllreduce"]["T"] = NGraphNumericDTypes();
      type_constraint_map["Identity"]["T"] = NGraphDTypes();
      type_constraint_map["L2Loss"]["T"] = NGraphNumericDTypes();
      type_constraint_map["Less"]["T"] = NGraphDTypes();
      type_constraint_map["LessEqual"]["T"] = NGraphDTypes();
      type_constraint_map["Log"]["T"] = NGraphNumericDTypes();
      // LogicalAnd and LogicalNot have no type attributes ("T", if it existed,
      // would always be bool).
      type_constraint_map["MatMul"]["T"] = NGraphNumericDTypes();
      type_constraint_map["Max"]["T"] = NGraphNumericDTypes();
      type_constraint_map["Max"]["Tidx"] = NGraphIndexDTypes();
      type_constraint_map["Maximum"]["T"] = NGraphNumericDTypes();
      type_constraint_map["MaxPool"]["T"] = NGraphNumericDTypes();
      type_constraint_map["MaxPoolGrad"]["T"] = NGraphNumericDTypes();
      type_constraint_map["Mean"]["T"] = NGraphNumericDTypes();
      type_constraint_map["Mean"]["Tidx"] = NGraphIndexDTypes();
      type_constraint_map["Min"]["T"] = NGraphNumericDTypes();
      type_constraint_map["Min"]["Tidx"] = NGraphIndexDTypes();
      type_constraint_map["Minimum"]["T"] = NGraphNumericDTypes();
      type_constraint_map["Mul"]["T"] = NGraphNumericDTypes();
      type_constraint_map["Neg"]["T"] = NGraphNumericDTypes();
      type_constraint_map["Pack"]["T"] = NGraphDTypes();
      type_constraint_map["Pad"]["T"] = NGraphDTypes();
      type_constraint_map["Pad"]["Tpaddings"] = NGraphIndexDTypes();
      type_constraint_map["Pow"]["T"] = NGraphNumericDTypes();
      type_constraint_map["PreventGradient"]["T"] = NGraphDTypes();
      type_constraint_map["Prod"]["T"] = NGraphNumericDTypes();
      type_constraint_map["Prod"]["Tidx"] = NGraphIndexDTypes();
      type_constraint_map["RealDiv"]["T"] = NGraphNumericDTypes();
      type_constraint_map["Reciprocal"]["T"] = NGraphNumericDTypes();
      type_constraint_map["Relu"]["T"] = NGraphNumericDTypes();
      type_constraint_map["Relu6"]["T"] = NGraphNumericDTypes();
      type_constraint_map["ReluGrad"]["T"] = NGraphNumericDTypes();
      type_constraint_map["Reshape"]["T"] = NGraphDTypes();
      type_constraint_map["Reshape"]["Tshape"] = NGraphIndexDTypes();
      type_constraint_map["Rsqrt"]["T"] = NGraphDTypes();
      type_constraint_map["Shape"]["T"] = NGraphDTypes();
      type_constraint_map["Shape"]["out_type"] = NGraphIndexDTypes();
      type_constraint_map["Sigmoid"]["T"] = NGraphNumericDTypes();
      type_constraint_map["SigmoidGrad"]["T"] = NGraphNumericDTypes();
      type_constraint_map["Sign"]["T"] = NGraphNumericDTypes();
      type_constraint_map["Size"]["T"] = NGraphDTypes();
      type_constraint_map["Size"]["out_type"] = NGraphIndexDTypes();
      type_constraint_map["Slice"]["T"] = NGraphDTypes();
      type_constraint_map["Slice"]["Index"] = NGraphIndexDTypes();
      type_constraint_map["Snapshot"]["T"] = NGraphDTypes();
      type_constraint_map["Softmax"]["T"] = NGraphNumericDTypes();
      type_constraint_map["SpaceToDepth"]["T"] = NGraphDTypes();
      type_constraint_map["SparseSoftmaxCrossEntropyWithLogits"]["T"] =
          NGraphNumericDTypes();
      type_constraint_map["SparseSoftmaxCrossEntropyWithLogits"]["Tlabels"] =
          NGraphNumericDTypes();
      type_constraint_map["Split"]["T"] = NGraphDTypes();
      type_constraint_map["SplitV"]["T"] = NGraphDTypes();
      type_constraint_map["SplitV"]["Tlen"] = NGraphIndexDTypes();
      type_constraint_map["Square"]["T"] = NGraphDTypes();
      type_constraint_map["SquaredDifference"]["T"] = NGraphDTypes();
      type_constraint_map["Squeeze"]["T"] = NGraphDTypes();
      type_constraint_map["StridedSlice"]["T"] = NGraphDTypes();
      type_constraint_map["StridedSlice"]["Index"] = NGraphIndexDTypes();
      type_constraint_map["Sub"]["T"] = NGraphNumericDTypes();
      type_constraint_map["Sum"]["T"] = NGraphNumericDTypes();
      type_constraint_map["Sum"]["Tidx"] = NGraphIndexDTypes();
      type_constraint_map["Tanh"]["T"] = NGraphNumericDTypes();
      type_constraint_map["TanhGrad"]["T"] = NGraphNumericDTypes();
      type_constraint_map["Tile"]["T"] = NGraphNumericDTypes();
      type_constraint_map["Tile"]["Tmultiples"] = NGraphIndexDTypes();
      type_constraint_map["Transpose"]["T"] = NGraphDTypes();
      type_constraint_map["Transpose"]["Tperm"] = NGraphIndexDTypes();
      type_constraint_map["Unpack"]["T"] = NGraphDTypes();

<<<<<<< HEAD
      //
      // Initialize confirmation function map.
      //
      // Please keep these in alphabetical order by op name.
      //
      confirmation_functions["Abs"] = SimpleConfirmationFunction();
      confirmation_functions["Add"] = SimpleConfirmationFunction();
      confirmation_functions["AddN"] = SimpleConfirmationFunction();
      confirmation_functions["Any"] = SimpleConfirmationFunction({1});
      confirmation_functions["All"] = SimpleConfirmationFunction({1});
      confirmation_functions["ArgMax"] = SimpleConfirmationFunction({1});
      confirmation_functions["ArgMin"] = SimpleConfirmationFunction({1});
      confirmation_functions["AvgPool"] = SimpleConfirmationFunction();
      confirmation_functions["AvgPoolGrad"] = SimpleConfirmationFunction({0});
      confirmation_functions["BatchMatMul"] = SimpleConfirmationFunction();
      confirmation_functions["BiasAdd"] = SimpleConfirmationFunction();
      confirmation_functions["BiasAddGrad"] = SimpleConfirmationFunction();
      confirmation_functions["Cast"] = SimpleConfirmationFunction();
      confirmation_functions["ConcatV2"] = SimpleConfirmationFunction({-1});
      confirmation_functions["Const"] = SimpleConfirmationFunction();
      confirmation_functions["Conv2D"] = SimpleConfirmationFunction();
      confirmation_functions["Conv2DBackpropFilter"] =
          SimpleConfirmationFunction({1});
      confirmation_functions["Conv2DBackpropInput"] =
          SimpleConfirmationFunction({0});
      confirmation_functions["DepthToSpace"] =
          SimpleConfirmationFunction();
      confirmation_functions["DepthwiseConv2dNative"] =
          SimpleConfirmationFunction();
      confirmation_functions["Equal"] = SimpleConfirmationFunction();
      confirmation_functions["Exp"] = SimpleConfirmationFunction();
      confirmation_functions["ExpandDims"] = SimpleConfirmationFunction({1});
      confirmation_functions["Fill"] = SimpleConfirmationFunction({0});
      confirmation_functions["Floor"] = SimpleConfirmationFunction();
      confirmation_functions["FloorDiv"] = SimpleConfirmationFunction();
      confirmation_functions["FloorMod"] = SimpleConfirmationFunction();
      confirmation_functions["FusedBatchNorm"] = SimpleConfirmationFunction();
      confirmation_functions["FusedBatchNormGrad"] = [](Node* n, bool* result) {
        TF_RETURN_IF_ERROR(GetNodeAttr(n->attrs(), "is_training", result));
        return Status::OK();
      };
      confirmation_functions["Greater"] = SimpleConfirmationFunction();
      confirmation_functions["GreaterEqual"] = SimpleConfirmationFunction();
      confirmation_functions["HorovodAllreduce"] = SimpleConfirmationFunction();
      confirmation_functions["Identity"] = SimpleConfirmationFunction();
      confirmation_functions["L2Loss"] = SimpleConfirmationFunction();
      confirmation_functions["Less"] = SimpleConfirmationFunction();
      confirmation_functions["LessEqual"] = SimpleConfirmationFunction();
      confirmation_functions["Log"] = SimpleConfirmationFunction();
      confirmation_functions["LogicalAnd"] = SimpleConfirmationFunction();
      confirmation_functions["LogicalNot"] = SimpleConfirmationFunction();
      confirmation_functions["LogicalOr"] = SimpleConfirmationFunction();
      confirmation_functions["MatMul"] = SimpleConfirmationFunction();
      confirmation_functions["Max"] = SimpleConfirmationFunction({1});
      confirmation_functions["Maximum"] = SimpleConfirmationFunction();
      confirmation_functions["MaxPool"] = SimpleConfirmationFunction();
      confirmation_functions["MaxPoolGrad"] = SimpleConfirmationFunction();
      confirmation_functions["Mean"] = SimpleConfirmationFunction({1});
      confirmation_functions["Min"] = SimpleConfirmationFunction({1});
      confirmation_functions["Minimum"] = SimpleConfirmationFunction();
      confirmation_functions["Mul"] = SimpleConfirmationFunction();
      confirmation_functions["Neg"] = SimpleConfirmationFunction();
      confirmation_functions["Pad"] = SimpleConfirmationFunction({1});
      confirmation_functions["Pow"] = SimpleConfirmationFunction();
      confirmation_functions["PreventGradient"] = SimpleConfirmationFunction();
      confirmation_functions["Prod"] = SimpleConfirmationFunction({1});
      confirmation_functions["RealDiv"] = SimpleConfirmationFunction();
      confirmation_functions["Reciprocal"] = SimpleConfirmationFunction();
      confirmation_functions["Relu"] = SimpleConfirmationFunction();
      confirmation_functions["Relu6"] = SimpleConfirmationFunction();
      confirmation_functions["ReluGrad"] = SimpleConfirmationFunction();
      confirmation_functions["Reshape"] = SimpleConfirmationFunction({1});
      confirmation_functions["Rsqrt"] = SimpleConfirmationFunction();
      confirmation_functions["Shape"] = SimpleConfirmationFunction();
      confirmation_functions["Sigmoid"] = SimpleConfirmationFunction();
      confirmation_functions["SigmoidGrad"] = SimpleConfirmationFunction();
      confirmation_functions["Sign"] = SimpleConfirmationFunction();
      confirmation_functions["Size"] = SimpleConfirmationFunction();
      confirmation_functions["Slice"] = SimpleConfirmationFunction({1, 2});
      confirmation_functions["Snapshot"] = SimpleConfirmationFunction();
      confirmation_functions["Softmax"] = SimpleConfirmationFunction();
      confirmation_functions["SpaceToDepth"] = SimpleConfirmationFunction();
      confirmation_functions["SparseSoftmaxCrossEntropyWithLogits"] =
          SimpleConfirmationFunction();
      confirmation_functions["Split"] = SimpleConfirmationFunction({0});
      confirmation_functions["SplitV"] = SimpleConfirmationFunction({1, 2});
      confirmation_functions["Square"] = SimpleConfirmationFunction();
      confirmation_functions["SquaredDifference"] =
          SimpleConfirmationFunction();
      confirmation_functions["Squeeze"] = SimpleConfirmationFunction();
      confirmation_functions["StridedSlice"] = [](Node* n, bool* result) {
        // Reject if "new_axis_mask" is set.
        int tf_new_axis_mask;
        TF_RETURN_IF_ERROR(
            GetNodeAttr(n->attrs(), "new_axis_mask", &tf_new_axis_mask));
        if (tf_new_axis_mask != 0) {
          *result = false;
          return Status::OK();
        }

        return SimpleConfirmationFunction({1, 2, 3})(n, result);
      };
      confirmation_functions["Pack"] = SimpleConfirmationFunction();
      confirmation_functions["Sub"] = SimpleConfirmationFunction();
      confirmation_functions["Sum"] = SimpleConfirmationFunction({1});
      confirmation_functions["Tanh"] = SimpleConfirmationFunction();
      confirmation_functions["TanhGrad"] = SimpleConfirmationFunction();
      confirmation_functions["Tile"] = SimpleConfirmationFunction({1});
      confirmation_functions["Transpose"] = SimpleConfirmationFunction({1});
      confirmation_functions["Unpack"] = SimpleConfirmationFunction();
      confirmation_functions["ZerosLike"] = SimpleConfirmationFunction();
=======
      // Set Additional Attributes (if any)
      set_attributes_map["Any"] = SetStaticInputs({1});
      set_attributes_map["All"] = SetStaticInputs({1});
      set_attributes_map["ArgMax"] = SetStaticInputs({1});
      set_attributes_map["ArgMin"] = SetStaticInputs({1});
      set_attributes_map["AvgPoolGrad"] = SetStaticInputs({0});
      set_attributes_map["ConcatV2"] = SetStaticInputs({-1});
      set_attributes_map["Conv2DBackpropFilter"] = SetStaticInputs({1});
      set_attributes_map["Conv2DBackpropInput"] = SetStaticInputs({0});
      set_attributes_map["ExpandDims"] = SetStaticInputs({1});
      set_attributes_map["Fill"] = SetStaticInputs({0});
      set_attributes_map["Max"] = SetStaticInputs({1});
      set_attributes_map["Mean"] = SetStaticInputs({1});
      set_attributes_map["Min"] = SetStaticInputs({1});
      set_attributes_map["Pad"] = SetStaticInputs({1});
      set_attributes_map["Prod"] = SetStaticInputs({1});
      set_attributes_map["Reshape"] = SetStaticInputs({1});
      set_attributes_map["Slice"] = SetStaticInputs({1, 2});
      set_attributes_map["Split"] = SetStaticInputs({0});
      set_attributes_map["SplitV"] = SetStaticInputs({1, 2});
      set_attributes_map["StridedSlice"] = SetStaticInputs({1, 2, 3});
      set_attributes_map["Sum"] = SetStaticInputs({1});
      set_attributes_map["Tile"] = SetStaticInputs({1});
      set_attributes_map["Transpose"] = SetStaticInputs({1});
>>>>>>> c2e65668

      initialized = true;
    }
  }

#if !defined(NGRAPH_TF_DISABLE_DEADNESS_CHECK)
  std::unique_ptr<DeadnessAnalysis> deadness_analyzer;
  TF_RETURN_IF_ERROR(DeadnessAnalysis::Run(*graph, &deadness_analyzer));
#endif

  vector<Node*> nodes_marked_for_clustering;
  for (auto node : graph->op_nodes()) {
    bool mark_for_clustering = false;

    do {
      // check placement
      bool placement_ok = false;
      TF_RETURN_IF_ERROR(NGraphPlacementRequested(node, placement_ok));
      if (!placement_ok) {
        NGRAPH_VLOG(5) << "Placement not requested: " << node->name();
        break;
      }

#if !defined(NGRAPH_TF_DISABLE_DEADNESS_CHECK)
      // check deadness
      bool deadness_ok = false;
      TF_RETURN_IF_ERROR(DeadnessOk(node, &deadness_analyzer, deadness_ok));
      if (!deadness_ok) {
        NGRAPH_VLOG(5) << "Node Inputs have mismatching deadness or Node is of "
                          "type Merge: "
                       << node->name();
        break;
      }
#endif

      // check node's confirmation constraints
      bool confirmation_constraint_ok = false;
      TF_RETURN_IF_ERROR(ConfirmationOk(node, confirmation_function_map,
                                        confirmation_constraint_ok));
      if (!confirmation_constraint_ok) {
        NGRAPH_VLOG(5) << "Node does not meet confirmation constraints: "
                       << node->name();
        break;
      }

      // check input type constraints
      bool type_constraint_ok = false;
      TF_RETURN_IF_ERROR(
          TypeConstraintOk(node, type_constraint_map, type_constraint_ok));
      if (!type_constraint_ok) {
        NGRAPH_VLOG(5) << "Inputs do not meet type constraints: "
                       << node->name();
        break;
      }

      // if all constraints are met, mark for clustering
      mark_for_clustering = true;
    } while (false);

    // Set the _ngraph_marked_for_clustering attribute if all constraints
    // are satisfied
    if (mark_for_clustering) {
      NGRAPH_VLOG(4) << "Accepting: " << node->name() << "["
                     << node->type_string() << "]";
      nodes_marked_for_clustering.push_back(node);
    } else {
      NGRAPH_VLOG(4) << "Rejecting: " << node->name() << "["
                     << node->type_string() << "]";
    }
  }

  // Set Attributes for nodes marked for clustering
  // 1. Set Attribute "_ngraph_marked_for_clustering" as "true"
  // 2. Set any other attributes as defined in set_attribute_map
  for (auto node : nodes_marked_for_clustering) {
    // TODO(amprocte): move attr name to a constant
    node->AddAttr("_ngraph_marked_for_clustering", true);

    auto it = set_attributes_map.find(node->type_string());
    if (it != set_attributes_map.end()) {
      TF_RETURN_IF_ERROR(it->second(node));
    }
  }

  return Status::OK();
}

bool NodeIsMarkedForClustering(const Node* node) {
  bool is_marked;
  // TODO(amprocte): move attr name to a constant
  return (GetNodeAttr(node->attrs(), "_ngraph_marked_for_clustering",
                      &is_marked) == Status::OK() &&
          is_marked);
}

void GetStaticInputs(const Node* node, std::vector<int32>* inputs) {
  if (GetNodeAttr(node->attrs(), "_ngraph_static_inputs", inputs) !=
      Status::OK()) {
    *inputs = std::vector<int32>{};
  }
}

bool InputIsStatic(const Node* node, int index) {
  std::vector<int32> inputs;
  GetStaticInputs(node, &inputs);
  return std::find(inputs.begin(), inputs.end(), index) != inputs.end();
}

}  // namespace ngraph_bridge

}  // namespace tensorflow<|MERGE_RESOLUTION|>--- conflicted
+++ resolved
@@ -447,119 +447,6 @@
       type_constraint_map["Transpose"]["Tperm"] = NGraphIndexDTypes();
       type_constraint_map["Unpack"]["T"] = NGraphDTypes();
 
-<<<<<<< HEAD
-      //
-      // Initialize confirmation function map.
-      //
-      // Please keep these in alphabetical order by op name.
-      //
-      confirmation_functions["Abs"] = SimpleConfirmationFunction();
-      confirmation_functions["Add"] = SimpleConfirmationFunction();
-      confirmation_functions["AddN"] = SimpleConfirmationFunction();
-      confirmation_functions["Any"] = SimpleConfirmationFunction({1});
-      confirmation_functions["All"] = SimpleConfirmationFunction({1});
-      confirmation_functions["ArgMax"] = SimpleConfirmationFunction({1});
-      confirmation_functions["ArgMin"] = SimpleConfirmationFunction({1});
-      confirmation_functions["AvgPool"] = SimpleConfirmationFunction();
-      confirmation_functions["AvgPoolGrad"] = SimpleConfirmationFunction({0});
-      confirmation_functions["BatchMatMul"] = SimpleConfirmationFunction();
-      confirmation_functions["BiasAdd"] = SimpleConfirmationFunction();
-      confirmation_functions["BiasAddGrad"] = SimpleConfirmationFunction();
-      confirmation_functions["Cast"] = SimpleConfirmationFunction();
-      confirmation_functions["ConcatV2"] = SimpleConfirmationFunction({-1});
-      confirmation_functions["Const"] = SimpleConfirmationFunction();
-      confirmation_functions["Conv2D"] = SimpleConfirmationFunction();
-      confirmation_functions["Conv2DBackpropFilter"] =
-          SimpleConfirmationFunction({1});
-      confirmation_functions["Conv2DBackpropInput"] =
-          SimpleConfirmationFunction({0});
-      confirmation_functions["DepthToSpace"] =
-          SimpleConfirmationFunction();
-      confirmation_functions["DepthwiseConv2dNative"] =
-          SimpleConfirmationFunction();
-      confirmation_functions["Equal"] = SimpleConfirmationFunction();
-      confirmation_functions["Exp"] = SimpleConfirmationFunction();
-      confirmation_functions["ExpandDims"] = SimpleConfirmationFunction({1});
-      confirmation_functions["Fill"] = SimpleConfirmationFunction({0});
-      confirmation_functions["Floor"] = SimpleConfirmationFunction();
-      confirmation_functions["FloorDiv"] = SimpleConfirmationFunction();
-      confirmation_functions["FloorMod"] = SimpleConfirmationFunction();
-      confirmation_functions["FusedBatchNorm"] = SimpleConfirmationFunction();
-      confirmation_functions["FusedBatchNormGrad"] = [](Node* n, bool* result) {
-        TF_RETURN_IF_ERROR(GetNodeAttr(n->attrs(), "is_training", result));
-        return Status::OK();
-      };
-      confirmation_functions["Greater"] = SimpleConfirmationFunction();
-      confirmation_functions["GreaterEqual"] = SimpleConfirmationFunction();
-      confirmation_functions["HorovodAllreduce"] = SimpleConfirmationFunction();
-      confirmation_functions["Identity"] = SimpleConfirmationFunction();
-      confirmation_functions["L2Loss"] = SimpleConfirmationFunction();
-      confirmation_functions["Less"] = SimpleConfirmationFunction();
-      confirmation_functions["LessEqual"] = SimpleConfirmationFunction();
-      confirmation_functions["Log"] = SimpleConfirmationFunction();
-      confirmation_functions["LogicalAnd"] = SimpleConfirmationFunction();
-      confirmation_functions["LogicalNot"] = SimpleConfirmationFunction();
-      confirmation_functions["LogicalOr"] = SimpleConfirmationFunction();
-      confirmation_functions["MatMul"] = SimpleConfirmationFunction();
-      confirmation_functions["Max"] = SimpleConfirmationFunction({1});
-      confirmation_functions["Maximum"] = SimpleConfirmationFunction();
-      confirmation_functions["MaxPool"] = SimpleConfirmationFunction();
-      confirmation_functions["MaxPoolGrad"] = SimpleConfirmationFunction();
-      confirmation_functions["Mean"] = SimpleConfirmationFunction({1});
-      confirmation_functions["Min"] = SimpleConfirmationFunction({1});
-      confirmation_functions["Minimum"] = SimpleConfirmationFunction();
-      confirmation_functions["Mul"] = SimpleConfirmationFunction();
-      confirmation_functions["Neg"] = SimpleConfirmationFunction();
-      confirmation_functions["Pad"] = SimpleConfirmationFunction({1});
-      confirmation_functions["Pow"] = SimpleConfirmationFunction();
-      confirmation_functions["PreventGradient"] = SimpleConfirmationFunction();
-      confirmation_functions["Prod"] = SimpleConfirmationFunction({1});
-      confirmation_functions["RealDiv"] = SimpleConfirmationFunction();
-      confirmation_functions["Reciprocal"] = SimpleConfirmationFunction();
-      confirmation_functions["Relu"] = SimpleConfirmationFunction();
-      confirmation_functions["Relu6"] = SimpleConfirmationFunction();
-      confirmation_functions["ReluGrad"] = SimpleConfirmationFunction();
-      confirmation_functions["Reshape"] = SimpleConfirmationFunction({1});
-      confirmation_functions["Rsqrt"] = SimpleConfirmationFunction();
-      confirmation_functions["Shape"] = SimpleConfirmationFunction();
-      confirmation_functions["Sigmoid"] = SimpleConfirmationFunction();
-      confirmation_functions["SigmoidGrad"] = SimpleConfirmationFunction();
-      confirmation_functions["Sign"] = SimpleConfirmationFunction();
-      confirmation_functions["Size"] = SimpleConfirmationFunction();
-      confirmation_functions["Slice"] = SimpleConfirmationFunction({1, 2});
-      confirmation_functions["Snapshot"] = SimpleConfirmationFunction();
-      confirmation_functions["Softmax"] = SimpleConfirmationFunction();
-      confirmation_functions["SpaceToDepth"] = SimpleConfirmationFunction();
-      confirmation_functions["SparseSoftmaxCrossEntropyWithLogits"] =
-          SimpleConfirmationFunction();
-      confirmation_functions["Split"] = SimpleConfirmationFunction({0});
-      confirmation_functions["SplitV"] = SimpleConfirmationFunction({1, 2});
-      confirmation_functions["Square"] = SimpleConfirmationFunction();
-      confirmation_functions["SquaredDifference"] =
-          SimpleConfirmationFunction();
-      confirmation_functions["Squeeze"] = SimpleConfirmationFunction();
-      confirmation_functions["StridedSlice"] = [](Node* n, bool* result) {
-        // Reject if "new_axis_mask" is set.
-        int tf_new_axis_mask;
-        TF_RETURN_IF_ERROR(
-            GetNodeAttr(n->attrs(), "new_axis_mask", &tf_new_axis_mask));
-        if (tf_new_axis_mask != 0) {
-          *result = false;
-          return Status::OK();
-        }
-
-        return SimpleConfirmationFunction({1, 2, 3})(n, result);
-      };
-      confirmation_functions["Pack"] = SimpleConfirmationFunction();
-      confirmation_functions["Sub"] = SimpleConfirmationFunction();
-      confirmation_functions["Sum"] = SimpleConfirmationFunction({1});
-      confirmation_functions["Tanh"] = SimpleConfirmationFunction();
-      confirmation_functions["TanhGrad"] = SimpleConfirmationFunction();
-      confirmation_functions["Tile"] = SimpleConfirmationFunction({1});
-      confirmation_functions["Transpose"] = SimpleConfirmationFunction({1});
-      confirmation_functions["Unpack"] = SimpleConfirmationFunction();
-      confirmation_functions["ZerosLike"] = SimpleConfirmationFunction();
-=======
       // Set Additional Attributes (if any)
       set_attributes_map["Any"] = SetStaticInputs({1});
       set_attributes_map["All"] = SetStaticInputs({1});
@@ -584,7 +471,6 @@
       set_attributes_map["Sum"] = SetStaticInputs({1});
       set_attributes_map["Tile"] = SetStaticInputs({1});
       set_attributes_map["Transpose"] = SetStaticInputs({1});
->>>>>>> c2e65668
 
       initialized = true;
     }
