--- conflicted
+++ resolved
@@ -1242,17 +1242,10 @@
   NGRAPH_VLOG(3) << "epsilon: " << tf_epsilon;
 
   // TODO: We are temporarily supplying a fake value for beta here
-<<<<<<< HEAD
-  // (all zero, same shape/et as scale/gamma), because Tensorflow does not
-  // give beta to us. This should work because nGraph should not actually use
-  // beta. The nGraph op may change to discard this parameter. Update this
-  // when nGraph does.
-=======
   // (all zero, same shape/et as scale/gamma), because Tensorflow does not give
   // beta to us. This should work because nGraph should not actually use beta.
   // The nGraph op may change to discard this parameter. Update this when nGraph
   // does.
->>>>>>> 41b8232c
   shared_ptr<ng::Node> ng_beta = std::make_shared<ngraph::op::Constant>(
       ng_scale->get_element_type(), ng_scale->get_shape(),
       std::vector<std::string>{ng::shape_size(ng_scale->get_shape()), "0"});
