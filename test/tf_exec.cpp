/*******************************************************************************
 * Copyright 2017-2018 Intel Corporation
 *
 * Licensed under the Apache License, Version 2.0 (the "License");
 * you may not use this file except in compliance with the License.
 * You may obtain a copy of the License at
 *
 *     http://www.apache.org/licenses/LICENSE-2.0
 *
 * Unless required by applicable law or agreed to in writing, software
 * distributed under the License is distributed on an "AS IS" BASIS,
 * WITHOUT WARRANTIES OR CONDITIONS OF ANY KIND, either express or implied.
 * See the License for the specific language governing permissions and
 * limitations under the License.
 *******************************************************************************/
#include "gtest/gtest.h"

#include "ngraph_builder.h"
#include "ngraph_utils.h"

#include "tensorflow/core/framework/graph.pb.h"
#include "tensorflow/core/framework/op.h"
#include "tensorflow/core/graph/algorithm.h"
#include "tensorflow/core/graph/default_device.h"
#include "tensorflow/core/graph/graph.h"
#include "tensorflow/core/graph/graph_constructor.h"
#include "tensorflow/core/platform/env.h"

#include "tensorflow/cc/client/client_session.h"
#include "tensorflow/cc/ops/standard_ops.h"
#include "tensorflow/core/framework/tensor.h"
#include "tensorflow/core/public/session.h"
using namespace std;
namespace tf = tensorflow;

namespace ngraph_bridge {

TEST(tf_exec, hello_world) {
  tf::Scope root = tf::Scope::NewRootScope();
 
  root = root.WithDevice("/device:NGRAPH:0"); 
  // Matrix A = [3 2; -1 0]
  auto A = tf::ops::Const(root, {{3.f, 2.f}, {-1.f, 0.f}});
  // Vector b = [3 5]
  auto b = tf::ops::Const(root, {{3.f, 5.f}});
  // v = Ab^T
  auto v = tf::ops::MatMul(root.WithOpName("v"), A, b,
                           tf::ops::MatMul::TransposeB(true));
  std::vector<tf::Tensor> outputs;
  tf::ClientSession session(root);
  // Run and fetch v
  TF_CHECK_OK(session.Run({v}, &outputs));
  // Expect outputs[0] == [19; -3]
  LOG(INFO) << outputs[0].matrix<float>();
}

TEST(tf_exec, axpy) {
  tf::GraphDef gdef;
  // auto status = tf::ReadTextProto(tf::Env::Default(), "test_py.pbtxt",
  // &gdef);
  auto status = tf::ReadTextProto(tf::Env::Default(), "test_axpy.pbtxt", &gdef);
  ASSERT_TRUE(status == tf::Status::OK()) << "Can't read protobuf graph";

  // tf::graph::SetDefaultDevice("/device:NGRAPH:0", &gdef);

  tf::SessionOptions options;
  tf::ConfigProto& config = options.config;
  config.set_allow_soft_placement(true);
  std::unique_ptr<tf::Session> session(tf::NewSession(options));

  TF_CHECK_OK(session->Create(gdef));

  // Create the inputs for this graph
  tf::Tensor x(tf::DT_FLOAT, tf::TensorShape({2, 3}));
  auto x_flat = x.flat<float>();
  for (int i = 0; i < x_flat.size(); i++) {
    x_flat.data()[i] = 1.0;
  }

  tf::Tensor y(tf::DT_FLOAT, tf::TensorShape({2, 3}));
  auto y_flat = y.flat<float>();
  for (int i = 0; i < y_flat.size(); i++) {
    y_flat.data()[i] = 1.0;
  }

  std::vector<tf::Tensor> outputs;

  TF_CHECK_OK(session->Run({{"x", x}, {"y", y}}, {"mul", "add"}, {}, &outputs));

  ASSERT_EQ(outputs.size(), 2);
  auto mat1 = outputs[0].matrix<float>();
  EXPECT_FLOAT_EQ(5.0, mat1(0, 0));
  EXPECT_FLOAT_EQ(5.0, mat1(1, 0));

  auto mat2 = outputs[1].matrix<float>();
  EXPECT_FLOAT_EQ(6.0, mat2(0, 0));
  EXPECT_FLOAT_EQ(6.0, mat2(1, 0));

  for (auto output : outputs) {
    auto output_flat = output.flat<float>();
    for (int i = 0; i < x_flat.size(); i++) {
      cout << output_flat.data()[i] << " ";
    }
    cout << endl;
  }
}

void AssertTensorEquals(tf::Tensor T1, tf::Tensor T2) {
  auto T_size = T1.flat<float>().size();
  for (int k=0; k<T_size; k++) {
    auto a = T1.flat<float>().data()[k];
    auto b = T2.flat<float>().data()[k];
    EXPECT_FLOAT_EQ(a, b);
  } 
}

TEST(tf_exec, BatchMatMul_0D) { 
  tf::Scope root = tf::Scope::NewRootScope();
  auto dev_scope = root.WithDevice("/device:NGRAPH:0");

  tf::Tensor X1(tf::DT_FLOAT, tf::TensorShape({2, 0, 4, 5}));
  tf::Tensor Y1(tf::DT_FLOAT, tf::TensorShape({2, 0, 4, 5}));
  tf::Tensor X2(tf::DT_FLOAT, tf::TensorShape({2, 3, 0, 5}));
  tf::Tensor Y2(tf::DT_FLOAT, tf::TensorShape({2, 3, 0, 5}));

  auto attrs_x = tf::ops::BatchMatMul::Attrs().AdjX(true);
  auto attrs_y = tf::ops::BatchMatMul::Attrs().AdjY(true); 
  auto Z1 = tf::ops::BatchMatMul(dev_scope.WithOpName("Z1"), X1, Y1, attrs_x);
  auto Z2 = tf::ops::BatchMatMul(dev_scope.WithOpName("Z2"), X2, Y2, attrs_x);
  auto Z = tf::ops::BatchMatMul(dev_scope.WithOpName("Z"), X2, Y2, attrs_y);
  std::vector<tf::Tensor> outputs_z1;
  std::vector<tf::Tensor> outputs_z2;
  std::vector<tf::Tensor> outputs_z;
  // Run and fetch v
  tf::ClientSession session(dev_scope);
  TF_CHECK_OK(session.Run({Z1}, &outputs_z1)); 
  TF_CHECK_OK(session.Run({Z2}, &outputs_z2)); 
  TF_CHECK_OK(session.Run({Z}, &outputs_z));
  // Expect outputs[0] == [19; -3]

  tf::ClientSession sess(root);
  std::vector<tf::Tensor> outputs_z1_cpu;
  std::vector<tf::Tensor> outputs_z2_cpu;
  std::vector<tf::Tensor> outputs_z_cpu;
  auto W1 = tf::ops::BatchMatMul(root.WithOpName("W1"), X1, Y1, attrs_x);
  auto W2 = tf::ops::BatchMatMul(root.WithOpName("W2"), X2, Y2, attrs_x);
  auto W = tf::ops::BatchMatMul(root.WithOpName("W"), X2, Y2, attrs_y);
  TF_CHECK_OK(sess.Run({W1}, &outputs_z1_cpu));
  TF_CHECK_OK(sess.Run({W2}, &outputs_z2_cpu));
  TF_CHECK_OK(sess.Run({W}, &outputs_z_cpu));
  ASSERT_EQ(outputs_z1[0].shape(),outputs_z1_cpu[0].shape());
  ASSERT_EQ(outputs_z2[0].shape(),outputs_z2_cpu[0].shape());
  ASSERT_EQ(outputs_z[0].shape(),outputs_z_cpu[0].shape());
  AssertTensorEquals(outputs_z1[0],outputs_z1_cpu[0]); 
  AssertTensorEquals(outputs_z2[0],outputs_z2_cpu[0]); 
  AssertTensorEquals(outputs_z[0],outputs_z_cpu[0]);
}

TEST(tf_exec, BatchMatMul) { 
  tf::Scope root = tf::Scope::NewRootScope();
  auto dev_scope = root.WithDevice("/device:NGRAPH:0");
  auto A = tf::ops::Const(root, {-1.f, 2.f, 3.f, 4.f, -1.f, 2.f, 3.f, 4.f}, tf::TensorShape({2,2,2,1})); 
  auto B = tf::ops::Const(root, {1.f, 0.f, -1.f, -2.f, -1.f, 2.f, 3.f, 4.f}, tf::TensorShape({2,2,1,2})); 
  tf::Tensor X(tf::DT_FLOAT, tf::TensorShape({2, 3, 4, 5}));
  auto X_flat = X.flat<float>();
  for (int i = 0; i < X_flat.size(); i++) {
    X_flat.data()[i] = -1.1f*i;
  }
  tf::Tensor Y(tf::DT_FLOAT, tf::TensorShape({2, 3, 4, 5}));
  auto Y_flat = Y.flat<float>();
  for (int i = 0; i < Y_flat.size(); i++) {
    Y_flat.data()[i] = -0.5f*i;
  }


  auto R = tf::ops::BatchMatMul(dev_scope.WithOpName("R"), A, B);
  auto attrs_x = tf::ops::BatchMatMul::Attrs().AdjX(true);
  auto attrs_y = tf::ops::BatchMatMul::Attrs().AdjY(true); 
  auto Z1 = tf::ops::BatchMatMul(dev_scope.WithOpName("Z1"), X, Y, attrs_x);
  auto Z2 = tf::ops::BatchMatMul(dev_scope.WithOpName("Z2"), X, Y, attrs_y);
  std::vector<tf::Tensor> outputs;
  std::vector<tf::Tensor> outputs_z1;
  std::vector<tf::Tensor> outputs_z2;
  // Run and fetch v
  tf::ClientSession session(dev_scope);
  TF_CHECK_OK(session.Run({R}, &outputs));
  TF_CHECK_OK(session.Run({Z1}, &outputs_z1));
  TF_CHECK_OK(session.Run({Z2}, &outputs_z2)); 
  // Expect outputs[0] == [19; -3]

  tf::ClientSession sess(root);
  std::vector<tf::Tensor> outputs_cpu;
  std::vector<tf::Tensor> outputs_z1_cpu;
  std::vector<tf::Tensor> outputs_z2_cpu;
  auto C = tf::ops::BatchMatMul(root.WithOpName("C"), A, B);
  auto W1 = tf::ops::BatchMatMul(root.WithOpName("W1"), X, Y, attrs_x); 
  auto W2 = tf::ops::BatchMatMul(root.WithOpName("W2"), X, Y, attrs_y);
  TF_CHECK_OK(sess.Run({C}, &outputs_cpu));
  TF_CHECK_OK(sess.Run({W1}, &outputs_z1_cpu));
  TF_CHECK_OK(sess.Run({W2}, &outputs_z2_cpu));
  ASSERT_EQ(outputs[0].shape(),outputs_cpu[0].shape());
  ASSERT_EQ(outputs_z1[0].shape(),outputs_z1_cpu[0].shape());
  ASSERT_EQ(outputs_z2[0].shape(),outputs_z2_cpu[0].shape());
  AssertTensorEquals(outputs_z1[0],outputs_z1_cpu[0]);
  AssertTensorEquals(outputs_z2[0],outputs_z2_cpu[0]); 
}

TEST(tf_exec, BatchMatMul_3D) { 
  tf::Scope root = tf::Scope::NewRootScope();
  auto dev_scope = root.WithDevice("/device:NGRAPH:0");
  auto A = tf::ops::Const(root, {-1.f, 2.f, 3.f, 4.f, -1.f, 2.f, 3.f, 4.f}, tf::TensorShape({2,2,2})); 
  auto B = tf::ops::Const(root, {1.f, 0.f, -1.f, -2.f, -1.f, 2.f, 3.f, 4.f}, tf::TensorShape({2,2,2})); 
  auto R = tf::ops::BatchMatMul(dev_scope.WithOpName("R"), A, B);
  tf::Tensor X(tf::DT_FLOAT, tf::TensorShape({2, 3, 4}));
  auto X_flat = X.flat<float>();
  for (int i = 0; i < X_flat.size(); i++) {
    X_flat.data()[i] = -1.1f*i;
  }
  tf::Tensor Y(tf::DT_FLOAT, tf::TensorShape({2, 3, 4}));
  auto Y_flat = Y.flat<float>();
  for (int i = 0; i < Y_flat.size(); i++) {
    Y_flat.data()[i] = -0.5f*i;
  }

  auto attrs_x = tf::ops::BatchMatMul::Attrs().AdjX(true);
  auto attrs_y = tf::ops::BatchMatMul::Attrs().AdjY(true); 
  auto Z1 = tf::ops::BatchMatMul(dev_scope.WithOpName("Z1"), X, Y, attrs_x);
  auto Z2 = tf::ops::BatchMatMul(dev_scope.WithOpName("Z2"), X, Y, attrs_y);
  std::vector<tf::Tensor> outputs;
  std::vector<tf::Tensor> outputs_z1;
  std::vector<tf::Tensor> outputs_z2;
  // Run and fetch v
  tf::ClientSession session(dev_scope);
  TF_CHECK_OK(session.Run({R}, &outputs));
  TF_CHECK_OK(session.Run({Z1}, &outputs_z1));
  TF_CHECK_OK(session.Run({Z2}, &outputs_z2));
  // Expect outputs[0] == [19; -3]

  tf::ClientSession sess(root);
  std::vector<tf::Tensor> outputs_cpu;
  std::vector<tf::Tensor> outputs_z1_cpu;
  std::vector<tf::Tensor> outputs_z2_cpu;
  auto C = tf::ops::BatchMatMul(root.WithOpName("C"), A, B);
  auto W1 = tf::ops::BatchMatMul(root.WithOpName("W1"), X, Y, attrs_x); 
  auto W2 = tf::ops::BatchMatMul(root.WithOpName("W2"), X, Y, attrs_y);
  TF_CHECK_OK(sess.Run({C}, &outputs_cpu));
  TF_CHECK_OK(sess.Run({W1}, &outputs_z1_cpu));
  TF_CHECK_OK(sess.Run({W2}, &outputs_z2_cpu));
  ASSERT_EQ(outputs[0].shape(),outputs_cpu[0].shape());
  ASSERT_EQ(outputs_z1[0].shape(),outputs_z1_cpu[0].shape());
  ASSERT_EQ(outputs_z2[0].shape(),outputs_z2_cpu[0].shape());
  AssertTensorEquals(outputs_z1[0],outputs_z1_cpu[0]);
  AssertTensorEquals(outputs_z2[0],outputs_z2_cpu[0]); 
}

TEST(tf_exec, BatchMatMul_2D) { 
  tf::Scope root = tf::Scope::NewRootScope();
  auto dev_scope = root.WithDevice("/device:NGRAPH:0");
  auto A = tf::ops::Const(root, {-1.f, 2.f, 3.f, 4.f}, tf::TensorShape({2,2})); 
  auto B = tf::ops::Const(root, {1.f, 0.f, -1.f, -2.f}, tf::TensorShape({2,2})); 
  auto R = tf::ops::BatchMatMul(dev_scope.WithOpName("R"), A, B);
  std::vector<tf::Tensor> outputs;
  // Run and fetch R
  tf::ClientSession session(dev_scope);
  TF_CHECK_OK(session.Run({R}, &outputs));
  // Expect outputs[0] == [19; -3]
  auto mat = outputs[0].matrix<float>();
  ASSERT_EQ(-3.f, mat(0,0));
  ASSERT_EQ(-4.f, mat(0,1)); 
  ASSERT_EQ(-1.f, mat(1,0));
  ASSERT_EQ(-8.f, mat(1,1));

  tf::ClientSession sess(root);
  std::vector<tf::Tensor> outputs_cpu;
  auto C = tf::ops::BatchMatMul(root.WithOpName("C"), A, B);
  TF_CHECK_OK(sess.Run({C}, &outputs_cpu));
  ASSERT_EQ(outputs[0].shape(),outputs_cpu[0].shape());
  AssertTensorEquals(outputs[0],outputs_cpu[0]);
}


// Test Op :"Op_RealDiv"
/*
With Const inputs tensorflow's constant folding optimisation converts the op to "Mul". 
To test "RealDiv" operator, explicitly placed the op on NGRAPH 
and the inputs as placeholders
*/
TEST(tf_exec, Op_RealDiv) {
  tf::Scope root = tf::Scope::NewRootScope();
  tf::Scope root_ngraph = root.NewSubScope("sub_scope_ngraph");
  root_ngraph = root_ngraph.WithDevice("/device:NGRAPH:0");

<<<<<<< HEAD
=======
  //auto A = tf::ops::Placeholder(root, {{3.f, 5.f}, {2.f, 0.f}});
  //auto B = tf::ops::Const(root, {{3.f, 2.f}, {.1f, 1.f}});
>>>>>>> 9888720e
  auto A = tf::ops::Placeholder(root, tf::DataType::DT_FLOAT);
  auto B = tf::ops::Placeholder(root, tf::DataType::DT_FLOAT);
  auto r = tf::ops::RealDiv(root_ngraph.WithOpName("r"), A, B);

  std::vector<tf::Tensor> outputs;
  tf::ClientSession session(root);

  TF_CHECK_OK(session.Run({{A, {{3.f, 5.f}, {2.f, 0.f}}}, {B, {{3.f, 2.f}, {.1f, 1.f}}}}, {r}, &outputs));
  
  ASSERT_EQ(outputs[0].shape(), tf::TensorShape({2,2}));

  auto mat = outputs[0].matrix<float>();
  EXPECT_FLOAT_EQ(1.0, mat(0, 0));
  EXPECT_FLOAT_EQ(2.5, mat(0, 1));
  EXPECT_FLOAT_EQ(20.0, mat(1, 0));
  EXPECT_FLOAT_EQ(0.0, mat(1, 1));

}

TEST(tf_exec, Op_Square) {
  tf::Scope root = tf::Scope::NewRootScope();
  root = root.WithDevice("/device:NGRAPH:0");

  auto A = tf::ops::Const(root, {{3.f, 5.f}, {-2.f, 0.f}});
  auto r = tf::ops::Square(root.WithOpName("r"), A);

  std::vector<tf::Tensor> outputs;
  tf::ClientSession session(root);

  TF_CHECK_OK(session.Run({r}, &outputs));

  ASSERT_EQ(outputs[0].shape(), tf::TensorShape({2,2}));

  auto mat = outputs[0].matrix<float>();
  EXPECT_FLOAT_EQ(9.0, mat(0, 0));
  EXPECT_FLOAT_EQ(25.0, mat(0, 1));
  EXPECT_FLOAT_EQ(4.0, mat(1, 0));
  EXPECT_FLOAT_EQ(0.0, mat(1, 1));
}

TEST(tf_exec, Op_Rsqrt) {
  tf::Scope root = tf::Scope::NewRootScope();
  root = root.WithDevice("/device:NGRAPH:0");

  auto A = tf::ops::Const(root, {{256.f, 16.f}, {4.f, 64.f}});
  auto r = tf::ops::Rsqrt(root.WithOpName("r"), A);

  std::vector<tf::Tensor> outputs;
  tf::ClientSession session(root);

  TF_CHECK_OK(session.Run({r}, &outputs));

  ASSERT_EQ(outputs[0].shape(), tf::TensorShape({2,2}));

  auto mat = outputs[0].matrix<float>();
  EXPECT_FLOAT_EQ(1.f/16.f, mat(0, 0));
  EXPECT_FLOAT_EQ(1.f/4.f, mat(0, 1));
  EXPECT_FLOAT_EQ(1.f/2.f, mat(1, 0));
  EXPECT_FLOAT_EQ(1.f/8.f, mat(1, 1));
}

}  // namespace ngraph_bridge<|MERGE_RESOLUTION|>--- conflicted
+++ resolved
@@ -282,19 +282,13 @@
 // Test Op :"Op_RealDiv"
 /*
 With Const inputs tensorflow's constant folding optimisation converts the op to "Mul". 
-To test "RealDiv" operator, explicitly placed the op on NGRAPH 
-and the inputs as placeholders
+To test "RealDiv" operator, explicitly placed the op on NGRAPH and the inputs as placeholders
 */
 TEST(tf_exec, Op_RealDiv) {
   tf::Scope root = tf::Scope::NewRootScope();
   tf::Scope root_ngraph = root.NewSubScope("sub_scope_ngraph");
   root_ngraph = root_ngraph.WithDevice("/device:NGRAPH:0");
 
-<<<<<<< HEAD
-=======
-  //auto A = tf::ops::Placeholder(root, {{3.f, 5.f}, {2.f, 0.f}});
-  //auto B = tf::ops::Const(root, {{3.f, 2.f}, {.1f, 1.f}});
->>>>>>> 9888720e
   auto A = tf::ops::Placeholder(root, tf::DataType::DT_FLOAT);
   auto B = tf::ops::Placeholder(root, tf::DataType::DT_FLOAT);
   auto r = tf::ops::RealDiv(root_ngraph.WithOpName("r"), A, B);
