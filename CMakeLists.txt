# Copyright 2018 Nervana Systems Inc.
# Licensed under the Apache License, Version 2.0 (the "License");
# you may not use this file except in compliance with the License.
# You may obtain a copy of the License at

#     http://www.apache.org/licenses/LICENSE-2.0

# Unless required by applicable law or agreed to in writing, software
# distributed under the License is distributed on an "AS IS" BASIS,
# WITHOUT WARRANTIES OR CONDITIONS OF ANY KIND, either express or implied.
# See the License for the specific language governing permissions and
# limitations under the License.

cmake_minimum_required(VERSION 3.1)

project (ngraph_tensorflow_bridge CXX)

# set directory where the custom finders live
set(CMAKE_MODULE_PATH ${CMAKE_MODULE_PATH} "${CMAKE_SOURCE_DIR}/cmake")

# set(CMAKE_CXX_COMPILER "clang++")
include(ExternalProject)
include(CMakeDependentOption)
include(cmake/sdl.cmake)

set(CMAKE_CXX_FLAGS "${CMAKE_CXX_FLAGS} -std=c++11 -Wall -Wno-comment -Wno-sign-compare")

# In order to compile ngraph-tf with memory leak detection, run `cmake` with `-DCMAKE_BUILD_TYPE=Sanitize`.
# N.B.: This *will* crash python unit tests because ngraph-tf will be loaded "too late" via `dlopen`,
# so only use this with C++ tests.
# (In theory using `LD_PRELOAD` should address the python issue, but it doesn't appear to work on OS X, at least.)
# If there are any memory leaks, then upon running the binary a report will be automatically generated.
SET(CMAKE_CXX_FLAGS_SANITIZE
    "${CMAKE_CXX_FLAGS_DEBUG} -fsanitize=address -D_LIBCPP_HAS_NO_ASAN -fsanitize-address-use-after-scope"
    CACHE STRING "Flags used by the C++ compiler during sanitized builds."
    FORCE )
SET(CMAKE_C_FLAGS_SANITIZE
    "${CMAKE_C_FLAGS_DEBUG} -fsanitize=address -D_LIBCPP_HAS_NO_ASAN -fsanitize-address-use-after-scope"
    CACHE STRING "Flags used by the C compiler during sanitized builds."
    FORCE )
SET(CMAKE_EXE_LINKER_FLAGS_SANITIZE
    "${CMAKE_EXE_LINKER_FLAGS_DEBUG} -fsanitize=address -D_LIBCPP_HAS_NO_ASAN -fsanitize-address-use-after-scope"
    CACHE STRING "Flags used for linking binaries during sanitized builds."
    FORCE )
SET(CMAKE_SHARED_LINKER_FLAGS_SANITIZE
    "${CMAKE_SHARED_LINKER_FLAGS_DEBUG} -fsanitize=address -D_LIBCPP_HAS_NO_ASAN -fsanitize-address-use-after-scope"
    CACHE STRING "Flags used by the shared libraries linker during coverage builds."
    FORCE )
MARK_AS_ADVANCED(
    CMAKE_CXX_FLAGS_SANITIZE
    CMAKE_C_FLAGS_SANITIZE
    CMAKE_EXE_LINKER_FLAGS_SANITIZE
    CMAKE_SHARED_LINKER_FLAGS_SANITIZE)

# These variables are undocumented but useful.
set(CMAKE_DISABLE_SOURCE_CHANGES ON)
set(CMAKE_DISABLE_IN_SOURCE_BUILD ON)

# Invoke a command to determine how many CPU cores we have, and set
# NUM_MAKE_PROCESSES accordingly so we know what number to pass to make -j.
if(APPLE)
   set (PROCESSOR_COUNT_COMMAND sysctl -n hw.physicalcpu)
else()
   set (PROCESSOR_COUNT_COMMAND nproc)
endif()

execute_process(
    COMMAND ${PROCESSOR_COUNT_COMMAND}
    RESULT_VARIABLE NPROC_RESULT
    OUTPUT_VARIABLE NUM_MAKE_PROCESSES
    OUTPUT_STRIP_TRAILING_WHITESPACE
)

if(NOT APPLE)
    # FIXME: Doesn't work for Ubuntu
    execute_process(COMMAND cat /etc/os-release
        OUTPUT_VARIABLE LSB_RELEASE_ID_SHORT
        OUTPUT_STRIP_TRAILING_WHITESPACE
    )

    string(REGEX MATCH "ID=\"([a-z])+\"" OS_VERSION "${LSB_RELEASE_ID_SHORT}")
    string(REGEX MATCH "\"([a-z])+\"" OS_VERSION "${OS_VERSION}")
    message("OS version is ${OS_VERSION}")
else()
    # Handle the case for MacOS
    # TBD
endif()

# Default to four jobs if the command fails.
if(NPROC_RESULT)
    message (WARNING "Unable to detect number of processors. Building nGraph with make -j4.")
    set(NUM_MAKE_PROCESSES 4)
endif()

# Need to setup the RPATH here - else it won't work.
# During installation, a Python pip package is created which when
# installed is located in the same level as the tensorflow directory
# site-packages/
#     /ngraph
#       libngraph_bridge.so
#       ...
#     /tensorflow
#       libtensorflow_framework.so
#       python/
#           _pywrap....so
# Therefore we are setting two entries in the RPATH:
# 1. $ORIGIN/.
# 2. $ORIGIN/../tensorflow/
#
set(CMAKE_MACOSX_RPATH 1)
if(APPLE)
    set(CMAKE_INSTALL_RPATH "@loader_path/;@loader_path/../tensorflow;")
elseif(DEFINED NGRAPH_TF_RPATH)
    set(CMAKE_INSTALL_RPATH "\$ORIGIN:\$ORIGIN/../tensorflow:${NGRAPH_TF_RPATH}")
else()
    set(CMAKE_INSTALL_RPATH "\$ORIGIN:\$ORIGIN/../tensorflow")
endif()

# Find TensorFlow
find_package(TensorFlow REQUIRED)

add_library(tensorflow_framework_lib SHARED IMPORTED)
set_target_properties(
    tensorflow_framework_lib
    PROPERTIES IMPORTED_LOCATION
    ${TensorFlow_DIR}/libtensorflow_framework.so
)

if (CMAKE_CXX_COMPILER_ID STREQUAL "GNU")
    set(NGRAPH_TF_CXX11_ABI "${TensorFlow_CXX_ABI}")
    message( STATUS "nGraph-TensorFlow using CXX11 ABI:  ${NGRAPH_TF_CXX11_ABI}" )
    set(CMAKE_CXX_FLAGS "${CMAKE_CXX_FLAGS} -D_GLIBCXX_USE_CXX11_ABI=${NGRAPH_TF_CXX11_ABI}")
endif()

if(APPLE)
    set(LIBNGRAPH_SO "libngraph.dylib")
else()
    set(LIBNGRAPH_SO "libngraph.so")
endif(APPLE)

# Build options
option(USE_PRE_BUILT_NGRAPH "Use pre-built nGraph located in NGRAPH_ARTIFACTS_DIR" FALSE)
option(NGRAPH_ARTIFACTS_DIR "Where would nGraph be installed after build" FALSE)
option(UNIT_TEST_ENABLE "Control the building of unit tests" FALSE)
option(UNIT_TEST_TF_CC_DIR "Location where TensorFlow CC library is located" )
option(NGRAPH_DISTRIBUTED_ENABLE "Add distributed mode to the CPU backend" FALSE)


find_package(PlaidML CONFIG)
option(NGRAPH_PLAIDML_ENABLE "Build PlaidML backend" ${PLAIDML_FOUND})

# Validate the options
if (NGRAPH_PLAIDML_ENABLE)
    if (NOT PLAIDML_FOUND)
        message(FATAL_ERROR "Unable to find PlaidML; use \"pip install plaidml\" to install it.")
    endif()
endif()

if(USE_PRE_BUILT_NGRAPH)
    if(NOT NGRAPH_ARTIFACTS_DIR)
        message(
            FATAL_ERROR
            "USE_PRE_BUILT_NGRAPH is ON but NGRAPH_ARTIFACTS_DIR is missing"
        )
    endif()
    # Check if the path specified is ABSOLUTE or RELATVE
    if (NOT IS_ABSOLUTE ${NGRAPH_ARTIFACTS_DIR})
        set(NGRAPH_ARTIFACTS_DIR ${CMAKE_CURRENT_BINARY_DIR}/${NGRAPH_ARTIFACTS_DIR})
    endif()

    # Create absolute path for the directory
    get_filename_component(
        NGRAPH_ARTIFACTS_DIR
        "${NGRAPH_ARTIFACTS_DIR}"
        ABSOLUTE
    )
    if (NOT EXISTS ${NGRAPH_ARTIFACTS_DIR})
        message(FATAL_ERROR
            "nGraph artifacts directory doesn't exist: " ${NGRAPH_ARTIFACTS_DIR} )
    endif()
else()
    set(NGRAPH_ARTIFACTS_DIR ${CMAKE_CURRENT_BINARY_DIR}/ngraph/ngraph_dist)
endif()

if(UNIT_TEST_TF_CC_DIR)
    # Check if the path specified is ABSOLUTE or RELATVE
    if (NOT IS_ABSOLUTE ${UNIT_TEST_TF_CC_DIR})
        set(UNIT_TEST_TF_CC_DIR ${CMAKE_CURRENT_BINARY_DIR}/${UNIT_TEST_TF_CC_DIR})
    endif()

    # Create absolute path for the directory
    get_filename_component(
        TF_PRE_BUILT_LOCATION
        "${UNIT_TEST_TF_CC_DIR}"
        ABSOLUTE
    )
    if (NOT EXISTS ${TF_PRE_BUILT_LOCATION})
        message(FATAL_ERROR
            "TensorFlow pre-built directory doesn't exist: " ${TF_PRE_BUILT_LOCATION} )
    endif()

endif()

# Enable build target CPU features
if (NOT DEFINED NGRAPH_TARGET_ARCH)
    set(
        NGRAPH_TARGET_ARCH
        native
        CACHE STRING "Target CPU architecture to build for.")
endif()
set(CMAKE_CXX_FLAGS "${CMAKE_CXX_FLAGS} -march=${NGRAPH_TARGET_ARCH}")

if (NOT DEFINED NGRAPH_TUNE_ARCH)
    set(
        NGRAPH_TUNE_ARCH
        native
        CACHE STRING "Target CPU architecture to build for.")
endif()
set(CMAKE_CXX_FLAGS "${CMAKE_CXX_FLAGS} -mtune=${NGRAPH_TARGET_ARCH}")

message(STATUS "UNIT_TEST_ENABLE:           ${UNIT_TEST_ENABLE}")
message(STATUS "UNIT_TEST_TF_CC_DIR:        ${TF_PRE_BUILT_LOCATION}")

message(STATUS "NGRAPH_ARTIFACTS_DIR:       ${NGRAPH_ARTIFACTS_DIR}")
message(STATUS "USE_PRE_BUILT_NGRAPH:       ${USE_PRE_BUILT_NGRAPH}")
message(STATUS "NGRAPH_DISTRIBUTED_ENABLE:  ${NGRAPH_DISTRIBUTED_ENABLE}")
message(STATUS "NGRAPH_PLAIDML_ENABLE:      ${NGRAPH_PLAIDML_ENABLE}")
message(STATUS "NGRAPH_TARGET_ARCH:         ${NGRAPH_TARGET_ARCH}")
message(STATUS "NGRAPH_TUNE_ARCH:           ${NGRAPH_TUNE_ARCH}")

if(NGRAPH_DISTRIBUTED_ENABLE)
    find_package(MPI REQUIRED)
    add_definitions(-DNGRAPH_DISTRIBUTED)
    include_directories(SYSTEM ${MPI_C_INCLUDE_PATH} ${MPI_CXX_INCLUDE_PATH})
    link_directories(${MPI_C_LIBRARIES} ${MPI_CXX_LIBRARIES})
endif()
# Find and build ngraph - if not using pre-built one
if (NOT USE_PRE_BUILT_NGRAPH)
    ExternalProject_Add(
        ext_ngraph
        GIT_REPOSITORY https://github.com/NervanaSystems/ngraph
<<<<<<< HEAD
        GIT_TAG 780ef08c54456d686bd5e1ff596c67db14e81c94
=======
        GIT_TAG v0.14.0  
>>>>>>> 71de2de2
        CMAKE_ARGS 
            -DNGRAPH_DISTRIBUTED_ENABLE=${NGRAPH_DISTRIBUTED_ENABLE}
            -DNGRAPH_INSTALL_PREFIX=${NGRAPH_ARTIFACTS_DIR}
            -DNGRAPH_USE_CXX_ABI=${TensorFlow_CXX_ABI}
            -DNGRAPH_UNIT_TEST_ENABLE=FALSE
            -DNGRAPH_TOOLS_ENABLE=${NGRAPH_TOOLS_ENABLE}
            -DNGRAPH_DEX_ONLY=TRUE
            -DCMAKE_BUILD_TYPE=${CMAKE_BUILD_TYPE}
            -DCMAKE_CXX_COMPILER=${CMAKE_CXX_COMPILER}
            -DNGRAPH_GPU_ENABLE=${NGRAPH_GPU_ENABLE}
            -DNGRAPH_DEBUG_ENABLE=${NGRAPH_DEBUG_ENABLE}
            -DNGRAPH_PLAIDML_ENABLE=${NGRAPH_PLAIDML_ENABLE}
            -DNGRAPH_TARGET_ARCH=${NGRAPH_TARGET_ARCH}
            -DNGRAPH_TUNE_ARCH=${NGRAPH_TUNE_ARCH}
        TMP_DIR "${CMAKE_CURRENT_BINARY_DIR}/ngraph/tmp"
        STAMP_DIR "${CMAKE_CURRENT_BINARY_DIR}/ngraph/stamp"
        DOWNLOAD_DIR "${CMAKE_CURRENT_BINARY_DIR}/ngraph/download"
        SOURCE_DIR "${CMAKE_CURRENT_BINARY_DIR}/ngraph/src"
        BINARY_DIR "${CMAKE_CURRENT_BINARY_DIR}/ngraph/build"
        BUILD_COMMAND ${CMAKE_MAKE_PROGRAM} -j ${NUM_MAKE_PROCESSES} ngraph
        UPDATE_COMMAND ""
        INSTALL_DIR "${CMAKE_INSTALL_PREFIX}"
    )
endif()
set(NGRAPH_INSTALL_DIR ${NGRAPH_ARTIFACTS_DIR})


if(OS_VERSION STREQUAL "\"centos\"")
	set(NGRAPH_IMPORTED_LOCATION ${NGRAPH_INSTALL_DIR}/lib64/${LIBNGRAPH_SO})
else()
	set(NGRAPH_IMPORTED_LOCATION ${NGRAPH_INSTALL_DIR}/lib/${LIBNGRAPH_SO})
endif()

add_library(ngraph_lib SHARED IMPORTED)
set_target_properties(
    ngraph_lib
    PROPERTIES IMPORTED_LOCATION
    ${NGRAPH_IMPORTED_LOCATION}
)

add_dependencies(ngraph_lib ext_ngraph)

# Add the directories to be built
add_subdirectory(third-party)
add_subdirectory(logging)
add_subdirectory(src)
if (UNIT_TEST_ENABLE)
    if (NOT DEFINED TF_SRC_DIR)
        message(FATAL_ERROR "Provide TensorFlow source directory: -DTF_SRC_DIR=<directory>")
    endif()

    # Check if the path specified is ABSOLUTE or RELATVE
    if (NOT IS_ABSOLUTE ${TF_SRC_DIR})
        set(TF_SRC_DIR ${CMAKE_CURRENT_BINARY_DIR}/${TF_SRC_DIR})
    endif()

    # Get the absolute file name for the source
    get_filename_component(
        TensorFlow_SRC_DIR
        "${TF_SRC_DIR}"
        ABSOLUTE
    )
    if (NOT EXISTS ${TensorFlow_SRC_DIR})
        message(FATAL_ERROR "TensorFlow source directory doesn't exist: " ${TensorFlow_SRC_DIR} )
    endif()

    add_subdirectory(test)
    message(STATUS "unit tests enabled")
endif()<|MERGE_RESOLUTION|>--- conflicted
+++ resolved
@@ -239,11 +239,7 @@
     ExternalProject_Add(
         ext_ngraph
         GIT_REPOSITORY https://github.com/NervanaSystems/ngraph
-<<<<<<< HEAD
-        GIT_TAG 780ef08c54456d686bd5e1ff596c67db14e81c94
-=======
-        GIT_TAG v0.14.0  
->>>>>>> 71de2de2
+        GIT_TAG d3453447883fe48e63126316d5da72fcbd47dded
         CMAKE_ARGS 
             -DNGRAPH_DISTRIBUTED_ENABLE=${NGRAPH_DISTRIBUTED_ENABLE}
             -DNGRAPH_INSTALL_PREFIX=${NGRAPH_ARTIFACTS_DIR}
