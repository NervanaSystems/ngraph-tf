/*******************************************************************************
 * Copyright 2017-2018 Intel Corporation
 *
 * Licensed under the Apache License, Version 2.0 (the "License");
 * you may not use this file except in compliance with the License.
 * You may obtain a copy of the License at
 *
 *     http://www.apache.org/licenses/LICENSE-2.0
 *
 * Unless required by applicable law or agreed to in writing, software
 * distributed under the License is distributed on an "AS IS" BASIS,
 * WITHOUT WARRANTIES OR CONDITIONS OF ANY KIND, either express or implied.
 * See the License for the specific language governing permissions and
 * limitations under the License.
 *******************************************************************************/

#include "ngraph_utils.h"

#include "tensorflow/core/framework/op.h"
#include "tensorflow/core/framework/op_kernel.h"
#include "tensorflow/core/lib/strings/strcat.h"

#include "tensorflow/core/platform/default/logging.h"

//
// Any nGraph op that is supported when placed inside a cluster, but _not_
// supported when placed outside of a cluster, should be registered here with
// a stub OpKernel.
//

namespace ngraph_bridge {
extern const char* const DEVICE_NGRAPH;
}

using namespace tensorflow;

class NGraphStubOp : public OpKernel {
 public:
  explicit NGraphStubOp(OpKernelConstruction* ctx) : OpKernel(ctx) {}

  void Compute(OpKernelContext* ctx) override {
    OP_REQUIRES(ctx, false,
                errors::Internal("NGraphStubOp compute kernel called"));
  }
};

#define REGISTER_NGRAPH_STUB(name)                                     \
  REGISTER_KERNEL_BUILDER(                                             \
      Name(name).Device(ngraph_bridge::DEVICE_NGRAPH).Label("ngraph"), \
      NGraphStubOp);

//
// Please keep these in alphabetical order.
//

REGISTER_NGRAPH_STUB("Abs");
REGISTER_NGRAPH_STUB("Add");
REGISTER_NGRAPH_STUB("AvgPool");
REGISTER_NGRAPH_STUB("BiasAdd");
REGISTER_NGRAPH_STUB("Cast");
REGISTER_NGRAPH_STUB("ConcatV2");
// "Const" can occur outside of clusters and is registered elsewhere.
REGISTER_NGRAPH_STUB("Conv2D");
REGISTER_NGRAPH_STUB("DepthwiseConv2dNative");
REGISTER_NGRAPH_STUB("Equal");
REGISTER_NGRAPH_STUB("Exp");
REGISTER_NGRAPH_STUB("ExpandDims");
REGISTER_NGRAPH_STUB("Floor");
REGISTER_NGRAPH_STUB("FusedBatchNorm");
REGISTER_NGRAPH_STUB("Greater");
REGISTER_NGRAPH_STUB("GreaterEqual");
// "Identity" can occur outside of clusters and is registered elsewhere.
REGISTER_NGRAPH_STUB("Less");
REGISTER_NGRAPH_STUB("LessEqual");
REGISTER_NGRAPH_STUB("Log");
REGISTER_NGRAPH_STUB("LogicalAnd");
REGISTER_NGRAPH_STUB("MatMul");
REGISTER_NGRAPH_STUB("Maximum");
REGISTER_NGRAPH_STUB("MaxPool");
REGISTER_NGRAPH_STUB("Mean");
REGISTER_NGRAPH_STUB("Mul");
// "NoOp" can occur outside of clusters and is registered elsewhere.
<<<<<<< HEAD
REGISTER_NGRAPH_STUB(Name("Pad")
                         .Device(ngraph_bridge::DEVICE_NGRAPH)
                         .TypeConstraint<float>("T")
                         .TypeConstraint("Tpaddings", {DT_INT32, DT_INT64}));
REGISTER_NGRAPH_STUB(Name("Pow")
                         .Device(ngraph_bridge::DEVICE_NGRAPH)
                         .TypeConstraint("T", {DT_FLOAT, DT_INT32, DT_INT64}));
REGISTER_NGRAPH_STUB(Name("Prod")
                         .Device(ngraph_bridge::DEVICE_NGRAPH)
                         .TypeConstraint("T", {DT_FLOAT, DT_INT32, DT_INT64}));
REGISTER_NGRAPH_STUB(Name("Relu")
                         .Device(ngraph_bridge::DEVICE_NGRAPH)
                         .TypeConstraint<float>("T"));
REGISTER_NGRAPH_STUB(Name("Relu6")
                         .Device(ngraph_bridge::DEVICE_NGRAPH)
                         .TypeConstraint("T", {DT_FLOAT, DT_INT32, DT_INT64}));
REGISTER_NGRAPH_STUB(Name("Reshape")
                         .Device(ngraph_bridge::DEVICE_NGRAPH)
                         .TypeConstraint("T", {DT_FLOAT, DT_INT32, DT_INT64,
                                               DT_BOOL, DT_UINT8})
                         .TypeConstraint("Tshape", {DT_INT32, DT_INT64}));
REGISTER_NGRAPH_STUB(Name("Slice")
                         .Device(ngraph_bridge::DEVICE_NGRAPH)
                         .TypeConstraint("T",{DT_FLOAT,DT_INT32}));
REGISTER_NGRAPH_STUB(Name("Sign")
                         .Device(ngraph_bridge::DEVICE_NGRAPH)
                         .TypeConstraint("T", {DT_FLOAT, DT_INT32}));
REGISTER_NGRAPH_STUB(Name("Sigmoid")
                         .Device(ngraph_bridge::DEVICE_NGRAPH)
                         .TypeConstraint<float>("T"));
REGISTER_NGRAPH_STUB(Name("Softmax")
                         .Device(ngraph_bridge::DEVICE_NGRAPH)
                         .TypeConstraint<float>("T"));
REGISTER_NGRAPH_STUB(Name("Snapshot")
                         .Device(ngraph_bridge::DEVICE_NGRAPH)
                         .TypeConstraint("T", {DT_FLOAT, DT_INT32}));
REGISTER_NGRAPH_STUB(Name("Squeeze")
                         .Device(ngraph_bridge::DEVICE_NGRAPH)
                         .TypeConstraint("T", {DT_FLOAT, DT_INT32, DT_INT64}));
REGISTER_NGRAPH_STUB(Name("StridedSlice")
                         .Device(ngraph_bridge::DEVICE_NGRAPH)
                         .TypeConstraint("T",{DT_FLOAT,DT_INT32}));
REGISTER_NGRAPH_STUB(Name("Sub")
                         .Device(ngraph_bridge::DEVICE_NGRAPH)
                         .TypeConstraint("T", {DT_FLOAT, DT_INT32, DT_INT64}));
REGISTER_NGRAPH_STUB(Name("Sum")
                         .Device(ngraph_bridge::DEVICE_NGRAPH)
                         .TypeConstraint("T", {DT_FLOAT, DT_INT32})
                         .TypeConstraint("Tidx", {DT_INT32, DT_INT64}));
REGISTER_NGRAPH_STUB(Name("Tanh")
                         .Device(ngraph_bridge::DEVICE_NGRAPH)
                         .TypeConstraint<float>("T"));
REGISTER_NGRAPH_STUB(Name("Transpose")
                         .Device(ngraph_bridge::DEVICE_NGRAPH)
                         .TypeConstraint<float>("T")
                         .TypeConstraint("Tperm", {DT_INT32, DT_INT64}));
=======
REGISTER_NGRAPH_STUB("Pad");
REGISTER_NGRAPH_STUB("Pow");
REGISTER_NGRAPH_STUB("Prod");
REGISTER_NGRAPH_STUB("Relu");
REGISTER_NGRAPH_STUB("Relu6");
REGISTER_NGRAPH_STUB("Reshape");
REGISTER_NGRAPH_STUB("Slice");
REGISTER_NGRAPH_STUB("Sign");
REGISTER_NGRAPH_STUB("Sigmoid");
REGISTER_NGRAPH_STUB("Softmax");
REGISTER_NGRAPH_STUB("Snapshot");
REGISTER_NGRAPH_STUB("Squeeze");
REGISTER_NGRAPH_STUB("StridedSlice");
REGISTER_NGRAPH_STUB("Sub");
REGISTER_NGRAPH_STUB("Sum");
REGISTER_NGRAPH_STUB("Tanh");
REGISTER_NGRAPH_STUB("Transpose");
>>>>>>> 6025a5d8
<|MERGE_RESOLUTION|>--- conflicted
+++ resolved
@@ -80,64 +80,6 @@
 REGISTER_NGRAPH_STUB("Mean");
 REGISTER_NGRAPH_STUB("Mul");
 // "NoOp" can occur outside of clusters and is registered elsewhere.
-<<<<<<< HEAD
-REGISTER_NGRAPH_STUB(Name("Pad")
-                         .Device(ngraph_bridge::DEVICE_NGRAPH)
-                         .TypeConstraint<float>("T")
-                         .TypeConstraint("Tpaddings", {DT_INT32, DT_INT64}));
-REGISTER_NGRAPH_STUB(Name("Pow")
-                         .Device(ngraph_bridge::DEVICE_NGRAPH)
-                         .TypeConstraint("T", {DT_FLOAT, DT_INT32, DT_INT64}));
-REGISTER_NGRAPH_STUB(Name("Prod")
-                         .Device(ngraph_bridge::DEVICE_NGRAPH)
-                         .TypeConstraint("T", {DT_FLOAT, DT_INT32, DT_INT64}));
-REGISTER_NGRAPH_STUB(Name("Relu")
-                         .Device(ngraph_bridge::DEVICE_NGRAPH)
-                         .TypeConstraint<float>("T"));
-REGISTER_NGRAPH_STUB(Name("Relu6")
-                         .Device(ngraph_bridge::DEVICE_NGRAPH)
-                         .TypeConstraint("T", {DT_FLOAT, DT_INT32, DT_INT64}));
-REGISTER_NGRAPH_STUB(Name("Reshape")
-                         .Device(ngraph_bridge::DEVICE_NGRAPH)
-                         .TypeConstraint("T", {DT_FLOAT, DT_INT32, DT_INT64,
-                                               DT_BOOL, DT_UINT8})
-                         .TypeConstraint("Tshape", {DT_INT32, DT_INT64}));
-REGISTER_NGRAPH_STUB(Name("Slice")
-                         .Device(ngraph_bridge::DEVICE_NGRAPH)
-                         .TypeConstraint("T",{DT_FLOAT,DT_INT32}));
-REGISTER_NGRAPH_STUB(Name("Sign")
-                         .Device(ngraph_bridge::DEVICE_NGRAPH)
-                         .TypeConstraint("T", {DT_FLOAT, DT_INT32}));
-REGISTER_NGRAPH_STUB(Name("Sigmoid")
-                         .Device(ngraph_bridge::DEVICE_NGRAPH)
-                         .TypeConstraint<float>("T"));
-REGISTER_NGRAPH_STUB(Name("Softmax")
-                         .Device(ngraph_bridge::DEVICE_NGRAPH)
-                         .TypeConstraint<float>("T"));
-REGISTER_NGRAPH_STUB(Name("Snapshot")
-                         .Device(ngraph_bridge::DEVICE_NGRAPH)
-                         .TypeConstraint("T", {DT_FLOAT, DT_INT32}));
-REGISTER_NGRAPH_STUB(Name("Squeeze")
-                         .Device(ngraph_bridge::DEVICE_NGRAPH)
-                         .TypeConstraint("T", {DT_FLOAT, DT_INT32, DT_INT64}));
-REGISTER_NGRAPH_STUB(Name("StridedSlice")
-                         .Device(ngraph_bridge::DEVICE_NGRAPH)
-                         .TypeConstraint("T",{DT_FLOAT,DT_INT32}));
-REGISTER_NGRAPH_STUB(Name("Sub")
-                         .Device(ngraph_bridge::DEVICE_NGRAPH)
-                         .TypeConstraint("T", {DT_FLOAT, DT_INT32, DT_INT64}));
-REGISTER_NGRAPH_STUB(Name("Sum")
-                         .Device(ngraph_bridge::DEVICE_NGRAPH)
-                         .TypeConstraint("T", {DT_FLOAT, DT_INT32})
-                         .TypeConstraint("Tidx", {DT_INT32, DT_INT64}));
-REGISTER_NGRAPH_STUB(Name("Tanh")
-                         .Device(ngraph_bridge::DEVICE_NGRAPH)
-                         .TypeConstraint<float>("T"));
-REGISTER_NGRAPH_STUB(Name("Transpose")
-                         .Device(ngraph_bridge::DEVICE_NGRAPH)
-                         .TypeConstraint<float>("T")
-                         .TypeConstraint("Tperm", {DT_INT32, DT_INT64}));
-=======
 REGISTER_NGRAPH_STUB("Pad");
 REGISTER_NGRAPH_STUB("Pow");
 REGISTER_NGRAPH_STUB("Prod");
@@ -154,5 +96,4 @@
 REGISTER_NGRAPH_STUB("Sub");
 REGISTER_NGRAPH_STUB("Sum");
 REGISTER_NGRAPH_STUB("Tanh");
-REGISTER_NGRAPH_STUB("Transpose");
->>>>>>> 6025a5d8
+REGISTER_NGRAPH_STUB("Transpose");