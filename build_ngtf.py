--- conflicted
+++ resolved
@@ -518,52 +518,15 @@
     else:
         ngraph_cmake_flags.extend(["-DNGRAPH_TOOLS_ENABLE=NO"])
 
-<<<<<<< HEAD
-    if not use_prebuilt_binaries:
-        # Download nGraph
-        download_repo("ngraph", "https://github.com/NervanaSystems/ngraph.git",
-                      ngraph_version)
-
-        # Now build nGraph
-
-        ngraph_cmake_flags = [
-            "-DNGRAPH_INSTALL_PREFIX=" + artifacts_location,
-            "-DNGRAPH_USE_CXX_ABI=" + cxx_abi,
-            "-DNGRAPH_UNIT_TEST_ENABLE=YES",
-            "-DNGRAPH_DEX_ONLY=TRUE",
-            "-DNGRAPH_DEBUG_ENABLE=NO",
-            "-DNGRAPH_TARGET_ARCH=" + target_arch,
-            "-DNGRAPH_TUNE_ARCH=" + target_arch,
-        ]
-        if (platform.system() != 'Darwin'):
-            ngraph_cmake_flags.extend(["-DNGRAPH_TOOLS_ENABLE=YES"])
-        else:
-            ngraph_cmake_flags.extend(["-DNGRAPH_TOOLS_ENABLE=NO"])
-
-        if (arguments.debug_build):
-            ngraph_cmake_flags.extend(["-DCMAKE_BUILD_TYPE=Debug"])
-
-        if (arguments.distributed_build=="OMPI"): 
-            ngraph_cmake_flags.extend(["-DNGRAPH_DISTRIBUTED_ENABLE=OMPI"])
-        elif (arguments.distributed_build=="MLSL"): 
-            ngraph_cmake_flags.extend(["-DNGRAPH_DISTRIBUTED_ENABLE=MLSL"])
-        else:
-            ngraph_cmake_flags.extend(["-DNGRAPH_DISTRIBUTED_ENABLE=OFF"])
-
-        if (arguments.ngraph_also_build_gpu_backend):
-            ngraph_cmake_flags.extend(["-DNGRAPH_GPU_ENABLE=YES"])
-        else:
-            ngraph_cmake_flags.extend(["-DNGRAPH_GPU_ENABLE=NO"])
-
-        build_ngraph(build_dir, "./ngraph", ngraph_cmake_flags, verbosity)
-=======
     if arguments.debug_build:
         ngraph_cmake_flags.extend(["-DCMAKE_BUILD_TYPE=Debug"])
 
-    if arguments.distributed_build: 
-        ngraph_cmake_flags.extend(["-DNGRAPH_DISTRIBUTED_OMPI_ENABLE=TRUE"])
-    else:
-        ngraph_cmake_flags.extend(["-DNGRAPH_DISTRIBUTED_OMPI_ENABLE=FALSE"])
+    if (arguments.distributed_build=="OMPI"): 
+        ngraph_cmake_flags.extend(["-DNGRAPH_DISTRIBUTED_ENABLE=OMPI"])
+    elif (arguments.distributed_build=="MLSL"): 
+        ngraph_cmake_flags.extend(["-DNGRAPH_DISTRIBUTED_ENABLE=MLSL"])
+    else:
+        ngraph_cmake_flags.extend(["-DNGRAPH_DISTRIBUTED_ENABLE=OFF"])
 
     if arguments.build_gpu_backend:
         ngraph_cmake_flags.extend(["-DNGRAPH_GPU_ENABLE=YES"])
@@ -582,7 +545,6 @@
         ngraph_cmake_flags.extend(["-DNGRAPH_UNIT_TEST_ENABLE=NO"])
 
     build_ngraph(build_dir, "./ngraph", ngraph_cmake_flags, verbosity)
->>>>>>> f1e3eb3a
 
     # Next build CMAKE options for the bridge
     tf_src_dir = os.path.abspath("tensorflow")
@@ -596,9 +558,6 @@
     if (arguments.debug_build):
         ngraph_tf_cmake_flags.extend(["-DCMAKE_BUILD_TYPE=Debug"])
 
-<<<<<<< HEAD
-    if ((arguments.distributed_build=="OMPI") or (arguments.distributed_build=="MLSL")):
-=======
     if arguments.use_prebuilt_tensorflow:
         ngraph_tf_cmake_flags.extend(["-DUNIT_TEST_ENABLE=OFF"])
     else:
@@ -607,8 +566,7 @@
         ngraph_tf_cmake_flags.extend(["-DUNIT_TEST_TF_CC_DIR=" + 
             os.path.join(artifacts_location, "tensorflow")])
 
-    if (arguments.distributed_build):
->>>>>>> f1e3eb3a
+    if ((arguments.distributed_build=="OMPI") or (arguments.distributed_build=="MLSL")):
         ngraph_tf_cmake_flags.extend(["-DNGRAPH_DISTRIBUTED_ENABLE=TRUE"])
     else:
         ngraph_tf_cmake_flags.extend(["-DNGRAPH_DISTRIBUTED_ENABLE=FALSE"])
