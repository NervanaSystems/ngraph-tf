# ******************************************************************************
# Copyright 2017-2018 Intel Corporation
#
# Licensed under the Apache License, Version 2.0 (the "License");
# you may not use this file except in compliance with the License.
# You may obtain a copy of the License at
#
#     http://www.apache.org/licenses/LICENSE-2.0
#
# Unless required by applicable law or agreed to in writing, software
# distributed under the License is distributed on an "AS IS" BASIS,
# WITHOUT WARRANTIES OR CONDITIONS OF ANY KIND, either express or implied.
# See the License for the specific language governing permissions and
# limitations under the License.
# ******************************************************************************

# Create the pip package
find_program(PYTHON "python")

message( STATUS "CMAKE_CURRENT_SOURCE_DIR: ${CMAKE_CURRENT_LIST_DIR}")
message( STATUS "CMAKE_CURRENT_BINARY_DIR: ${CMAKE_BINARY_DIR}")

if (PYTHON)
    set(SETUP_PY_IN "${CMAKE_CURRENT_LIST_DIR}/setup.in.py")
    set(SETUP_PY    "${CMAKE_CURRENT_BINARY_DIR}/python/setup.py")
    set(INIT_PY_IN  "${CMAKE_CURRENT_LIST_DIR}/ngraph_bridge/__init__.in.py")
    set(INIT_PY     "${CMAKE_CURRENT_BINARY_DIR}/python/ngraph_bridge/__init__.py")
    set(PIP_PACKAGE "${CMAKE_CURRENT_BINARY_DIR}/build_pip")

    # Set the readme document location
    get_filename_component(
        readme_file_path ${CMAKE_CURRENT_LIST_DIR}/../README.md ABSOLUTE)
    set(README_DOC \"${readme_file_path}\")

    # Create the python/ngraph_bridge directory
    file(MAKE_DIRECTORY ${CMAKE_BINARY_DIR}/python/ngraph_bridge)

    # Get the list of libraries we need for the Python pip package
    # If we are building on CentOS then it's lib64 - else lib
    set(LIB_SUFFIX lib)
    if(NOT APPLE)
        if(OS_VERSION STREQUAL "centos")
            set(LIB_SUFFIX lib64)
        endif()
    endif()
    message(STATUS "LIB_SUFFIX: ${NGTF_INSTALL_DIR}/${LIB_SUFFIX}")
    file(GLOB NGRAPH_LIB_FILES "${NGTF_INSTALL_DIR}/${LIB_SUFFIX}/lib*")

    # Copy the ngraph_bridge libraries from install
    foreach(DEP_FILE ${NGRAPH_LIB_FILES})
        get_filename_component(lib_file_real_path ${DEP_FILE} ABSOLUTE)
        get_filename_component(lib_file_name ${DEP_FILE} NAME)
        set(ngraph_libraries "${ngraph_libraries}\"${lib_file_name}\",\n\t")
        file(COPY ${lib_file_real_path}
            DESTINATION "${CMAKE_CURRENT_BINARY_DIR}/python/ngraph_bridge")
    endforeach()

    # Get the list of license files
    file(GLOB NGRAPH_TF_LICENSE_FILES "${NGTF_SRC_DIR}/third-party/licenses/*")

<<<<<<< HEAD
    if(NOT ${NGRAPH_INSTALL_TF_BRIDGE_ONLY})
		    # Get the list of license files 
		    file(GLOB NGRAPH_TF_LICENCE_FILES "${NGTF_SRC_DIR}/third-party/licenses/*")
		    
		    # Copy the licenses for ngraph-tf
		    foreach(DEP_FILE ${NGRAPH_TF_LICENCE_FILES})
		        get_filename_component(lic_file_real_path ${DEP_FILE} ABSOLUTE)
		        get_filename_component(lic_file_name ${DEP_FILE} NAME)
		        set(
		            license_files 
		            "${license_files}\"licenses/${lic_file_name}\",\n\t")
		        file(COPY ${lic_file_real_path} 
		            DESTINATION "${CMAKE_CURRENT_BINARY_DIR}/python/ngraph_bridge/licenses")        
		    endforeach()            
		
		    # Get the list of license files for ngraph
		    file(GLOB NGRAPH_LICENCE_FILES "${NGRAPH_INSTALL_DIR}/licenses/*")
		    
		    # Copy the licenses for ngraph-tf
		    foreach(DEP_FILE ${NGRAPH_LICENCE_FILES})
		        get_filename_component(lic_file_real_path ${DEP_FILE} ABSOLUTE)
		        get_filename_component(lic_file_name ${DEP_FILE} NAME)
		        set(
		            license_files 
		            "${license_files}\"licenses/${lic_file_name}\",\n\t")
		        file(COPY ${lic_file_real_path} 
		            DESTINATION "${CMAKE_CURRENT_BINARY_DIR}/python/ngraph_bridge/licenses")        
		    endforeach()            
		
		    # Copy the LICENSE at the toplevel
		    file(COPY ${CMAKE_SOURCE_DIR}/../LICENSE 
		        DESTINATION "${CMAKE_CURRENT_LIST_DIR}/python/ngraph_bridge")        
		    set(
		        licence_top_level 
		        "\"LICENSE\"")
    endif()
=======
    # Copy the licenses for ngraph-tf
    foreach(DEP_FILE ${NGRAPH_TF_LICENSE_FILES})
        get_filename_component(lic_file_real_path ${DEP_FILE} ABSOLUTE)
        get_filename_component(lic_file_name ${DEP_FILE} NAME)
        set(
            license_files
            "${license_files}\"licenses/${lic_file_name}\",\n\t")
        file(COPY ${lic_file_real_path}
            DESTINATION "${CMAKE_CURRENT_BINARY_DIR}/python/ngraph_bridge/licenses")
    endforeach()

    # Get the list of license files for ngraph
    file(GLOB NGRAPH_LICENSE_FILES "${NGRAPH_INSTALL_DIR}/licenses/*")

    # Copy the licenses for ngraph-tf
    foreach(DEP_FILE ${NGRAPH_LICENSE_FILES})
        get_filename_component(lic_file_real_path ${DEP_FILE} ABSOLUTE)
        get_filename_component(lic_file_name ${DEP_FILE} NAME)
        set(
            license_files
            "${license_files}\"licenses/${lic_file_name}\",\n\t")
        file(COPY ${lic_file_real_path}
            DESTINATION "${CMAKE_CURRENT_BINARY_DIR}/python/ngraph_bridge/licenses")
    endforeach()

    # Copy the LICENSE at the top level
    file(COPY ${CMAKE_CURRENT_LIST_DIR}/../LICENSE
        DESTINATION "${CMAKE_CURRENT_BINARY_DIR}/python/ngraph_bridge")
    set(
        licence_top_level
        "\"LICENSE\"")

>>>>>>> 65242428
    configure_file(${SETUP_PY_IN} ${SETUP_PY})
    configure_file(${INIT_PY_IN} ${INIT_PY})
    if (APPLE)
        execute_process(COMMAND
            install_name_tool -change
            libngraph.dylib
            @loader_path/libngraph.dylib
            ${CMAKE_CURRENT_BINARY_DIR}/python/ngraph_bridge/libngraph_bridge.dylib
            RESULT_VARIABLE result
            ERROR_VARIABLE ERR
            ERROR_STRIP_TRAILING_WHITESPACE
        )
        if(${result})
            message(FATAL_ERROR "Cannot update @loader_path")
        endif()

        execute_process(COMMAND
            install_name_tool -change
            libngraph.dylib
            @loader_path/libngraph.dylib
            ${CMAKE_CURRENT_BINARY_DIR}/python/ngraph_bridge/libcpu_backend.dylib
            RESULT_VARIABLE result
            ERROR_VARIABLE ERR
            ERROR_STRIP_TRAILING_WHITESPACE
        )
        if(${result})
            message(FATAL_ERROR "Cannot update @loader_path")
        endif()

        set(cpu_lib_list
            libmkldnn.0.dylib
            libmklml.dylib
            libiomp5.dylib
            libtbb.dylib
        )

        FOREACH(lib_file ${cpu_lib_list})
            message("Library: " ${lib_file})
            execute_process(COMMAND
                install_name_tool -change
                @rpath/${lib_file}
                @loader_path/${lib_file}
                ${CMAKE_CURRENT_BINARY_DIR}/python/ngraph_bridge/libcpu_backend.dylib
                RESULT_VARIABLE result
                ERROR_VARIABLE ERR
                ERROR_STRIP_TRAILING_WHITESPACE
            )
        ENDFOREACH()

        if ("${NGRAPH_LIB_FILES};" MATCHES "/libplaidml_backend.dylib;")
            execute_process(COMMAND
                install_name_tool -change
                libngraph.dylib
                @loader_path/libngraph.dylib
                ${CMAKE_CURRENT_BINARY_DIR}/python/ngraph_bridge/libplaidml_backend.dylib
                RESULT_VARIABLE result
                ERROR_VARIABLE ERR
                ERROR_STRIP_TRAILING_WHITESPACE
            )
            if(${result})
                message(FATAL_ERROR "Cannot update @loader_path")
            endif()

            execute_process(COMMAND
                install_name_tool -change
                libplaidml.dylib
                @loader_path/libplaidml.dylib
                ${CMAKE_CURRENT_BINARY_DIR}/python/ngraph_bridge/libplaidml_backend.dylib
                RESULT_VARIABLE result
                ERROR_VARIABLE ERR
                ERROR_STRIP_TRAILING_WHITESPACE
            )
            if(${result})
                message(FATAL_ERROR "Cannot update @loader_path")
            endif()

            set(plaidml_lib_list
                libplaidml.dylib
            )

            FOREACH(lib_file ${plaidml_lib_list})
                message("Library: " ${lib_file})
                execute_process(COMMAND
                    install_name_tool -change
                    @rpath/${lib_file}
                    @loader_path/${lib_file}
                    ${CMAKE_CURRENT_BINARY_DIR}/python/ngraph_bridge/libplaidml_backend.dylib
                    RESULT_VARIABLE result
                    ERROR_VARIABLE ERR
                    ERROR_STRIP_TRAILING_WHITESPACE
                )
            ENDFOREACH()
        endif()

    endif()

    execute_process(
        COMMAND ${PYTHON} "setup.py" "bdist_wheel"
        WORKING_DIRECTORY ${CMAKE_CURRENT_BINARY_DIR}/python/
    )

endif()<|MERGE_RESOLUTION|>--- conflicted
+++ resolved
@@ -58,7 +58,6 @@
     # Get the list of license files
     file(GLOB NGRAPH_TF_LICENSE_FILES "${NGTF_SRC_DIR}/third-party/licenses/*")
 
-<<<<<<< HEAD
     if(NOT ${NGRAPH_INSTALL_TF_BRIDGE_ONLY})
 		    # Get the list of license files 
 		    file(GLOB NGRAPH_TF_LICENCE_FILES "${NGTF_SRC_DIR}/third-party/licenses/*")
@@ -95,40 +94,6 @@
 		        licence_top_level 
 		        "\"LICENSE\"")
     endif()
-=======
-    # Copy the licenses for ngraph-tf
-    foreach(DEP_FILE ${NGRAPH_TF_LICENSE_FILES})
-        get_filename_component(lic_file_real_path ${DEP_FILE} ABSOLUTE)
-        get_filename_component(lic_file_name ${DEP_FILE} NAME)
-        set(
-            license_files
-            "${license_files}\"licenses/${lic_file_name}\",\n\t")
-        file(COPY ${lic_file_real_path}
-            DESTINATION "${CMAKE_CURRENT_BINARY_DIR}/python/ngraph_bridge/licenses")
-    endforeach()
-
-    # Get the list of license files for ngraph
-    file(GLOB NGRAPH_LICENSE_FILES "${NGRAPH_INSTALL_DIR}/licenses/*")
-
-    # Copy the licenses for ngraph-tf
-    foreach(DEP_FILE ${NGRAPH_LICENSE_FILES})
-        get_filename_component(lic_file_real_path ${DEP_FILE} ABSOLUTE)
-        get_filename_component(lic_file_name ${DEP_FILE} NAME)
-        set(
-            license_files
-            "${license_files}\"licenses/${lic_file_name}\",\n\t")
-        file(COPY ${lic_file_real_path}
-            DESTINATION "${CMAKE_CURRENT_BINARY_DIR}/python/ngraph_bridge/licenses")
-    endforeach()
-
-    # Copy the LICENSE at the top level
-    file(COPY ${CMAKE_CURRENT_LIST_DIR}/../LICENSE
-        DESTINATION "${CMAKE_CURRENT_BINARY_DIR}/python/ngraph_bridge")
-    set(
-        licence_top_level
-        "\"LICENSE\"")
-
->>>>>>> 65242428
     configure_file(${SETUP_PY_IN} ${SETUP_PY})
     configure_file(${INIT_PY_IN} ${INIT_PY})
     if (APPLE)
