--- conflicted
+++ resolved
@@ -41,7 +41,6 @@
 void PrintTensor(const Tensor& T1);
 void ValidateTensorData(Tensor& T1, Tensor& T2, float tol);
 
-<<<<<<< HEAD
 template <typename T>
 void AssignInputValuesFromVector(Tensor& A, vector<T> x) {
   auto A_flat = A.flat<float>();
@@ -49,7 +48,9 @@
   assert(A_flat.size()==x.size());
   for (int i = 0; i < A_flat.size(); i++) {
     A_flat_data[i] = x[i];
-=======
+ }
+}
+
 template <class T>
 bool eq(T arg0, T arg1) {
   return arg0 == arg1;
@@ -66,7 +67,6 @@
     auto b = T2_data[k];
     bool rt = eq<T>(a, b);
     EXPECT_TRUE(rt) << " TF output " << a << endl << " NG output " << b;
->>>>>>> 8b1bcb71
   }
 }
 
