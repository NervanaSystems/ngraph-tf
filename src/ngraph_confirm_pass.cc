--- conflicted
+++ resolved
@@ -477,8 +477,7 @@
         confirmation_functions["Square"] = always;
         confirmation_functions["SquaredDifference"] = always; 
         confirmation_functions["Squeeze"] = always;
-<<<<<<< HEAD
-        // confirmation_functions["StridedSlice"] = always;
+
         // Constraint: begin, end, and stride inputs must be Const
         confirmation_functions["StridedSlice"] = [](tf::Node* n, bool* result) {
           // reject if tf.newaxis in strided slice
@@ -524,10 +523,7 @@
           return tf::Status::OK();
         };
 
-=======
-        confirmation_functions["StridedSlice"] = always;
         confirmation_functions["Pack"] = always;
->>>>>>> 501d501c
         confirmation_functions["Sub"] = always;
 
         // Constraints: reduction-axes input must be Const.
