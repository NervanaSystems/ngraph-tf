/*******************************************************************************
 * Copyright 2017-2018 Intel Corporation
 *
 * Licensed under the Apache License, Version 2.0 (the "License");
 * you may not use this file except in compliance with the License.
 * You may obtain a copy of the License at
 *
 *     http://www.apache.org/licenses/LICENSE-2.0
 *
 * Unless required by applicable law or agreed to in writing, software
 * distributed under the License is distributed on an "AS IS" BASIS,
 * WITHOUT WARRANTIES OR CONDITIONS OF ANY KIND, either express or implied.
 * See the License for the specific language governing permissions and
 * limitations under the License.
 *******************************************************************************/

#include "ngraph_builder.h"
#include "ngraph_log.h"
#include "ngraph_utils.h"

#include "ngraph/builder/autobroadcast.hpp"
#include "ngraph/builder/numpy_transpose.hpp"

#include "tensorflow/core/framework/tensor.pb.h"
#include "tensorflow/core/framework/tensor_shape.pb.h"
#include "tensorflow/core/framework/tensor_shape.pb_text.h"
#include "tensorflow/core/graph/algorithm.h"
#include "tensorflow/core/graph/edgeset.h"
#include "tensorflow/core/lib/core/errors.h"

namespace ngraph_bridge {

const static std::map<tf::DataType, ngraph::element::Type> TF_NGRAPH_TYPE_MAP =
    {{tf::DataType::DT_FLOAT, ng::element::f32},
     {tf::DataType::DT_DOUBLE, ng::element::f64},
     {tf::DataType::DT_INT8, ng::element::i8},
     {tf::DataType::DT_INT16, ng::element::i16},
     {tf::DataType::DT_INT32, ng::element::i32},
     {tf::DataType::DT_INT64, ng::element::i64},
     {tf::DataType::DT_UINT8, ng::element::u8},
     {tf::DataType::DT_UINT16, ng::element::u16},
     {tf::DataType::DT_BOOL, ng::element::boolean}};

// Helper for Builder::TranslateGraph ("Const" op)
template <typename T, typename VecT = T>
static tf::Status MakeConstOp(tf::Node* op, ng::element::Type et,
                              std::shared_ptr<ng::Node>* ng_node) {
  vector<VecT> const_values;
  tf::TensorShapeProto shape_proto;

  TF_RETURN_IF_ERROR(
      ValuesFromConstNode<T, VecT>(op->def(), &shape_proto, &const_values));

  tf::TensorShape const_shape(shape_proto);
  ng::Shape ng_shape;
  TF_RETURN_IF_ERROR(TFTensorShapeToNGraphShape(const_shape, &ng_shape));

  *ng_node = make_shared<ng::op::Constant>(et, ng_shape, const_values);
  return tf::Status::OK();
}

// Helper function to translate a unary op.
//
// Parameters:
//
//    tf::Node* op               - TF op being translated. Must have one input.
//    Builder::OpMap& ng_op_map  - The TF-to-nGraph op map.
//
//    std::function<std::shared_ptr<ng::Node>(std::shared_ptr<ng::Node>>
//      build_graph              - Function to construct the graph implementing
//                                 the unary op, given the input to the unop
//                                 as an argument.
//
// Example usage:
//
//  if (n->type_string == "Square") {
//    TF_RETURN_IF_ERROR(TranslateUnaryOp(n, ng_op_map,
//                       [] (std::shared_ptr<ng::Node> n) {
//                           return (std::make_shared<ng::op::Multiply>(n,n));
//                       });
//  }
static tf::Status TranslateUnaryOp(
    tf::Node* op, Builder::OpMap& ng_op_map,
    std::function<std::shared_ptr<ng::Node>(std::shared_ptr<ng::Node>)>
        build_graph) {
  if (op->num_inputs() != 1) {
    return tf::errors::InvalidArgument(
        "Number of inputs is not 1 for unary op");
  }

  tf::Node* tf_input;
  TF_RETURN_IF_ERROR(op->input_node(0, &tf_input));

  std::shared_ptr<ng::Node> ng_input;

  try {
    ng_input = ng_op_map.at(tf_input->name());
  } catch (const std::out_of_range&) {
    return tf::errors::NotFound("Input to unary op not found: %s",
                                tf_input->name());
  }

  ng_op_map[op->name()] = build_graph(ng_input);

  return tf::Status::OK();
}

// Helper function to translate a unary op in cases where there is a one-to-one
// mapping from TensorFlow ops to nGraph ops.
//
// Example usage:
//
//  if (n->type_string == "Abs") {
//    TF_RETURN_IF_ERROR(TranslateUnaryOp<ng::op::Abs>(n, ng_op_map));
//  }
//
template <typename T>
static tf::Status TranslateUnaryOp(tf::Node* op, Builder::OpMap& ng_op_map) {
  return TranslateUnaryOp(op, ng_op_map, [](std::shared_ptr<ng::Node> n) { return make_shared<T>(n); });
}

// Helper function to translate a binary op
// Parameters:
//
//    tf::Node* op               - TF op being translated. Must have only two inputs.
//    Builder::OpMap& ng_op_map  - The TF-to-nGraph op map.
//
<<<<<<< HEAD
//    std::function<std::shared_ptr<ng::Node>(std::shared_ptr<ng::Node>, std::shared_ptr<ng::Node>)>
=======
//    std::function<std::shared_ptr<ng::Node>(std::shared_ptr<ng::Node>>
>>>>>>> eb2d4b81
//      build_graph              - Function to construct the graph implementing
//                                 the binary op, given the 2 ng_inputs to the binaryop
//                                 as an argument.
// Example Usage:
// 
// if (op->type_string() == "SquaredDifference") {
//      TF_RETURN_IF_ERROR(TranslateBinaryOp(op, ng_op_map,
//         [](std::shared_ptr<ng::Node> ng_input1, std::shared_ptr<ng::Node> ng_input2) {
//           auto ng_diff = std::make_shared<ng::op::Subtract>(input1, input2);
//           return std::make_shared<ng::op::Multiply>(ng_diff,ng_diff);
//         }));
//    }
//

static tf::Status TranslateBinaryOp(
    tf::Node* op, Builder::OpMap& ng_op_map,
    std::function<std::shared_ptr<ng::Node>(std::shared_ptr<ng::Node>, std::shared_ptr<ng::Node>)>
        build_graph){
  if(op->num_inputs() != 2){
    return tf::errors::InvalidArgument(
      "Number of inputs is not 2 for binary op");
  }
 
  tf::Node* tf_lhs;
  tf::Node* tf_rhs;

  TF_RETURN_IF_ERROR(op->input_node(0, &tf_lhs));
  TF_RETURN_IF_ERROR(op->input_node(1, &tf_rhs));
  
  std::shared_ptr<ng::Node> ng_lhs, ng_rhs;
  try{
    ng_lhs = ng_op_map.at(tf_lhs->name());
  }catch(const std::out_of_range&) {
    return tf::errors::NotFound(tf_lhs->name(),"is not found in ng_op_map");
  }
  
  try{
    ng_rhs = ng_op_map.at(tf_rhs->name());
  }catch(const std::out_of_range&) {
    return tf::errors::NotFound(tf_rhs->name(),"is not found in ng_op_map");
<<<<<<< HEAD
  }  
=======
  }
  
>>>>>>> eb2d4b81

  std::tie(ng_lhs, ng_rhs) =
      ng::builder::numpy_broadcast(std::make_pair(ng_lhs, ng_rhs));

  ng_op_map[op->name()] = build_graph(ng_lhs, ng_rhs);

  return tf::Status::OK();
}

// Helper function to translate a binary op in cases where there is a one-to-one
// mapping from TensorFlow ops to nGraph ops.
//
// Example usage:
//
//  if (n->type_string == "Add") {
//    TF_RETURN_IF_ERROR(TranslateUnaryOp<ng::op::Add>(n, ng_op_map));
//  }
//
template <typename T>
static tf::Status TranslateBinaryOp(tf::Node* op, Builder::OpMap& ng_op_map) {
  if (op->num_inputs() != 2) {
    return tf::errors::InvalidArgument(
        "Number of inputs is not 2 for elementwise binary op");
  }

  tf::Node* tf_lhs;
  tf::Node* tf_rhs;
  TF_RETURN_IF_ERROR(op->input_node(0, &tf_lhs));
  TF_RETURN_IF_ERROR(op->input_node(1, &tf_rhs));

  auto ng_lhs = ng_op_map.at(tf_lhs->name());
  auto ng_rhs = ng_op_map.at(tf_rhs->name());
  std::tie(ng_lhs, ng_rhs) =
      ng::builder::numpy_broadcast(std::make_pair(ng_lhs, ng_rhs));

  ng_op_map[op->name()] = make_shared<T>(ng_lhs, ng_rhs);

  return tf::Status::OK();
}

tf::Status Builder::TranslateGraph(const std::vector<tf::TensorShape>& inputs,
                                   const tf::Graph* input_graph,
                                   shared_ptr<ng::Function>& ng_function) {
  //
  // We will visit ops in topological order.
  //
  vector<tf::Node*> ordered;
  tf::GetReversePostOrder(*input_graph, &ordered);

  //
  // Split ops into params, retvals, and all others.
  //
  vector<tf::Node*> tf_params;
  vector<tf::Node*> tf_ret_vals;
  vector<tf::Node*> tf_ops;

  for (auto n : ordered) {
    if (n->IsSink() || n->IsSource()) {
      continue;
    }

    if (n->IsControlFlow()) {
      return tf::errors::Unimplemented(
          "Encountered a control flow op in the nGraph bridge: ",
          n->DebugString());
    }

    if (n->type_string() == "_Arg") {
      tf_params.push_back(n);
    } else if (n->type_string() == "_Retval") {
      tf_ret_vals.push_back(n);
    } else {
      tf_ops.push_back(n);
    }
  }

  //
  // The op map holds a mapping from TensorFlow op names (strings) to
  // generated nGraph nodes.
  //
  // TODO(amprocte): at some point it may become necessary to extend this
  // to vectors of nGraph nodes, for cases where a TF node has multiple
  // outputs that will have to be served by different nGraph nodes.
  //
  Builder::OpMap ng_op_map;

  //
  // Populate the parameter list, and also put parameters into the op map.
  //
  vector<shared_ptr<ng::op::Parameter>> ng_parameter_list(tf_params.size());

  for (auto parm : tf_params) {
    tf::DataType dtype;
    if (tf::GetNodeAttr(parm->attrs(), "T", &dtype) != tf::Status::OK()) {
      return tf::errors::InvalidArgument("No data type defined for _Arg");
    }
    int index;
    if (tf::GetNodeAttr(parm->attrs(), "index", &index) != tf::Status::OK()) {
      return tf::errors::InvalidArgument("No index defined for _Arg");
    }

    ng::element::Type ng_et;
    TF_RETURN_IF_ERROR(TFDataTypeToNGraphElementType(dtype, &ng_et));

    ng::Shape ng_shape;
    TF_RETURN_IF_ERROR(TFTensorShapeToNGraphShape(inputs[index], &ng_shape));

    auto ng_param = make_shared<ng::op::Parameter>(ng_et, ng_shape);
    ng_op_map[parm->name()] = ng_param;
    ng_parameter_list[index] = ng_param;
  }

  //
  // Now create the nGraph ops from TensorFlow ops.
  //
  for (auto op : tf_ops) {
    NGRAPH_VLOG(2) << "Constructing op " << op->name() << " which is " << op->type_string();

    // NOTE: The following cases should be kept in alphabetical order.

    // ---
    // Abs
    // ---
    if (op->type_string() == "Abs") {
      TF_RETURN_IF_ERROR(TranslateUnaryOp<ngraph::op::Abs>(op, ng_op_map));
    }
    // ---
    // Add
    // ---
    else if (op->type_string() == "Add") {
      TF_RETURN_IF_ERROR(TranslateBinaryOp<ngraph::op::Add>(op, ng_op_map));
    }
    // -------
    // AvgPool
    // -------
    else if (op->type_string() == "AvgPool") {
      NGRAPH_VLOG(3) << op->name();
      if (op->num_inputs() != 1) {
        return tf::errors::InvalidArgument(
            "Number of inputs is not 1 for AvgPool");
      }

      tf::Node* tf_input;
      TF_RETURN_IF_ERROR(op->input_node(0, &tf_input));

      auto ng_input = ng_op_map.at(tf_input->name());

      std::vector<tf::int32> tf_strides;
      std::vector<tf::int32> tf_ksize;
      std::string tf_padding_type;
      std::string tf_data_format;
      TF_RETURN_IF_ERROR(tf::GetNodeAttr(op->attrs(), "strides", &tf_strides));
      TF_RETURN_IF_ERROR(tf::GetNodeAttr(op->attrs(), "ksize", &tf_ksize));
      TF_RETURN_IF_ERROR(
          tf::GetNodeAttr(op->attrs(), "padding", &tf_padding_type));
      TF_RETURN_IF_ERROR(
          tf::GetNodeAttr(op->attrs(), "data_format", &tf_data_format));

      if (tf_data_format != "NHWC" && tf_data_format != "NCHW") {
        return tf::errors::InvalidArgument(
            "AvgPool data format is neither NHWC nor NCHW");
      }

      bool is_nhwc = (tf_data_format == "NHWC");

      NGRAPH_VLOG(3) << ng::join(tf_strides);
      NGRAPH_VLOG(3) << ng::join(tf_ksize);
      NGRAPH_VLOG(3) << tf_padding_type;
      NGRAPH_VLOG(3) << tf_data_format;

      ng::Strides ng_strides(2);
      ng::Shape ng_image_shape(2);
      ng::Shape ng_kernel_shape(2);

      if (is_nhwc) {
        auto& s = ng_input->get_shape();
        ng::Shape reshaped_shape{s[0], s[3], s[1], s[2]};

        NGRAPH_VLOG(3) << "reshaped_shape: " << ng::join(reshaped_shape);

        ng_input = make_shared<ng::op::Reshape>(
            ng_input, ng::AxisVector{0, 3, 1, 2}, reshaped_shape);

        ng_strides[0] = tf_strides[1];
        ng_strides[1] = tf_strides[2];

        ng_image_shape[0] = s[1];
        ng_image_shape[1] = s[2];

        ng_kernel_shape[0] = tf_ksize[1];
        ng_kernel_shape[1] = tf_ksize[2];
      } else {
        auto& s = ng_input->get_shape();

        ng_strides[0] = tf_strides[2];
        ng_strides[1] = tf_strides[3];

        ng_image_shape[0] = s[2];
        ng_image_shape[1] = s[3];

        ng_kernel_shape[0] = tf_ksize[2];
        ng_kernel_shape[1] = tf_ksize[3];
      }

      NGRAPH_VLOG(3) << "ng_strides: " << ng::join(ng_strides);
      NGRAPH_VLOG(3) << "ng_image_shape: " << ng::join(ng_image_shape);
      NGRAPH_VLOG(3) << "ng_kernel_shape: " << ng::join(ng_kernel_shape);

      // TODO: change this once nGraph supports negative padding
      // (CoordinateDiff) for AvgPool
      // ng::CoordinateDiff ng_padding_below{0,0};
      // ng::CoordinateDiff ng_padding_above{0,0};
      ng::Shape ng_padding_below{0, 0};
      ng::Shape ng_padding_above{0, 0};

      if (tf_padding_type == "SAME") {
        for (size_t i = 0; i < 2; i++) {
          size_t image_size = ng_image_shape[i];
          size_t filter_shape = ng_kernel_shape[i];
          size_t filter_stride = ng_strides[i];

          tf::int64 padding_needed;
          if (image_size % filter_stride == 0) {
            padding_needed = filter_shape - filter_stride;
          } else {
            padding_needed = filter_shape - (image_size % filter_stride);
          }
          if (padding_needed < 0) {
            padding_needed = 0;
          }

          size_t padding_lhs = padding_needed / 2;
          size_t padding_rhs = padding_needed - padding_lhs;
          ng_padding_below[i] = padding_lhs;
          ng_padding_above[i] = padding_rhs;
        }
      }

      NGRAPH_VLOG(3) << "ng_padding_below: " << ng::join(ng_padding_below);
      NGRAPH_VLOG(3) << "ng_padding_above: " << ng::join(ng_padding_above);

      std::shared_ptr<ng::Node> ng_avgpool = make_shared<ng::op::AvgPool>(
          ng_input, ng_kernel_shape, ng_strides, ng_padding_below,
          ng_padding_above, false);

      if (is_nhwc) {
        auto& s = ng_avgpool->get_shape();
        ng::Shape reshaped_shape{s[0], s[2], s[3], s[1]};

        ng_avgpool = make_shared<ng::op::Reshape>(
            ng_avgpool, ng::AxisVector{0, 2, 3, 1}, reshaped_shape);
      }

      NGRAPH_VLOG(3) << "avgpool outshape: {"
                     << ng::join(ng_avgpool->get_shape()) << "}";

      ng_op_map[op->name()] = ng_avgpool;
    }
    // -------
    // BatchMatMul
    // -------
    else if (op->type_string() == "BatchMatMul") {
      if (op->num_inputs() != 2) {
        return tf::errors::InvalidArgument(
            "Number of inputs is not 2 for BatchMatMul");
      }
 
      tf::Node* tf_lhs;
      tf::Node* tf_rhs;
      TF_RETURN_IF_ERROR(op->input_node(0, &tf_lhs));
      TF_RETURN_IF_ERROR(op->input_node(1, &tf_rhs));
  
      try {
        ng_op_map.at(tf_lhs->name());
      } catch(const std::out_of_range&) {
          return tf::errors::NotFound(tf_lhs->name(),"is not found in ng_op_map");
      }

      try {
        ng_op_map.at(tf_rhs->name());
      } catch(const std::out_of_range&) {
          return tf::errors::NotFound(tf_rhs->name(),"is not found in ng_op_map");
      }

      auto ng_lhs = ng_op_map.at(tf_lhs->name()); 
      auto ng_rhs = ng_op_map.at(tf_rhs->name()); 
      auto ng_lhs_shape = ng_lhs->get_shape(); 
      auto ng_rhs_shape = ng_rhs->get_shape();

      if(ng_lhs_shape.size() != ng_rhs_shape.size()) {
        return tf::errors::InvalidArgument(
            "Dimensions of two input args are not the same for BatchMatMul");
      }
      size_t n_dims = ng_lhs_shape.size();
      if(n_dims < 2) {
        return tf::errors::InvalidArgument(
            "Dimensions of input args for BatchMatMul must be >=2", n_dims);
      }

      ng::AxisVector out_axes;
      for (size_t i = 0; i < n_dims - 2; ++i) {
        if(ng_lhs_shape[i] != ng_rhs_shape[i]){
          return tf::errors::InvalidArgument(
              "ng_lhs_shape and ng_rhs_shape must be the same for BatchMatMul for each dimension",
               i);
        }
        out_axes.push_back(i);
      }

      bool tf_adj_x = false;
      bool tf_adj_y = false;
      TF_RETURN_IF_ERROR(tf::GetNodeAttr(op->attrs(), "adj_x", &tf_adj_x));
      TF_RETURN_IF_ERROR(tf::GetNodeAttr(op->attrs(), "adj_y", &tf_adj_y));
      
      auto ng_lhs_axes = out_axes;
      auto ng_rhs_axes = out_axes;
      if (tf_adj_x) {
        ng_lhs_axes.push_back(n_dims-1);
        ng_lhs_axes.push_back(n_dims-2);
        ng_lhs = ng::builder::numpy_transpose(ng_lhs, ng_lhs_axes);
      }
      if (tf_adj_y) {
        ng_rhs_axes.insert(ng_rhs_axes.begin(), n_dims-2); 
        ng_rhs_axes.insert(ng_rhs_axes.begin(), n_dims-1);
        ng_rhs = ng::builder::numpy_transpose(ng_rhs, ng_rhs_axes);
      } else {
        ng_rhs_axes.insert(ng_rhs_axes.begin(), n_dims-1);      
        ng_rhs_axes.insert(ng_rhs_axes.begin(), n_dims-2);
        ng_rhs = ng::builder::numpy_transpose(ng_rhs, ng_rhs_axes);
      }

      ng_lhs_shape = ng_lhs->get_shape();
      ng_rhs_shape = ng_rhs->get_shape();
 
      if(ng_lhs_shape[n_dims-1] != ng_rhs_shape[0]) {
        return tf::errors::InvalidArgument(
            "The last dimension of ng_lhs and the first dimension of ng_rhs should have the same size"
            );
      }
      if (n_dims == 2) {
        ng_op_map[op->name()] = make_shared<ngraph::op::Dot>(ng_lhs, ng_rhs);
      } else {
        auto output_shape = ng_lhs_shape;
        output_shape[n_dims-1] = ng_rhs_shape[1];
        auto dot_output = make_shared<ngraph::op::Dot>(ng_lhs, ng_rhs);
        size_t compound_size = 1;
        for (int i=0; i<out_axes.size(); i++) {
          compound_size *= output_shape[i];
        }
        auto dot_axes = out_axes;
        dot_axes.push_back(n_dims-2);
        dot_axes.push_back(n_dims-1);
        for (int i=0; i<out_axes.size(); i++) {
          dot_axes.push_back(n_dims+i);
        }
        ng::Shape dot_shape = {compound_size, ng_lhs_shape[n_dims-2], ng_rhs_shape[1], compound_size};
        std::shared_ptr<ng::Node> dot_reshape;
        if (n_dims == 3) {
          dot_reshape = dot_output;
        } else {
          dot_reshape = make_shared<ngraph::op::Reshape>(dot_output, dot_axes, dot_shape); 
        }
        ng::Shape tmp_shape = {1, ng_lhs_shape[n_dims-2], ng_rhs_shape[1]};
        vector<shared_ptr<ngraph::Node>> tmp_tensors;
        for (size_t i = 0; i < dot_shape[0]; i++) { 
          const std::vector<size_t> lower_bound{i, 0, 0, i};
          const std::vector<size_t> upper_bound{i+1, dot_shape[1], dot_shape[2], i+1};
          auto slice_out = make_shared<ngraph::op::Slice>(dot_reshape, lower_bound, upper_bound);
          auto reshape_out = make_shared<ngraph::op::Reshape>(slice_out, ng::AxisVector{0, 1, 2, 3}, tmp_shape);
          tmp_tensors.push_back(reshape_out);
        }
        auto concat_op = make_shared<ngraph::op::Concat>(tmp_tensors, 0);
        if (n_dims == 3) {
          ng_op_map[op->name()] = concat_op;
        } else {
          ng_op_map[op->name()] = make_shared<ngraph::op::Reshape>(concat_op, ng::AxisVector{0, 1, 2 }, output_shape);
        }
      }
    }
    // -------
    // BiasAdd
    // -------
    else if (op->type_string() == "BiasAdd") {
      if (op->num_inputs() != 2) {
        return tf::errors::InvalidArgument(
            "Number of inputs is not 2 for BiasAdd");
      }

      tf::Node* tf_input;
      tf::Node* tf_bias;
      TF_RETURN_IF_ERROR(op->input_node(0, &tf_input));
      TF_RETURN_IF_ERROR(op->input_node(1, &tf_bias));

      auto ng_input = ng_op_map.at(tf_input->name());
      auto ng_bias = ng_op_map.at(tf_bias->name());

      std::string tf_data_format;
      if (tf::GetNodeAttr(op->attrs(), "data_format", &tf_data_format) !=
          tf::Status::OK()) {
        tf_data_format = "NHWC";
      }

      if (tf_data_format != "NHWC" && tf_data_format != "NCHW") {
        return tf::errors::InvalidArgument(
            "BiasAdd data format is neither NHWC nor NCHW");
      }

      auto ng_input_shape = ng_input->get_shape();
      auto ng_bias_shape = ng_bias->get_shape();
      if (ng_bias_shape.size() != 1) {
        return tf::errors::InvalidArgument(
            "Bias argument to BiasAdd does not have one dimension");
      }

      bool is_nhwc = (tf_data_format == "NHWC");

      ng::AxisSet ng_broadcast_axes;

      if (is_nhwc) {
        for (size_t i = 0; i < ng_input_shape.size() - 1; i++) {
          ng_broadcast_axes.insert(i);
        }
      } else {
        for (size_t i = 0; i < ng_input_shape.size(); i++) {
          if (i != 1) {
            ng_broadcast_axes.insert(i);
          }
        }
      }

      auto ng_bias_broadcasted = make_shared<ng::op::Broadcast>(
          ng_bias, ng_input_shape, ng_broadcast_axes);
      auto ng_add = ng_input + ng_bias_broadcasted;

      ng_op_map[op->name()] = ng_add;
    }
    // --------
    // Cast
    // --------
    else if (op->type_string() == "Cast") {
      if (op->num_inputs() != 1) {
        return tf::errors::InvalidArgument(
            "Number of inputs is not 1 for Cast");
      }

      tf::Node* tf_input;
      TF_RETURN_IF_ERROR(op->input_node(0, &tf_input));
      try {
        auto ng_input = ng_op_map.at(tf_input->name());
        tf::DataType dtype;
        TF_RETURN_IF_ERROR(tf::GetNodeAttr(op->attrs(), "DstT", &dtype));

        try {
          ng_op_map[op->name()] = make_shared<ng::op::Convert>(
              ng_input, TF_NGRAPH_TYPE_MAP.at(dtype));
        } catch (const std::out_of_range&) {
          return tf::errors::Unimplemented("Unsupported TensorFlow data type: ",
                                           tf::DataType_Name(dtype));
        }
      } catch (const std::out_of_range&) {
        return tf::errors::NotFound("Input not found: ", tf_input->name());
      }

    }
    // --------
    // ConcatV2
    // --------
    else if (op->type_string() == "ConcatV2") {
      if (op->num_inputs() < 2) {
        return tf::errors::InvalidArgument(
            "Number of inputs is not at least 2 for ConcatV2");
      }

      tf::Node* tf_axis_node;
      TF_RETURN_IF_ERROR(op->input_node(op->num_inputs() - 1, &tf_axis_node));

      auto ng_axis_op = ng_op_map.at(tf_axis_node->name());

      tf::int64 concat_axis;
      TF_RETURN_IF_ERROR(tf::GetNodeAttr(
          op->attrs(), "_ngraph_concat_static_axis", &concat_axis));

      tf::Node* tf_first_arg;
      TF_RETURN_IF_ERROR(op->input_node(0, &tf_first_arg));

      if (concat_axis < 0) {
        concat_axis +=
            tf::int64(ng_op_map[tf_first_arg->name()]->get_shape().size());
      }

      ng::NodeVector ng_args;

      for (int i = 0; i < op->num_inputs() - 1; i++) {
        tf::Node* tf_arg;
        TF_RETURN_IF_ERROR(op->input_node(i, &tf_arg));
        ng_args.push_back(ng_op_map[tf_arg->name()]);
      }

      ng_op_map[op->name()] =
          make_shared<ng::op::Concat>(ng_args, size_t(concat_axis));
    }
    // -----
    // Const
    // -----
    else if (op->type_string() == "Const") {
      tf::DataType dtype;
      TF_RETURN_IF_ERROR(tf::GetNodeAttr(op->attrs(), "dtype", &dtype));

      std::shared_ptr<ng::Node> ng_node;

      switch (dtype) {
        case tf::DataType::DT_FLOAT:
          TF_RETURN_IF_ERROR(
              MakeConstOp<float>(op, ng::element::f32, &ng_node));
          break;
        case tf::DataType::DT_DOUBLE:
          TF_RETURN_IF_ERROR(
              MakeConstOp<double>(op, ng::element::f64, &ng_node));
          break;
        case tf::DataType::DT_INT8:
          TF_RETURN_IF_ERROR(
              MakeConstOp<tf::int8>(op, ng::element::i8, &ng_node));
          break;
        case tf::DataType::DT_INT16:
          TF_RETURN_IF_ERROR(
              MakeConstOp<tf::int16>(op, ng::element::i16, &ng_node));
          break;
        case tf::DataType::DT_INT32:
          TF_RETURN_IF_ERROR(
              MakeConstOp<tf::int32>(op, ng::element::i32, &ng_node));
          break;
        case tf::DataType::DT_INT64:
          TF_RETURN_IF_ERROR(
              MakeConstOp<tf::int64>(op, ng::element::i64, &ng_node));
          break;
        case tf::DataType::DT_UINT8:
          TF_RETURN_IF_ERROR(
              MakeConstOp<tf::uint8>(op, ng::element::u8, &ng_node));
          break;
        case tf::DataType::DT_UINT16:
          TF_RETURN_IF_ERROR(
              MakeConstOp<tf::uint16>(op, ng::element::u16, &ng_node));
          break;
        // For some reason the following do not work (no specialization of
        // tensorflow::checkpoint::SavedTypeTraits...)
        // case tf::DataType::DT_UINT32:
        //   TF_RETURN_IF_ERROR(MakeConstOp<tf::uint32>(op, ng::element::u32,
        //   &ng_node));
        //   break;
        // case tf::DataType::DT_UINT64:
        //   TF_RETURN_IF_ERROR(MakeConstOp<tf::uint64>(op, ng::element::u64,
        //   &ng_node));
        //   break;
        case tf::DataType::DT_BOOL:
          TF_RETURN_IF_ERROR(
              MakeConstOp<bool, char>(op, ng::element::boolean, &ng_node));
          break;
        default:
          return tf::errors::Unimplemented("Unsupported TensorFlow data type: ",
                                           tf::DataType_Name(dtype));
      }

      ng_op_map[op->name()] = ng_node;
    }
    // ------
    // Conv2D
    // ------
    else if (op->type_string() == "Conv2D") {
      if (op->num_inputs() != 2) {
        return tf::errors::InvalidArgument(
            "Number of inputs is not 2 for Conv2D");
      }

      tf::Node* tf_input;
      tf::Node* tf_filter;
      TF_RETURN_IF_ERROR(op->input_node(0, &tf_input));
      TF_RETURN_IF_ERROR(op->input_node(1, &tf_filter));

      auto ng_input = ng_op_map.at(tf_input->name());
      auto ng_filter = ng_op_map.at(tf_filter->name());

      std::vector<tf::int32> tf_strides;
      std::vector<tf::int32> tf_dilations;
      std::string tf_padding_type;
      std::string tf_data_format;
      TF_RETURN_IF_ERROR(tf::GetNodeAttr(op->attrs(), "strides", &tf_strides));
      TF_RETURN_IF_ERROR(
          tf::GetNodeAttr(op->attrs(), "dilations", &tf_dilations));
      TF_RETURN_IF_ERROR(
          tf::GetNodeAttr(op->attrs(), "padding", &tf_padding_type));
      TF_RETURN_IF_ERROR(
          tf::GetNodeAttr(op->attrs(), "data_format", &tf_data_format));

      if (tf_data_format != "NHWC" && tf_data_format != "NCHW") {
        return tf::errors::InvalidArgument(
            "Conv2D data format is neither NHWC nor NCHW");
      }

      bool is_nhwc = (tf_data_format == "NHWC");

      NGRAPH_VLOG(3) << ng::join(tf_strides);
      NGRAPH_VLOG(3) << ng::join(tf_dilations);
      NGRAPH_VLOG(3) << tf_padding_type;
      NGRAPH_VLOG(3) << tf_data_format;

      ng::Strides ng_strides(2);
      ng::Strides ng_dilations(2);
      ng::Shape ng_image_shape(2);
      ng::Shape ng_kernel_shape(2);

      if (is_nhwc) {
        auto& s = ng_input->get_shape();
        ng::Shape reshaped_shape{s[0], s[3], s[1], s[2]};

        NGRAPH_VLOG(3) << "reshaped_shape: " << ng::join(reshaped_shape);

        ng_input = make_shared<ng::op::Reshape>(
            ng_input, ng::AxisVector{0, 3, 1, 2}, reshaped_shape);

        ng_strides[0] = tf_strides[1];
        ng_strides[1] = tf_strides[2];

        ng_dilations[0] = tf_dilations[1];
        ng_dilations[1] = tf_dilations[2];

        ng_image_shape[0] = s[1];
        ng_image_shape[1] = s[2];
      } else {
        auto& s = ng_input->get_shape();

        ng_strides[0] = tf_strides[2];
        ng_strides[1] = tf_strides[3];

        ng_dilations[0] = tf_dilations[2];
        ng_dilations[1] = tf_dilations[3];

        ng_image_shape[0] = s[2];
        ng_image_shape[1] = s[3];
      }

      NGRAPH_VLOG(3) << "ng_strides: " << ng::join(ng_strides);
      NGRAPH_VLOG(3) << "ng_dilations: " << ng::join(ng_dilations);
      NGRAPH_VLOG(3) << "ng_image_shape: " << ng::join(ng_image_shape);

      {
        auto& s = ng_filter->get_shape();
        ng::Shape reshaped_shape{s[3], s[2], s[0], s[1]};
        ng_filter = make_shared<ng::op::Reshape>(
            ng_filter, ng::AxisVector{3, 2, 0, 1}, reshaped_shape);

        ng_kernel_shape[0] = s[0];
        ng_kernel_shape[1] = s[1];
      }

      NGRAPH_VLOG(3) << "ng_kernel_shape: " << ng::join(ng_kernel_shape);

      ng::CoordinateDiff ng_padding_below{0, 0};
      ng::CoordinateDiff ng_padding_above{0, 0};

      if (tf_padding_type == "SAME") {
        for (size_t i = 0; i < 2; i++) {
          size_t image_size = ng_image_shape[i];
          size_t filter_shape = (ng_kernel_shape[i] - 1) * ng_dilations[i] + 1;
          size_t filter_stride = ng_strides[i];

          tf::int64 padding_needed;
          if (image_size % filter_stride == 0) {
            padding_needed = filter_shape - filter_stride;
          } else {
            padding_needed = filter_shape - (image_size % filter_stride);
          }
          if (padding_needed < 0) {
            padding_needed = 0;
          }

          size_t padding_lhs = padding_needed / 2;
          size_t padding_rhs = padding_needed - padding_lhs;
          ng_padding_below[i] = padding_lhs;
          ng_padding_above[i] = padding_rhs;
        }
      }

      NGRAPH_VLOG(3) << "ng_padding_below: " << ng::join(ng_padding_below);
      NGRAPH_VLOG(3) << "ng_padding_above: " << ng::join(ng_padding_above);

      std::shared_ptr<ng::Node> ng_conv = make_shared<ng::op::Convolution>(
          ng_input, ng_filter, ng_strides, ng_dilations, ng_padding_below,
          ng_padding_above);

      if (is_nhwc) {
        auto& s = ng_conv->get_shape();
        ng::Shape reshaped_shape{s[0], s[2], s[3], s[1]};

        ng_conv = make_shared<ng::op::Reshape>(
            ng_conv, ng::AxisVector{0, 2, 3, 1}, reshaped_shape);
      }

      ng_op_map[op->name()] = ng_conv;
    }
    // ------
    // Conv2DBackpropInput
    // ------
    else if (op->type_string() == "Conv2DBackpropInput") {
      if (op->num_inputs() != 3) {
        return tf::errors::InvalidArgument(
            "Number of inputs is not 3 for Conv2DBackpropInput");
      }

      tf::Node *tf_filter, *tf_out_backprop;
      TF_RETURN_IF_ERROR(op->input_node(1, &tf_filter));
      TF_RETURN_IF_ERROR(op->input_node(2, &tf_out_backprop));
      shared_ptr<ng::Node> ng_filter, ng_out_backprop;
      try {
        ng_filter = ng_op_map.at(tf_filter->name());
      } catch (const std::out_of_range&) {
        return tf::errors::NotFound("Filter not found: %s", tf_filter->name());
      }
      try {
        ng_out_backprop = ng_op_map.at(tf_out_backprop->name());
      } catch (const std::out_of_range&) {
        return tf::errors::NotFound("Out Backprop not found: %s",
                                    tf_out_backprop->name());
      }

      // TODO: refactor me to be less redundant with other convolution ops
      std::vector<tf::int32> tf_strides;
      std::vector<tf::int32> tf_dilations;
      std::string tf_padding_type;
      std::string tf_data_format;
      TF_RETURN_IF_ERROR(tf::GetNodeAttr(op->attrs(), "strides", &tf_strides));
      TF_RETURN_IF_ERROR(
          tf::GetNodeAttr(op->attrs(), "dilations", &tf_dilations));
      TF_RETURN_IF_ERROR(
          tf::GetNodeAttr(op->attrs(), "padding", &tf_padding_type));
      TF_RETURN_IF_ERROR(
          tf::GetNodeAttr(op->attrs(), "data_format", &tf_data_format));

      if (tf_data_format != "NHWC" && tf_data_format != "NCHW") {
        return tf::errors::InvalidArgument(
            "Conv2DBackpropInput data format is neither NHWC nor NCHW: %s",
            tf_data_format);
      }

      std::vector<tf::int64> tf_input_sizes;
      TF_RETURN_IF_ERROR(tf::GetNodeAttr(op->attrs(),
            "_ngraph_static_input_sizes", &tf_input_sizes));
      if (std::any_of(tf_input_sizes.begin(), tf_input_sizes.end(),
            [](tf::int32 size) { return size <= 0; })) {
        return tf::errors::InvalidArgument(
            "Conv2DBackpropInput input sizes must be positive integers");
      }

      bool is_nhwc = (tf_data_format == "NHWC");

      NGRAPH_VLOG(3) << ng::join(tf_strides);
      NGRAPH_VLOG(3) << ng::join(tf_dilations);
      NGRAPH_VLOG(3) << tf_padding_type;
      NGRAPH_VLOG(3) << tf_data_format;

      ng::Strides ng_strides(2);
      ng::Strides ng_dilations(2);
      ng::Shape ng_image_shape(2);
      ng::Shape ng_kernel_shape(2);
      ng::Shape ng_batch_shape(4);

      if (is_nhwc) {
        ng_strides[0] = tf_strides[1];
        ng_strides[1] = tf_strides[2];
        ng_dilations[0] = tf_dilations[1];
        ng_dilations[1] = tf_dilations[2];
        ng_image_shape[0] = tf_input_sizes[1];
        ng_image_shape[1] = tf_input_sizes[2];
        ng_batch_shape = { static_cast<unsigned long>(tf_input_sizes[0]),
                           static_cast<unsigned long>(tf_input_sizes[3]),
                           static_cast<unsigned long>(tf_input_sizes[1]),
                           static_cast<unsigned long>(tf_input_sizes[2]) };
        auto& s = ng_out_backprop->get_shape();
        ng::Shape reshaped{s[0], s[3], s[1], s[2]};
        ng_out_backprop = make_shared<ng::op::Reshape>(
            ng_out_backprop, ng::AxisVector{0, 3, 1, 2}, reshaped);
      } else {
        ng_strides[0] = tf_strides[2];
        ng_strides[1] = tf_strides[3];
        ng_dilations[0] = tf_dilations[2];
        ng_dilations[1] = tf_dilations[3];
        ng_image_shape[0] = tf_input_sizes[2];
        ng_image_shape[1] = tf_input_sizes[3];
        ng_batch_shape = { static_cast<unsigned long>(tf_input_sizes[0]),
                           static_cast<unsigned long>(tf_input_sizes[1]),
                           static_cast<unsigned long>(tf_input_sizes[2]),
                           static_cast<unsigned long>(tf_input_sizes[3]) };
      }

      NGRAPH_VLOG(3) << "ng_strides: " << ng::join(ng_strides);
      NGRAPH_VLOG(3) << "ng_dilations: " << ng::join(ng_dilations);
      NGRAPH_VLOG(3) << "ng_image_shape: " << ng::join(ng_image_shape);

      {
        auto& s = ng_filter->get_shape();
        ng::Shape reshaped_shape{s[3], s[2], s[0], s[1]};
        ng_filter = make_shared<ng::op::Reshape>(
            ng_filter, ng::AxisVector{3, 2, 0, 1}, reshaped_shape);

        ng_kernel_shape[0] = s[0];
        ng_kernel_shape[1] = s[1];
      }

      NGRAPH_VLOG(3) << "ng_kernel_shape: " << ng::join(ng_kernel_shape);

      ng::CoordinateDiff ng_padding_below{0, 0};
      ng::CoordinateDiff ng_padding_above{0, 0};

      if (tf_padding_type == "SAME") {
        for (size_t i = 0; i < 2; i++) {
          size_t image_size = ng_image_shape[i];
          size_t filter_shape = ng_kernel_shape[i];
          size_t filter_stride = ng_strides[i];

          tf::int64 padding_needed;
          if (image_size % filter_stride == 0) {
            padding_needed = filter_shape - filter_stride;
          } else {
            padding_needed = filter_shape - (image_size % filter_stride);
          }
          if (padding_needed < 0) {
            padding_needed = 0;
          }

          size_t padding_lhs = padding_needed / 2;
          size_t padding_rhs = padding_needed - padding_lhs;
          ng_padding_below[i] = padding_lhs;
          ng_padding_above[i] = padding_rhs;
        }
      }

      NGRAPH_VLOG(3) << "ng_padding_below: " << ng::join(ng_padding_below);
      NGRAPH_VLOG(3) << "ng_padding_above: " << ng::join(ng_padding_above);

      std::shared_ptr<ng::Node> ng_data =
        make_shared<ng::op::ConvolutionBackpropData>(
            ng_batch_shape, ng_filter, ng_out_backprop, ng_strides,
            ng_dilations, ng_padding_below, ng_padding_above,
            ng::Strides(ng_batch_shape.size() - 2, 1));

      if (is_nhwc) {
        auto& s = ng_data->get_shape();
        ng::Shape reshaped{s[0], s[2], s[3], s[1]};
        ng_data = make_shared<ng::op::Reshape>(
            ng_data, ng::AxisVector{0, 2, 3, 1}, reshaped);
      }

      ng_op_map[op->name()] = ng_data;
    }

    // -----
    // DepthwiseConv2dNative
    // -----
    else if (op->type_string() == "DepthwiseConv2dNative") {
      if (op->num_inputs() != 2) {
        return tf::errors::InvalidArgument(
            "Number of inputs is not 2 for DepthwiseConv2d");
      }

      tf::Node* tf_input;
      tf::Node* tf_filter;
      TF_RETURN_IF_ERROR(op->input_node(0, &tf_input));
      TF_RETURN_IF_ERROR(op->input_node(1, &tf_filter));

      auto ng_input = ng_op_map.at(tf_input->name());
      auto ng_filter = ng_op_map.at(tf_filter->name());

      std::vector<tf::int32> tf_strides;
      std::vector<tf::int32> tf_dilations;
      std::string tf_padding_type;
      std::string tf_data_format;
      TF_RETURN_IF_ERROR(tf::GetNodeAttr(op->attrs(), "strides", &tf_strides));
      TF_RETURN_IF_ERROR(
          tf::GetNodeAttr(op->attrs(), "dilations", &tf_dilations));
      TF_RETURN_IF_ERROR(
          tf::GetNodeAttr(op->attrs(), "padding", &tf_padding_type));
      TF_RETURN_IF_ERROR(
          tf::GetNodeAttr(op->attrs(), "data_format", &tf_data_format));

      if (tf_data_format != "NHWC" && tf_data_format != "NCHW") {
        return tf::errors::InvalidArgument(
            "DepthwiseConv2D data format is neither NHWC nor NCHW");
      }

      bool is_nhwc = (tf_data_format == "NHWC");

      NGRAPH_VLOG(3) << ng::join(tf_strides);
      NGRAPH_VLOG(3) << ng::join(tf_dilations);
      NGRAPH_VLOG(3) << tf_padding_type;
      NGRAPH_VLOG(3) << tf_data_format;

      ng::Strides ng_strides(2);
      ng::Strides ng_dilations(2);
      ng::Shape ng_image_shape(2);
      ng::Shape ng_kernel_shape(2);

      if (is_nhwc) {
        auto& s = ng_input->get_shape();
        ng::Shape reshaped_shape{s[0], s[3], s[1], s[2]};

        NGRAPH_VLOG(3) << "reshaped_shape: " << ng::join(reshaped_shape);

        ng_input = make_shared<ng::op::Reshape>(
            ng_input, ng::AxisVector{0, 3, 1, 2}, reshaped_shape);

        ng_strides[0] = tf_strides[1];
        ng_strides[1] = tf_strides[2];

        ng_dilations[0] = tf_dilations[0];
        ng_dilations[1] = tf_dilations[1];

        ng_image_shape[0] = s[1];
        ng_image_shape[1] = s[2];
      } else {
        auto& s = ng_input->get_shape();

        ng_strides[0] = tf_strides[1];
        ng_strides[1] = tf_strides[2];

        ng_dilations[0] = tf_dilations[0];
        ng_dilations[1] = tf_dilations[1];

        ng_image_shape[0] = s[2];
        ng_image_shape[1] = s[3];
      }

      NGRAPH_VLOG(3) << "ng_strides: " << ng::join(ng_strides);
      NGRAPH_VLOG(3) << "ng_dilations: " << ng::join(ng_dilations);
      NGRAPH_VLOG(3) << "ng_image_shape: " << ng::join(ng_image_shape);

      {
        auto& s = ng_filter->get_shape();
        ng::Shape reshaped_shape{s[3], s[2], s[0], s[1]};
        ng_filter = make_shared<ng::op::Reshape>(
            ng_filter, ng::AxisVector{3, 2, 0, 1}, reshaped_shape);

        ng_kernel_shape[0] = s[0];
        ng_kernel_shape[1] = s[1];
      }

      NGRAPH_VLOG(3) << "ng_kernel_shape: " << ng::join(ng_kernel_shape);

      ng::CoordinateDiff ng_padding_below{0, 0};
      ng::CoordinateDiff ng_padding_above{0, 0};

      if (tf_padding_type == "SAME") {
        for (size_t i = 0; i < 2; i++) {
          size_t image_size = ng_image_shape[i];
          size_t filter_shape = (ng_kernel_shape[i] - 1) * ng_dilations[i] + 1;
          size_t filter_stride = ng_strides[i];

          tf::int64 padding_needed;
          if (image_size % filter_stride == 0) {
            padding_needed = filter_shape - filter_stride;
          } else {
            padding_needed = filter_shape - (image_size % filter_stride);
          }
          if (padding_needed < 0) {
            padding_needed = 0;
          }

          size_t padding_lhs = padding_needed / 2;
          size_t padding_rhs = padding_needed - padding_lhs;
          ng_padding_below[i] = padding_lhs;
          ng_padding_above[i] = padding_rhs;
        }
      }

      NGRAPH_VLOG(3) << "ng_padding_below: " << ng::join(ng_padding_below);
      NGRAPH_VLOG(3) << "ng_padding_above: " << ng::join(ng_padding_above);

      // ng input shape is NCHW
      auto& input_shape = ng_input->get_shape();
      // ng filter shape is OIHW
      auto& filter_shape = ng_filter->get_shape();
      ng::NodeVector ng_args;

      for (size_t i = 0; i < input_shape[1]; i++) {
        const std::vector<size_t> lower_bound{0, i, 0, 0};
        const std::vector<size_t> upper_bound{input_shape[0], i + 1,
                                              input_shape[2], input_shape[3]};
        auto ng_sliced_input =
            make_shared<ng::op::Slice>(ng_input, lower_bound, upper_bound);

        const std::vector<size_t> f_lower_bound{0, i, 0, 0};
        const std::vector<size_t> f_upper_bound{
            filter_shape[0], i + 1, filter_shape[2], filter_shape[3]};
        auto ng_sliced_filter =
            make_shared<ng::op::Slice>(ng_filter, f_lower_bound, f_upper_bound);

        NGRAPH_VLOG(3) << "depthwise conv 2d.";
        NGRAPH_VLOG(3) << "sliced shape "
                       << ng::join(ng_sliced_input->get_shape());
        NGRAPH_VLOG(3) << "filter shape "
                       << ng::join(ng_sliced_filter->get_shape());

        auto ng_conv = make_shared<ng::op::Convolution>(
            ng_sliced_input, ng_sliced_filter, ng_strides, ng_dilations,
            ng_padding_below, ng_padding_above);
        ng_args.push_back(ng_conv);
      }

      size_t ng_concatenation_axis = 1;  // channel axis
      std::shared_ptr<ng::Node> ng_concat =
          make_shared<ng::op::Concat>(ng_args, ng_concatenation_axis);

      if (is_nhwc) {
        auto& s = ng_concat->get_shape();
        ng::Shape reshaped_shape{s[0], s[2], s[3], s[1]};
        ng_concat = make_shared<ng::op::Reshape>(
            ng_concat, ng::AxisVector{0, 2, 3, 1}, reshaped_shape);
      }

      ng_op_map[op->name()] = ng_concat;
    }
    // -----
    // Equal
    // -----
    else if (op->type_string() == "Equal") {
      TF_RETURN_IF_ERROR(TranslateBinaryOp<ngraph::op::Equal>(op, ng_op_map));
    }
    // -----
    // Exp
    // -----
    else if (op->type_string() == "Exp") {
      TF_RETURN_IF_ERROR(TranslateUnaryOp<ngraph::op::Exp>(op, ng_op_map));
    }
    // --------
    // ExpandDims
    // --------
    else if (op->type_string() == "ExpandDims") {
      if (op->num_inputs() != 2) {
        return tf::errors::InvalidArgument(
            "Number of inputs is not 2 for ExpandDims");
      }

      tf::Node* tf_input;
      tf::Node* tf_dim;
      TF_RETURN_IF_ERROR(op->input_node(0, &tf_input));
      TF_RETURN_IF_ERROR(op->input_node(1, &tf_dim));

      auto ng_input = ng_op_map.find(tf_input->name());
      if (ng_input == ng_op_map.end()) {
        return tf::errors::InvalidArgument("Missing input: " +
                                           tf_input->name());
      }
      auto ng_dim = ng_op_map.find(tf_dim->name());
      if (ng_dim == ng_op_map.end()) {
        return tf::errors::InvalidArgument("Missing input: " + tf_dim->name());
      }

      auto ng_dim_const =
          std::dynamic_pointer_cast<ng::op::Constant>(ng_dim->second);
      if (ng_dim_const == nullptr) {
        return tf::errors::InvalidArgument(
            "The argument dim is null for ExpandDims");
      }
      auto dim_vec = ng_dim_const->get_vector<int>();
      if (dim_vec.size() != 1) {
        return tf::errors::InvalidArgument(
            "The size of argument dim is not 1 for ExpandDims");
      }

      auto& shape = ng_input->second->get_shape();
      auto shape_size = shape.size();
      if (dim_vec[0] < 0) {
        // allow range [-rank(input) - 1, rank(input)]
        // where -1 append new axis at the end
        dim_vec[0] = shape_size + dim_vec[0] + 1;
      }
      auto out_shape = shape;
      out_shape.insert(out_shape.begin() + size_t(dim_vec[0]), 1);
      std::vector<size_t> shape_dimensions(shape.size());
      std::iota(shape_dimensions.begin(), shape_dimensions.end(), 0);
      std::shared_ptr<ng::Node> ng_expand_dim = make_shared<ng::op::Reshape>(
          ng_input->second, shape_dimensions, out_shape);

      ng_op_map[op->name()] = ng_expand_dim;
    }
    // --------
    // Fill
    // --------
    else if (op->type_string() == "Fill") {

      tf::Node* tf_value;
      TF_RETURN_IF_ERROR(op->input_node(1, &tf_value));

      shared_ptr<ng::Node> ng_value;
      try {
        ng_value = ng_op_map.at(tf_value->name()); 
      } catch (const std::out_of_range&) {
        return tf::errors::InvalidArgument("Missing input: " + tf_value->name());
      }
      ng_value = ng_op_map.at(tf_value->name());
     
      std::vector<tf::int64> dims_vec;
      TF_RETURN_IF_ERROR(
          tf::GetNodeAttr(op->attrs(), "_ngraph_fill_static_dims", &dims_vec));

      ng::Shape ng_output_shape(dims_vec.size());
      ng::AxisSet ng_axis_set;
      for (size_t i = 0; i < dims_vec.size(); ++i) {
        ng_output_shape[i] = dims_vec[i];
        ng_axis_set.insert(i);
      }
      ng_op_map[op->name()] = make_shared<ng::op::Broadcast>(ng_value,
        ng_output_shape, ng_axis_set);
    }
    // --------
    // Floor
    // --------
    else if (op->type_string() == "Floor") {
      TF_RETURN_IF_ERROR(TranslateUnaryOp<ngraph::op::Floor>(op, ng_op_map));
    }
    // --------------
    // FusedBatchNorm
    // --------------
    else if (op->type_string() == "FusedBatchNorm") {
      if (op->num_inputs() != 5) {
        return tf::errors::InvalidArgument(
            "Number of inputs is not 5 for FusedBatchNorm");
      }

      bool tf_is_training;
      if (tf::GetNodeAttr(op->attrs(), "is_training", &tf_is_training) !=
          tf::Status::OK()) {
        NGRAPH_VLOG(3) << "is_training attribute not present, setting to true";
        tf_is_training = true;
      }

      NGRAPH_VLOG(3) << "is_training: " << tf_is_training;

      tf::Node* tf_input;
      tf::Node* tf_scale;
      tf::Node* tf_offset;
      tf::Node* tf_mean;
      tf::Node* tf_variance;
      TF_RETURN_IF_ERROR(op->input_node(0, &tf_input));
      TF_RETURN_IF_ERROR(op->input_node(1, &tf_scale));
      TF_RETURN_IF_ERROR(op->input_node(2, &tf_offset));
      TF_RETURN_IF_ERROR(op->input_node(3, &tf_mean));
      TF_RETURN_IF_ERROR(op->input_node(4, &tf_variance));

      auto ng_input = ng_op_map.at(tf_input->name());
      auto ng_scale = ng_op_map.at(tf_scale->name());
      auto ng_offset = ng_op_map.at(tf_offset->name());
      auto ng_mean = ng_op_map.at(tf_mean->name());
      auto ng_variance = ng_op_map.at(tf_variance->name());

      std::string tf_data_format;
      TF_RETURN_IF_ERROR(
          tf::GetNodeAttr(op->attrs(), "data_format", &tf_data_format));

      if (tf_data_format != "NHWC" && tf_data_format != "NCHW") {
        return tf::errors::InvalidArgument(
            "Conv2D data format is neither NHWC nor NCHW");
      }

      bool is_nhwc = (tf_data_format == "NHWC");

      NGRAPH_VLOG(3) << "data_format: " << tf_data_format;

      float tf_epsilon;
      if (tf::GetNodeAttr(op->attrs(), "epsilon", &tf_epsilon) !=
          tf::Status::OK()) {
        NGRAPH_VLOG(3) << "epsilon attribute not present, setting to zero";
        tf_epsilon = 0;  // FIXME(amprocte): is this the right default?
      }

      NGRAPH_VLOG(3) << "epsilon: " << tf_epsilon;

      if (is_nhwc) {
        auto& s = ng_input->get_shape();
        ng::Shape reshaped_shape{s[0], s[3], s[1], s[2]};

        NGRAPH_VLOG(3) << "reshaped_shape: " << ng::join(reshaped_shape);

        ng_input = make_shared<ng::op::Reshape>(
            ng_input, ng::AxisVector{0, 3, 1, 2}, reshaped_shape);
      }

      std::shared_ptr<ng::Node> ng_batch_norm;

      ng_batch_norm = make_shared<ng::op::BatchNorm>(
          tf_epsilon, ng_scale, ng_offset, ng_input, ng_mean, ng_variance,
          tf_is_training);

      if (is_nhwc) {
        auto& s = ng_batch_norm->get_shape();
        ng::Shape reshaped_shape{s[0], s[2], s[3], s[1]};

        ng_batch_norm = make_shared<ng::op::Reshape>(
            ng_batch_norm, ng::AxisVector{0, 2, 3, 1}, reshaped_shape);
      }

      ng_op_map[op->name()] = ng_batch_norm;
    }
    // -----
    // Greater
    // -----
    else if (op->type_string() == "Greater") {
      TF_RETURN_IF_ERROR(TranslateBinaryOp<ngraph::op::Greater>(op, ng_op_map));
    }
    // -----
    // GreaterEqual
    // -----
    else if (op->type_string() == "GreaterEqual") {
      TF_RETURN_IF_ERROR(
          TranslateBinaryOp<ngraph::op::GreaterEq>(op, ng_op_map));
    }
    // --------
    // Identity
    // --------
    else if (op->type_string() == "Identity") {
      if (op->num_inputs() != 1) {
        return tf::errors::InvalidArgument(
            "Number of inputs is not 1 for Identity");
      }

      tf::Node* tf_arg;
      TF_RETURN_IF_ERROR(op->input_node(0, &tf_arg));
      ng_op_map[op->name()] = ng_op_map.at(tf_arg->name());
    }
    // -----
    // Less
    // -----
    else if (op->type_string() == "Less") {
      TF_RETURN_IF_ERROR(TranslateBinaryOp<ngraph::op::Less>(op, ng_op_map));
    }
    // -----
    // LessEqual
    // -----
    else if (op->type_string() == "LessEqual") {
      TF_RETURN_IF_ERROR(TranslateBinaryOp<ngraph::op::LessEq>(op, ng_op_map));
    }
    // ---
    // Log
    // ---
    else if (op->type_string() == "Log") {
      TF_RETURN_IF_ERROR(TranslateUnaryOp<ngraph::op::Log>(op, ng_op_map));
    }
    // -----
    // LogicalAnd
    // -----
    else if (op->type_string() == "LogicalAnd") {
      TF_RETURN_IF_ERROR(TranslateBinaryOp<ngraph::op::And>(op, ng_op_map));
    }
    // ------
    // MatMul
    // ------
    else if (op->type_string() == "MatMul") {
      if (op->num_inputs() != 2) {
        return tf::errors::InvalidArgument(
            "Number of inputs is not 2 for MatMul");
      }

      tf::Node* tf_lhs;
      tf::Node* tf_rhs;
      TF_RETURN_IF_ERROR(op->input_node(0, &tf_lhs));
      TF_RETURN_IF_ERROR(op->input_node(1, &tf_rhs));

      auto ng_lhs = ng_op_map.at(tf_lhs->name());
      auto ng_rhs = ng_op_map.at(tf_rhs->name());

      // Transpose arguments if requested.
      bool transpose_a = false;
      bool transpose_b = false;

      if (tf::GetNodeAttr(op->attrs(), "transpose_a", &transpose_a) ==
              tf::Status::OK() &&
          transpose_a) {
        ng_lhs = ng::builder::numpy_transpose(ng_lhs, ng::AxisVector{1, 0});
      }
      if (tf::GetNodeAttr(op->attrs(), "transpose_b", &transpose_b) ==
              tf::Status::OK() &&
          transpose_b) {
        ng_rhs = ng::builder::numpy_transpose(ng_rhs, ng::AxisVector{1, 0});
      }

      // The default axis count for nGraph's Dot op is 1, which is just what
      // we need here.
      ng_op_map[op->name()] = make_shared<ngraph::op::Dot>(ng_lhs, ng_rhs);
    }
    // -----
    // Maximum
    // -----
    else if (op->type_string() == "Maximum") {
      TF_RETURN_IF_ERROR(TranslateBinaryOp<ngraph::op::Maximum>(op, ng_op_map));
    }
    // -------
    // MaxPool
    // -------
    else if (op->type_string() == "MaxPool") {
      NGRAPH_VLOG(3) << op->name();
      if (op->num_inputs() != 1) {
        return tf::errors::InvalidArgument(
            "Number of inputs is not 1 for MaxPool");
      }

      tf::Node* tf_input;
      TF_RETURN_IF_ERROR(op->input_node(0, &tf_input));

      auto ng_input = ng_op_map.at(tf_input->name());

      std::vector<tf::int32> tf_strides;
      std::vector<tf::int32> tf_ksize;
      std::string tf_padding_type;
      std::string tf_data_format;
      TF_RETURN_IF_ERROR(tf::GetNodeAttr(op->attrs(), "strides", &tf_strides));
      TF_RETURN_IF_ERROR(tf::GetNodeAttr(op->attrs(), "ksize", &tf_ksize));
      TF_RETURN_IF_ERROR(
          tf::GetNodeAttr(op->attrs(), "padding", &tf_padding_type));
      TF_RETURN_IF_ERROR(
          tf::GetNodeAttr(op->attrs(), "data_format", &tf_data_format));

      if (tf_data_format != "NHWC" && tf_data_format != "NCHW") {
        return tf::errors::InvalidArgument(
            "MaxPool data format is neither NHWC nor NCHW");
      }

      bool is_nhwc = (tf_data_format == "NHWC");

      NGRAPH_VLOG(3) << ng::join(tf_strides);
      NGRAPH_VLOG(3) << ng::join(tf_ksize);
      NGRAPH_VLOG(3) << tf_padding_type;
      NGRAPH_VLOG(3) << tf_data_format;

      ng::Strides ng_strides(2);
      ng::Shape ng_image_shape(2);
      ng::Shape ng_kernel_shape(2);

      if (is_nhwc) {
        auto& s = ng_input->get_shape();
        ng::Shape reshaped_shape{s[0], s[3], s[1], s[2]};

        NGRAPH_VLOG(3) << "reshaped_shape: " << ng::join(reshaped_shape);

        ng_input = make_shared<ng::op::Reshape>(
            ng_input, ng::AxisVector{0, 3, 1, 2}, reshaped_shape);

        ng_strides[0] = tf_strides[1];
        ng_strides[1] = tf_strides[2];

        ng_image_shape[0] = s[1];
        ng_image_shape[1] = s[2];

        ng_kernel_shape[0] = tf_ksize[1];
        ng_kernel_shape[1] = tf_ksize[2];
      } else {
        auto& s = ng_input->get_shape();

        ng_strides[0] = tf_strides[2];
        ng_strides[1] = tf_strides[3];

        ng_image_shape[0] = s[2];
        ng_image_shape[1] = s[3];

        ng_kernel_shape[0] = tf_ksize[2];
        ng_kernel_shape[1] = tf_ksize[3];
      }

      NGRAPH_VLOG(3) << "ng_strides: " << ng::join(ng_strides);
      NGRAPH_VLOG(3) << "ng_image_shape: " << ng::join(ng_image_shape);
      NGRAPH_VLOG(3) << "ng_kernel_shape: " << ng::join(ng_kernel_shape);

      // TODO: change this once nGraph supports negative padding
      // (CoordinateDiff) for MaxPool
      // ng::CoordinateDiff ng_padding_below{0,0};
      // ng::CoordinateDiff ng_padding_above{0,0};
      ng::Shape ng_padding_below{0, 0};
      ng::Shape ng_padding_above{0, 0};

      if (tf_padding_type == "SAME") {
        for (size_t i = 0; i < 2; i++) {
          size_t image_size = ng_image_shape[i];
          size_t filter_shape = ng_kernel_shape[i];
          size_t filter_stride = ng_strides[i];

          tf::int64 padding_needed;
          if (image_size % filter_stride == 0) {
            padding_needed = filter_shape - filter_stride;
          } else {
            padding_needed = filter_shape - (image_size % filter_stride);
          }
          if (padding_needed < 0) {
            padding_needed = 0;
          }

          size_t padding_lhs = padding_needed / 2;
          size_t padding_rhs = padding_needed - padding_lhs;
          ng_padding_below[i] = padding_lhs;
          ng_padding_above[i] = padding_rhs;
        }
      }

      NGRAPH_VLOG(3) << "ng_padding_below: " << ng::join(ng_padding_below);
      NGRAPH_VLOG(3) << "ng_padding_above: " << ng::join(ng_padding_above);

      std::shared_ptr<ng::Node> ng_maxpool =
          make_shared<ng::op::MaxPool>(ng_input, ng_kernel_shape, ng_strides,
                                       ng_padding_below, ng_padding_above);

      if (is_nhwc) {
        auto& s = ng_maxpool->get_shape();
        ng::Shape reshaped_shape{s[0], s[2], s[3], s[1]};

        ng_maxpool = make_shared<ng::op::Reshape>(
            ng_maxpool, ng::AxisVector{0, 2, 3, 1}, reshaped_shape);
      }

      NGRAPH_VLOG(3) << "maxpool outshape: {"
                     << ng::join(ng_maxpool->get_shape()) << "}";

      ng_op_map[op->name()] = ng_maxpool;
    }
    // ----
    // Mean
    // ----
    else if (op->type_string() == "Mean") {
      if (op->num_inputs() != 2) {
        return tf::errors::InvalidArgument(
            "Number of inputs is not 2 for Mean");
      }

      tf::Node* tf_input;
      tf::Node* tf_axes_node;
      TF_RETURN_IF_ERROR(op->input_node(0, &tf_input));
      TF_RETURN_IF_ERROR(op->input_node(1, &tf_axes_node));

      auto ng_input = ng_op_map.at(tf_input->name());
      auto ng_axes_op = ng_op_map.at(tf_axes_node->name());

      bool tf_keep_dims;
      if (tf::GetNodeAttr(op->attrs(), "keep_dims", &tf_keep_dims) !=
          tf::Status::OK()) {
        tf_keep_dims = false;
      }

      std::vector<tf::int64> mean_axes;
      TF_RETURN_IF_ERROR(
          tf::GetNodeAttr(op->attrs(), "_ngraph_mean_static_axes", &mean_axes));

      ng::Shape input_shape = ng_input->get_shape();
      size_t input_rank = ng_input->get_shape().size();

      ng::AxisSet ng_reduction_axes;

      for (auto i : mean_axes) {
        if (i < 0) {
          ng_reduction_axes.insert(input_rank + i);
        } else {
          ng_reduction_axes.insert(i);
        }
      }

      std::shared_ptr<ng::Node> ng_mean = ng::builder::mean(ng_input, ng_reduction_axes);

      // If keep_dims is specified we need to reshape to put back the reduced
      // axes, with length 1.
      if (tf_keep_dims) {
        ng::Shape ng_result_shape_with_keep(input_rank);

        for (size_t i = 0; i < input_rank; i++) {
          if (ng_reduction_axes.count(i) == 0) {
            ng_result_shape_with_keep[i] = input_shape[i];
          }
          else {
            ng_result_shape_with_keep[i] = 1;
          }
        }

        ng::AxisVector ng_axis_order(ng_mean->get_shape().size());

        for (size_t i = 0; i < ng_mean->get_shape().size(); i++) {
          ng_axis_order[i] = i;
        }

        ng_mean = make_shared<ng::op::Reshape>(ng_mean, ng_axis_order, ng_result_shape_with_keep);
      }

      ng_op_map[op->name()] = ng_mean;
    }
    // -----
    // Minimum
    // -----
    else if (op->type_string() == "Minimum") {
      TF_RETURN_IF_ERROR(TranslateBinaryOp<ngraph::op::Minimum>(op, ng_op_map));
    }
    // ---
    // Mul
    // ---
    else if (op->type_string() == "Mul") {
      TF_RETURN_IF_ERROR(
          TranslateBinaryOp<ngraph::op::Multiply>(op, ng_op_map));
    }
    // ----
    // NoOp
    // ----
    else if (op->type_string() == "NoOp") {
      // Do nothing! NoOps sometimes get placed on nGraph for bureaucratic
      // reasons, but they have no data flow inputs or outputs.
    }
    // -------
    // Pack
    // -------
    else if (op->type_string() == "Pack") {

      std::cout << "Number of inputs : " << op->num_inputs() << std::endl;
      if (op->num_inputs() < 1) {
        return tf::errors::InvalidArgument(
            "Number of inputs should be at least 1 for Pack");
      }

      ng::NodeVector ng_concat_inputs;

      for (size_t i = 0;i < op->num_inputs();++i) {  
        tf::Node* tf_input;
        TF_RETURN_IF_ERROR(op->input_node(i, &tf_input));
        shared_ptr<ng::Node> ng_input;
        try {
          ng_input = ng_op_map.at(tf_input->name());
        } catch (const std::out_of_range&) {
          return tf::errors::InvalidArgument("Missing input: " + tf_input->name());
        }
        ng_concat_inputs.push_back(ng_input);
      }

      tf::int32 tf_axis;
      TF_RETURN_IF_ERROR(tf::GetNodeAttr(op->attrs(), "axis", &tf_axis));
      size_t input_rank = ng_concat_inputs[0]->get_shape().size();

      auto concat_axis = tf_axis;
      if (concat_axis == -1) {
        concat_axis = input_rank;
      }

      ng::Shape input_shape = ng_concat_inputs[0]->get_shape();
      ng::Shape output_shape(input_rank + 1);

      // if inputs shape is (2, 3, 4), and axis is 1, then we want
      // to create output_shape (2, num_inputs, 3, 4)
      for (size_t i = 0; i < input_rank; ++i) {
        output_shape[(i < concat_axis) ? i : i + 1] = input_shape[i];        
      }
      output_shape[concat_axis] = op->num_inputs();

      ng::AxisVector ng_axis_order(input_rank);
      for (size_t i = 0; i < input_rank; i++) {
        ng_axis_order[i] = i;
      }

      if (concat_axis == input_rank) {
        // need to add extra dimension before we concatenate
        // along it
        ng::Shape extended_shape = input_shape;
        extended_shape.push_back( 1 );
        for (size_t i = 0;i < ng_concat_inputs.size(); ++i) {
          ng_concat_inputs[i] = make_shared<ng::op::Reshape>(
            ng_concat_inputs[i], ng_axis_order, extended_shape); 
        }
        ng_axis_order.push_back(input_rank);
      }

      auto concat = make_shared<ng::op::Concat>(ng_concat_inputs, concat_axis);
      ng_op_map[op->name()] =
          make_shared<ng::op::Reshape>(concat, ng_axis_order, output_shape);
    }

    // ---
    // Pad
    // ---
    else if (op->type_string() == "Pad") {
      if (op->num_inputs() != 2) {
        return tf::errors::InvalidArgument("Number of inputs is not 2 for Pad");
      }

      tf::Node* tf_input;
      tf::Node* tf_paddings_node;
      TF_RETURN_IF_ERROR(op->input_node(0, &tf_input));
      TF_RETURN_IF_ERROR(op->input_node(1, &tf_paddings_node));

      auto ng_input = ng_op_map.at(tf_input->name());
      auto ng_paddings_op = ng_op_map.at(tf_paddings_node->name());

      std::vector<tf::int64> paddings;
      TF_RETURN_IF_ERROR(tf::GetNodeAttr(
          op->attrs(), "_ngraph_pad_static_paddings", &paddings));

      NGRAPH_VLOG(3) << "{" << ng::join(paddings) << "}";

      if (paddings.size() % 2 != 0) {
        return tf::errors::InvalidArgument(
            "Constant node for paddings does not have an even number of "
            "elements");
      }

      ng::Shape padding_below(paddings.size() / 2);
      ng::Shape padding_above(paddings.size() / 2);
      ng::Shape padding_interior(paddings.size() / 2);

      for (size_t i = 0; i < paddings.size() / 2; i++) {
        padding_below[i] = paddings[2 * i];
        padding_above[i] = paddings[2 * i + 1];
        padding_interior[i] = 0;
      }

      NGRAPH_VLOG(3) << "{" << ng::join(padding_below) << "}";
      NGRAPH_VLOG(3) << "{" << ng::join(padding_above) << "}";

      // For PadV1 it seems the value is always zero.
      auto pad_val_op = make_shared<ng::op::Constant>(
          ng_input->get_element_type(), ng::Shape{},
          std::vector<std::string>{"0"});
      auto pad_op = make_shared<ng::op::Pad>(
          ng_input, pad_val_op, padding_below, padding_above, padding_interior);

      ng_op_map[op->name()] = pad_op;
    }
    // ---
    // Pow
    // ---
    else if (op->type_string() == "Pow") {
      TF_RETURN_IF_ERROR(TranslateBinaryOp<ng::op::Power>(op, ng_op_map));
    }
    // ---
    // Prod
    // ---
    else if (op->type_string() == "Prod") {
      tf::Node* tf_input;
      TF_RETURN_IF_ERROR(op->input_node(0, &tf_input));

      shared_ptr<ng::Node> ng_input;
      try {
        ng_input = ng_op_map.at(tf_input->name()); 
      } catch (const std::out_of_range&) {
        return tf::errors::InvalidArgument("Missing input: " + tf_input->name());
      }

      ng_input = ng_op_map.at(tf_input->name());

      ng::AxisSet ng_axis_set;
      if (op->num_inputs() == 2) {
        tf::Node* tf_axis;
        TF_RETURN_IF_ERROR(op->input_node(1, &tf_axis));
        auto ng_axis = ng_op_map.find(tf_axis->name());

        if (ng_axis == ng_op_map.end()) {
          return tf::errors::InvalidArgument("Missing input: " + tf_axis->name());
        }
        
        auto ng_axis_const = std::dynamic_pointer_cast<ng::op::Constant>(ng_axis->second);
        if (ng_axis_const == nullptr) {
          for (size_t i = 0; i < ng_input->get_shape().size(); i++) {
            ng_axis_set.insert(i);
          }
        } 
        else {
          auto axis_vec = ng_axis_const->get_vector<int>();
          for (size_t i = 0; i < axis_vec.size(); ++i) {
            if (axis_vec[i] >= 0) {
              ng_axis_set.insert(axis_vec[i]);       
            }
            else {
              // ng_axis_set has unsigned type, converting negative axis 
              ng_axis_set.insert(ng_input->get_shape().size() + axis_vec[i]);
            }
	  }
	}
      }
      else {
        return tf::errors::InvalidArgument("Prod operation requires 2 inputs");
      }

      bool tf_keep_dims;
      if (tf::GetNodeAttr(op->attrs(), "keep_dims", &tf_keep_dims) !=
          tf::Status::OK()) {
        tf_keep_dims = false;
      }

      if (tf_keep_dims) {
        return tf::errors::Unimplemented(
            "keep_dims is not implemented for Prod");
      }

      ng_op_map[op->name()] = make_shared<ng::op::Product>(ng_input, ng_axis_set);
    }
    // ----
    // RealDiv
    // ----
    else if (op->type_string() == "RealDiv") {
      TF_RETURN_IF_ERROR(TranslateBinaryOp<ngraph::op::Divide>(op, ng_op_map));
    }
    // ----
    // Relu
    // ----
    else if (op->type_string() == "Relu") {
      if (op->num_inputs() != 1) {
        return tf::errors::InvalidArgument(
            "Number of inputs is not 1 for Relu");
      }

      tf::Node* tf_input;
      TF_RETURN_IF_ERROR(op->input_node(0, &tf_input));

      auto ng_input = ng_op_map.at(tf_input->name());

      ng_op_map[op->name()] = make_shared<ng::op::Relu>(ng_input);
    }
    // ----
    // Relu6
    // ----
    else if (op->type_string() == "Relu6") {
      if (op->num_inputs() != 1) {
        return tf::errors::InvalidArgument(
            "Number of inputs is not 1 for Relu6");
      }

      tf::Node* tf_input;
      TF_RETURN_IF_ERROR(op->input_node(0, &tf_input));

      auto ng_input = ng_op_map.at(tf_input->name());
      auto constant_6 = make_shared<ng::op::Constant>(
          ng_input->get_element_type(), ng_input->get_shape(),
          std::vector<std::string>(ng::shape_size(ng_input->get_shape()), "6"));
      auto relu6_op = make_shared<ng::op::Minimum>(
          make_shared<ng::op::Relu>(ng_input), constant_6);

      ng_op_map[op->name()] = relu6_op;
    }
    // -------
    // Reshape
    // -------
    else if (op->type_string() == "Reshape") {
      if (op->num_inputs() != 2) {
        return tf::errors::InvalidArgument(
            "Number of inputs is not 2 for Reshape");
      }

      tf::Node* tf_input;
      tf::Node* tf_shape_node;
      TF_RETURN_IF_ERROR(op->input_node(0, &tf_input));
      TF_RETURN_IF_ERROR(op->input_node(1, &tf_shape_node));

      auto ng_input = ng_op_map.at(tf_input->name());
      auto ng_shape_op = ng_op_map.at(tf_shape_node->name());

      NGRAPH_VLOG(3) << "Input shape: " << ng::join(ng_input->get_shape());

      std::vector<tf::int64> shape;
      TF_RETURN_IF_ERROR(
          tf::GetNodeAttr(op->attrs(), "_ngraph_reshape_static_shape", &shape));

      NGRAPH_VLOG(3) << "Requested result shape: " << ng::join(shape);

      size_t output_rank = shape.size();
      size_t num_input_elements = ng::shape_size(ng_input->get_shape());

      //
      // If there is a single "-1" in the result shape, we have to auto-infer
      // the length of that dimension.
      //
      size_t inferred_pos;
      size_t product_of_rest = 1;
      bool seen_inferred = false;
      for (size_t i = 0; i < output_rank; i++) {
        if (shape[i] == -1) {
          if (seen_inferred) {
            return tf::errors::InvalidArgument(
                "Multiple -1 dimensions in result shape");
          }
          inferred_pos = i;
          seen_inferred = true;
        } else {
          product_of_rest *= shape[i];
        }
      }

      if (seen_inferred) {
        if (num_input_elements % product_of_rest != 0) {
          NGRAPH_VLOG(3) << tf_input->name();
          NGRAPH_VLOG(3) << "{" << ng::join(ng_input->get_shape()) << "}";
          NGRAPH_VLOG(3) << "{" << ng::join(shape) << "}";
          return tf::errors::InvalidArgument(
              "Product of known dimensions (", product_of_rest,
              ") does not evenly divide the number of input elements (",
              num_input_elements, ")");
        }
        shape[inferred_pos] = num_input_elements / product_of_rest;
      }

      //
      // Convert the values from the constant into an nGraph::Shape, and
      // construct the axis order while we are at it.
      //
      ng::Shape ng_shape(output_rank);

      for (size_t i = 0; i < output_rank; i++) {
        ng_shape[i] = shape[i];
      }

      ng::AxisVector ng_axis_order(ng_input->get_shape().size());
      for (size_t i = 0; i < ng_input->get_shape().size(); i++) {
        ng_axis_order[i] = i;
      }

      ng_op_map[op->name()] =
          make_shared<ng::op::Reshape>(ng_input, ng_axis_order, ng_shape);
    }
    // -----
    // Rsqrt
    // -----
    else if (op->type_string() == "Rsqrt") {
      TF_RETURN_IF_ERROR(TranslateUnaryOp(op, ng_op_map,
         [](std::shared_ptr<ng::Node> n) {
           // Create a constant tensor populated with the value -1/2. (1/sqrt(x) = x^(-1/2))
           auto et = n->get_element_type();
           auto shape = n->get_shape();
           std::vector<std::string> constant_values(ng::shape_size(shape),"-0.5");
           auto ng_exponent = std::make_shared<ng::op::Constant>(et,shape,constant_values);

           // Raise each element of the input to the power -0.5.
           return std::make_shared<ng::op::Power>(n,ng_exponent);
         }));
    }
    // ---------
    // Sigmoid
    // ---------
    else if (op->type_string() == "Sigmoid") {
      if (op->num_inputs() != 1) {
        return tf::errors::InvalidArgument(
            "Number of inputs is not 1 for Sigmoid");
      }

      tf::Node* tf_input;
      TF_RETURN_IF_ERROR(op->input_node(0, &tf_input));

      auto ng_input = ng_op_map.at(tf_input->name());
      auto exp_op =
          make_shared<ng::op::Exp>(make_shared<ng::op::Negative>(ng_input));
      auto constant_1 = make_shared<ng::op::Constant>(
          ng_input->get_element_type(), ng_input->get_shape(),
          std::vector<std::string>(ng::shape_size(ng_input->get_shape()), "1"));

      auto denominator_op = make_shared<ng::op::Add>(constant_1, exp_op);

      ng_op_map[op->name()] =
          make_shared<ng::op::Divide>(constant_1, denominator_op);
    }
    // ---
    // Sign
    // ---
    else if (op->type_string() == "Sign") {
      TF_RETURN_IF_ERROR(TranslateUnaryOp<ngraph::op::Sign>(op, ng_op_map));
    }
    // --------
    // Slice
    // --------
    else if (op->type_string() == "Slice") {
      if (op->num_inputs() != 3) {
        return tf::errors::InvalidArgument(
            "Number of inputs is not 3 for Slice");
      }

      tf::Node* tf_input;
      tf::Node* tf_begin;
      tf::Node* tf_size;
      TF_RETURN_IF_ERROR(op->input_node(0, &tf_input));
      TF_RETURN_IF_ERROR(op->input_node(1, &tf_begin));
      TF_RETURN_IF_ERROR(op->input_node(2, &tf_size));

      auto ng_input = ng_op_map.find(tf_input->name());
      if (ng_input == ng_op_map.end()) {
        return tf::errors::InvalidArgument("Missing input: " +
                                           tf_input->name());
      }
      auto ng_begin = ng_op_map.find(tf_begin->name());
      if (ng_begin == ng_op_map.end()) {
        return tf::errors::InvalidArgument("Missing input: " +
                                           tf_begin->name());
      }
      auto ng_size = ng_op_map.find(tf_size->name());
      if (ng_size == ng_op_map.end()) {
        return tf::errors::InvalidArgument("Missing input: " + tf_size->name());
      }

      auto ng_begin_const =
          std::dynamic_pointer_cast<ng::op::Constant>(ng_begin->second);
      if (ng_begin_const == nullptr) {
        return tf::errors::InvalidArgument(
            "The argument begin is null for Slice");
      }
      auto lower_vec = ng_begin_const->get_vector<int>();

      auto ng_size_const =
          std::dynamic_pointer_cast<ng::op::Constant>(ng_size->second);
      if (ng_size_const == nullptr) {
        return tf::errors::InvalidArgument(
            "The argument size is null for Slice");
      }
      auto size_vec = ng_size_const->get_vector<int>();

      auto& input_shape = ng_input->second->get_shape();
      NGRAPH_VLOG(3) << "Begin input for Slice: " << ng::join(lower_vec);
      NGRAPH_VLOG(3) << "Size input for Slice: " << ng::join(size_vec);
      if (std::any_of(size_vec.begin(), size_vec.end(), [](int i){ return i <= 0; })) {
        std::transform(size_vec.begin(), size_vec.end(), input_shape.begin(),
                       size_vec.begin(), [](int first, int second) {
                         if (first < 0) {
                           return second + first + 1;
                         } else if (first == 0) {
                           return second;
                         } else {
                           return first;
                         }
                       });
        NGRAPH_VLOG(3) << "Size input for Slice (if less than 0): " << ng::join(size_vec);
      }

      std::vector<int> upper_vec(lower_vec.size());
      std::transform(lower_vec.begin(), lower_vec.end(), size_vec.begin(),
                     upper_vec.begin(), std::plus<int>());

      std::vector<size_t> l(lower_vec.begin(), lower_vec.end());
      std::vector<size_t> u(upper_vec.begin(), upper_vec.end());
      auto ng_slice = make_shared<ng::op::Slice>(ng_input->second, l, u);
      ng_op_map[op->name()] = ng_slice;

    }
    // --------
    // Snapshot
    // --------
    else if (op->type_string() == "Snapshot") {
      if (op->num_inputs() != 1) {
        return tf::errors::InvalidArgument(
            "Number of inputs is not 1 for Snapshot");
      }

      tf::Node* tf_arg;
      TF_RETURN_IF_ERROR(op->input_node(0, &tf_arg));
      ng_op_map[op->name()] = ng_op_map.at(tf_arg->name());
    }
    // ---------
    // Softmax
    // ---------
    else if (op->type_string() == "Softmax") {
      if (op->num_inputs() != 1) {
        return tf::errors::InvalidArgument(
            "Number of inputs is not 1 for Softmax");
      }

      tf::Node* tf_input;
      TF_RETURN_IF_ERROR(op->input_node(0, &tf_input));

      shared_ptr<ng::Node> ng_input;
      try {
        ng_input = ng_op_map.at(tf_input->name());
      } catch (const std::out_of_range&) {
        return tf::errors::NotFound(tf_input->name(),
                                    " is not found in the ng_op_map");
      }
      auto ng_input_shape = ng_input->get_shape();

      // We apply softmax on the 2nd dimension by following TF
      // And we restrict the softmax input argument to be 2D for now
      ng::AxisSet ng_axes_softmax;
      auto shape_size = ng_input_shape.size();

      if (shape_size != 2) {
        return tf::errors::InvalidArgument(
            "TF Softmax logits must be 2-dimensional");
      }

      ng_axes_softmax.insert(1);

      ng_op_map[op->name()] =
          make_shared<ng::op::Softmax>(ng_input, ng_axes_softmax);
    }
    // ------
    // Square
    // ------
    else if (op->type_string() == "Square") {
      TF_RETURN_IF_ERROR(TranslateUnaryOp(op, ng_op_map,
        [](std::shared_ptr<ng::Node> n)
        {
          return std::make_shared<ng::op::Multiply>(n,n);
        }));
    
    }
    // ------------------
    // SquaredDifference
    // -------------------
    else if (op->type_string() == "SquaredDifference") {
      TF_RETURN_IF_ERROR(TranslateBinaryOp(op, ng_op_map,
         [](std::shared_ptr<ng::Node> input1, std::shared_ptr<ng::Node> input2) {
           auto ng_diff = std::make_shared<ng::op::Subtract>(input1, input2);
           return std::make_shared<ng::op::Multiply>(ng_diff,ng_diff);
         }));
    }    
    // -------
    // Squeeze
    // -------
    else if (op->type_string() == "Squeeze") {
      if (op->num_inputs() < 1) {
        return tf::errors::InvalidArgument(
            "Number of inputs should be 1 for Squeeze");
      }

      tf::Node* tf_input;
      TF_RETURN_IF_ERROR(op->input_node(0, &tf_input));
      auto ng_input = ng_op_map.at(tf_input->name());

      std::vector<tf::int32> tf_axis;
      TF_RETURN_IF_ERROR(
          tf::GetNodeAttr(op->attrs(), "squeeze_dims", &tf_axis));
      std::set<int> axis_set(tf_axis.begin(), tf_axis.end());

      size_t input_dims = ng_input->get_shape().size();

      ng::Shape input_shape = ng_input->get_shape();
      std::vector<int> dims;

      if (axis_set.size() == 0) {
        for (size_t i = 0; i < input_dims; i++) {
          if (input_shape[i] > 1) {
            dims.push_back(input_shape[i]);
          }
        }
      } else {
        for (size_t i = 0; i < input_dims; i++) {
          bool skip = false;
          if (axis_set.find(i) != axis_set.end()) {
            if (input_shape[i] == 1) {
              skip = true;
            } else {
              throw tensorflow::errors::InvalidArgument(
                  "Tried to explicitly squeeze "
                  "dimension ",
                  i, " but dimension was not 1: ", input_shape[i]);
            }
          }
          if (!skip) {
            dims.push_back(input_shape[i]);
          }
        }
      }

      ng::Shape output_shape(dims.size());
      for (size_t i = 0; i < dims.size(); ++i) {
        output_shape[i] = dims[i];
      }

      ng::AxisVector ng_axis_order(ng_input->get_shape().size());
      for (size_t i = 0; i < ng_input->get_shape().size(); i++) {
        ng_axis_order[i] = i;
      }

      ng_op_map[op->name()] =
          make_shared<ng::op::Reshape>(ng_input, ng_axis_order, output_shape);
    }
    // --------
    // StridedSlice
    // --------
    else if (op->type_string() == "StridedSlice") {
      // TODO refactor StrideSlice with Slice op
      if (op->num_inputs() != 4) {
        return tf::errors::InvalidArgument(
            "Number of inputs is not 4 for Slice");
      }

      tf::Node* tf_input;
      tf::Node* tf_begin;
      tf::Node* tf_size;
      tf::Node* tf_stride;
      TF_RETURN_IF_ERROR(op->input_node(0, &tf_input));
      TF_RETURN_IF_ERROR(op->input_node(1, &tf_begin));
      TF_RETURN_IF_ERROR(op->input_node(2, &tf_size));
      TF_RETURN_IF_ERROR(op->input_node(3, &tf_stride));

      auto ng_input = ng_op_map.find(tf_input->name());
      if (ng_input == ng_op_map.end()) {
        return tf::errors::InvalidArgument("Missing input: " +
                                           tf_input->name());
      }
      auto ng_begin = ng_op_map.find(tf_begin->name());
      if (ng_begin == ng_op_map.end()) {
        return tf::errors::InvalidArgument("Missing input: " +
                                           tf_begin->name());
      }
      auto ng_size = ng_op_map.find(tf_size->name());
      if (ng_size == ng_op_map.end()) {
        return tf::errors::InvalidArgument("Missing input: " + tf_size->name());
      }
      auto ng_stride = ng_op_map.find(tf_stride->name());
      if (ng_stride == ng_op_map.end()) {
        return tf::errors::InvalidArgument("Missing input: " +
                                           tf_stride->name());
      }

      auto ng_begin_const =
          std::dynamic_pointer_cast<ng::op::Constant>(ng_begin->second);
      if (ng_begin_const == nullptr) {
        return tf::errors::InvalidArgument(
            "The argument begin is null for StridedSlice");
      }
      auto lower_vec = ng_begin_const->get_vector<int>();

      auto ng_size_const =
          std::dynamic_pointer_cast<ng::op::Constant>(ng_size->second);
      if (ng_size_const == nullptr) {
        return tf::errors::InvalidArgument(
            "The argument size is null for StridedSlice");
      }
      auto size_vec = ng_size_const->get_vector<int>();

      auto& input_shape = ng_input->second->get_shape();
      NGRAPH_VLOG(3) << "Begin input for StridedSlice: " << ng::join(lower_vec);
      NGRAPH_VLOG(3) << "Size input for StridedSlice: " << ng::join(size_vec);
      if (std::any_of(size_vec.begin(), size_vec.end(), [](int i){ return i <= 0; })) {
        std::transform(size_vec.begin(), size_vec.end(), input_shape.begin(),
                       size_vec.begin(), [](int first, int second) {
                         if (first < 0) {
                           return second + first + 1;
                         } else if (first == 0) {
                           return second;
                         } else {
                           return first;
                         }
                       });
        NGRAPH_VLOG(3) << "Transform size input for StridedSlice: " << ng::join(size_vec);
      }

      std::vector<int> upper_vec(lower_vec.size());
      std::transform(lower_vec.begin(), lower_vec.end(), size_vec.begin(),
                     upper_vec.begin(), std::plus<int>());

      auto ng_stride_const =
          std::dynamic_pointer_cast<ng::op::Constant>(ng_stride->second);
      if (ng_stride_const == nullptr) {
        return tf::errors::InvalidArgument(
            "The argument stride is null for StridedSlice");
      }
      auto stride_vec = ng_stride_const->get_vector<int>();

      std::vector<size_t> l(lower_vec.begin(), lower_vec.end());
      std::vector<size_t> u(upper_vec.begin(), upper_vec.end());
      std::vector<size_t> s(stride_vec.begin(), stride_vec.end());
      auto ng_strided_slice =
          make_shared<ng::op::Slice>(ng_input->second, l, u, s);
      ng_op_map[op->name()] = ng_strided_slice;

    }
    // ---
    // Subtract
    // ---
    else if (op->type_string() == "Sub") {
      TF_RETURN_IF_ERROR(
          TranslateBinaryOp<ngraph::op::Subtract>(op, ng_op_map));
    }
    // ---
    // Sum
    // ---
    else if (op->type_string() == "Sum") {
      if (op->num_inputs() != 2) {
        return tf::errors::InvalidArgument("Number of inputs is not 2 for Sum");
      }

      tf::Node* tf_input;
      tf::Node* tf_axes_node;
      TF_RETURN_IF_ERROR(op->input_node(0, &tf_input));
      TF_RETURN_IF_ERROR(op->input_node(1, &tf_axes_node));

      auto ng_input = ng_op_map.at(tf_input->name());
      auto ng_axes_op = ng_op_map.at(tf_axes_node->name());

      bool tf_keep_dims;
      if (tf::GetNodeAttr(op->attrs(), "keep_dims", &tf_keep_dims) !=
          tf::Status::OK()) {
        tf_keep_dims = false;
      }

      std::vector<tf::int64> sum_axes;
      TF_RETURN_IF_ERROR(
          tf::GetNodeAttr(op->attrs(), "_ngraph_sum_static_axes", &sum_axes));

      ng::Shape input_shape = ng_input->get_shape();
      size_t input_rank = input_shape.size();

      ng::AxisSet ng_reduction_axes;

      for (auto i : sum_axes) {
        if (i < 0) {
          ng_reduction_axes.insert(input_rank + i);
        } else {
          ng_reduction_axes.insert(i);
        }
      }

      std::shared_ptr<ng::Node> ng_sum = make_shared<ng::op::Sum>(ng_input, ng_reduction_axes);

      // If keep_dims is specified we need to reshape to put back the reduced
      // axes, with length 1.
      if (tf_keep_dims) {
        ng::Shape ng_result_shape_with_keep(input_rank);

        for (size_t i = 0; i < input_rank; i++) {
          if (ng_reduction_axes.count(i) == 0) {
            ng_result_shape_with_keep[i] = input_shape[i];
          }
          else {
            ng_result_shape_with_keep[i] = 1;
          }
        }

        ng::AxisVector ng_axis_order(ng_sum->get_shape().size());

        for (size_t i = 0; i < ng_sum->get_shape().size(); i++) {
          ng_axis_order[i] = i;
        }

        ng_sum = make_shared<ng::op::Reshape>(ng_sum, ng_axis_order, ng_result_shape_with_keep);
      }

      ng_op_map[op->name()] = ng_sum;
    }
    // ---------
    // Tanh
    // ---------
    else if (op->type_string() == "Tanh") {
      TF_RETURN_IF_ERROR(TranslateUnaryOp<ngraph::op::Tanh>(op, ng_op_map));
    }
    // ---------
    // Transpose
    // ---------
    else if (op->type_string() == "Transpose") {
      if (op->num_inputs() != 2) {
        return tf::errors::InvalidArgument(
            "Number of inputs is not 2 for Transpose");
      }

      tf::Node* tf_input;
      tf::Node* tf_permutation_node;
      TF_RETURN_IF_ERROR(op->input_node(0, &tf_input));
      TF_RETURN_IF_ERROR(op->input_node(1, &tf_permutation_node));

      auto ng_input = ng_op_map.at(tf_input->name());
      auto ng_permutation_op = ng_op_map.at(tf_permutation_node->name());

      std::vector<tf::int64> permutation;
      TF_RETURN_IF_ERROR(tf::GetNodeAttr(
          op->attrs(), "_ngraph_transpose_static_permutation", &permutation));

      ng::AxisVector ng_axis_order;
      ng_axis_order.reserve(permutation.size());

      NGRAPH_VLOG(3) << ng::join(permutation);

      for (auto i : permutation) {
        ng_axis_order.push_back(i);
      }

      NGRAPH_VLOG(3) << ng::join(ng_axis_order);

      ng_op_map[op->name()] =
          ng::builder::numpy_transpose(ng_input, ng_axis_order);
    }

    // -----------------------------
    // Catch-all for unsupported ops
    // -----------------------------
    else {
      NGRAPH_VLOG(3) << "Unsupported Op: " << op->name() << " ("
                     << op->type_string() << ")";
      NGRAPH_VLOG(3) << op->def().DebugString();
      return tf::errors::InvalidArgument("Unsupported Op: ", op->name(), " (",
                                         op->type_string(), ")");
    }
  }

  //
  // Populate the result list.
  //
  vector<shared_ptr<ng::Node>> ng_result_list(tf_ret_vals.size());

  for (auto n : tf_ret_vals) {
    // Make sure that this _Retval only has one input node.
    if (n->num_inputs() != 1) {
      return tf::errors::InvalidArgument("_Retval has ", n->num_inputs(),
                                         " inputs, should have 1");
    }

    tf::Node* tf_input_node;
    if (n->input_node(0, &tf_input_node) != tf::Status::OK()) {
      return tf::errors::InvalidArgument(
          "Cannot find the source of the return node");
    }

    int index;
    if (tf::GetNodeAttr(n->attrs(), "index", &index) != tf::Status::OK()) {
      return tf::errors::InvalidArgument("No index defined for _Retval");
    }

    auto item = ng_op_map.find(tf_input_node->name());
    if (item != ng_op_map.end()) {
      ng_result_list[index] = item->second;
    } else {
      return tf::errors::InvalidArgument("Cannot find return node: ",
                                         tf_input_node->name());
    }
  }

  //
  // Create the nGraph function.
  //
  ng_function = make_shared<ng::Function>(ng_result_list, ng_parameter_list);
  return tf::Status::OK();
}

}  // namespace ngraph_bridge<|MERGE_RESOLUTION|>--- conflicted
+++ resolved
@@ -67,7 +67,7 @@
 //    Builder::OpMap& ng_op_map  - The TF-to-nGraph op map.
 //
 //    std::function<std::shared_ptr<ng::Node>(std::shared_ptr<ng::Node>>
-//      build_graph              - Function to construct the graph implementing
+//      create_unary_op           - Function to construct the graph implementing
 //                                 the unary op, given the input to the unop
 //                                 as an argument.
 //
@@ -82,7 +82,7 @@
 static tf::Status TranslateUnaryOp(
     tf::Node* op, Builder::OpMap& ng_op_map,
     std::function<std::shared_ptr<ng::Node>(std::shared_ptr<ng::Node>)>
-        build_graph) {
+        create_unary_op) {
   if (op->num_inputs() != 1) {
     return tf::errors::InvalidArgument(
         "Number of inputs is not 1 for unary op");
@@ -100,7 +100,7 @@
                                 tf_input->name());
   }
 
-  ng_op_map[op->name()] = build_graph(ng_input);
+  ng_op_map[op->name()] = create_unary_op(ng_input);
 
   return tf::Status::OK();
 }
@@ -116,28 +116,30 @@
 //
 template <typename T>
 static tf::Status TranslateUnaryOp(tf::Node* op, Builder::OpMap& ng_op_map) {
-  return TranslateUnaryOp(op, ng_op_map, [](std::shared_ptr<ng::Node> n) { return make_shared<T>(n); });
+  return TranslateUnaryOp(op, ng_op_map, [](std::shared_ptr<ng::Node> n) {
+    return make_shared<T>(n);
+  });
 }
 
 // Helper function to translate a binary op
 // Parameters:
 //
-//    tf::Node* op               - TF op being translated. Must have only two inputs.
+//    tf::Node* op               - TF op being translated. Must have only two
+//    inputs.
 //    Builder::OpMap& ng_op_map  - The TF-to-nGraph op map.
 //
-<<<<<<< HEAD
-//    std::function<std::shared_ptr<ng::Node>(std::shared_ptr<ng::Node>, std::shared_ptr<ng::Node>)>
-=======
-//    std::function<std::shared_ptr<ng::Node>(std::shared_ptr<ng::Node>>
->>>>>>> eb2d4b81
-//      build_graph              - Function to construct the graph implementing
-//                                 the binary op, given the 2 ng_inputs to the binaryop
+//    std::function<std::shared_ptr<ng::Node>(std::shared_ptr<ng::Node>,
+//    std::shared_ptr<ng::Node>)>
+//    create_binary_op           - Function to construct the graph implementing
+//                                 the binary op, given the 2 ng_inputs to the
+//                                 binaryop
 //                                 as an argument.
 // Example Usage:
-// 
+//
 // if (op->type_string() == "SquaredDifference") {
 //      TF_RETURN_IF_ERROR(TranslateBinaryOp(op, ng_op_map,
-//         [](std::shared_ptr<ng::Node> ng_input1, std::shared_ptr<ng::Node> ng_input2) {
+//         [](std::shared_ptr<ng::Node> ng_input1, std::shared_ptr<ng::Node>
+//         ng_input2) {
 //           auto ng_diff = std::make_shared<ng::op::Subtract>(input1, input2);
 //           return std::make_shared<ng::op::Multiply>(ng_diff,ng_diff);
 //         }));
@@ -146,41 +148,36 @@
 
 static tf::Status TranslateBinaryOp(
     tf::Node* op, Builder::OpMap& ng_op_map,
-    std::function<std::shared_ptr<ng::Node>(std::shared_ptr<ng::Node>, std::shared_ptr<ng::Node>)>
-        build_graph){
-  if(op->num_inputs() != 2){
+    std::function<std::shared_ptr<ng::Node>(std::shared_ptr<ng::Node>,
+                                            std::shared_ptr<ng::Node>)>
+        create_binary_op) {
+  if (op->num_inputs() != 2) {
     return tf::errors::InvalidArgument(
-      "Number of inputs is not 2 for binary op");
+        "Number of inputs is not 2 for binary op");
   }
- 
+
   tf::Node* tf_lhs;
   tf::Node* tf_rhs;
 
   TF_RETURN_IF_ERROR(op->input_node(0, &tf_lhs));
   TF_RETURN_IF_ERROR(op->input_node(1, &tf_rhs));
-  
+
   std::shared_ptr<ng::Node> ng_lhs, ng_rhs;
-  try{
+  try {
     ng_lhs = ng_op_map.at(tf_lhs->name());
-  }catch(const std::out_of_range&) {
-    return tf::errors::NotFound(tf_lhs->name(),"is not found in ng_op_map");
+  } catch (const std::out_of_range&) {
+    return tf::errors::NotFound(tf_lhs->name(), "is not found in ng_op_map");
   }
-  
-  try{
+
+  try {
     ng_rhs = ng_op_map.at(tf_rhs->name());
-  }catch(const std::out_of_range&) {
-    return tf::errors::NotFound(tf_rhs->name(),"is not found in ng_op_map");
-<<<<<<< HEAD
-  }  
-=======
+  } catch (const std::out_of_range&) {
+    return tf::errors::NotFound(tf_rhs->name(), "is not found in ng_op_map");
   }
-  
->>>>>>> eb2d4b81
-
   std::tie(ng_lhs, ng_rhs) =
       ng::builder::numpy_broadcast(std::make_pair(ng_lhs, ng_rhs));
 
-  ng_op_map[op->name()] = build_graph(ng_lhs, ng_rhs);
+  ng_op_map[op->name()] = create_binary_op(ng_lhs, ng_rhs);
 
   return tf::Status::OK();
 }
@@ -191,29 +188,15 @@
 // Example usage:
 //
 //  if (n->type_string == "Add") {
-//    TF_RETURN_IF_ERROR(TranslateUnaryOp<ng::op::Add>(n, ng_op_map));
+//    TF_RETURN_IF_ERROR(TranslateBinaryOp<ng::op::Add>(op, ng_op_map));
 //  }
 //
 template <typename T>
 static tf::Status TranslateBinaryOp(tf::Node* op, Builder::OpMap& ng_op_map) {
-  if (op->num_inputs() != 2) {
-    return tf::errors::InvalidArgument(
-        "Number of inputs is not 2 for elementwise binary op");
-  }
-
-  tf::Node* tf_lhs;
-  tf::Node* tf_rhs;
-  TF_RETURN_IF_ERROR(op->input_node(0, &tf_lhs));
-  TF_RETURN_IF_ERROR(op->input_node(1, &tf_rhs));
-
-  auto ng_lhs = ng_op_map.at(tf_lhs->name());
-  auto ng_rhs = ng_op_map.at(tf_rhs->name());
-  std::tie(ng_lhs, ng_rhs) =
-      ng::builder::numpy_broadcast(std::make_pair(ng_lhs, ng_rhs));
-
-  ng_op_map[op->name()] = make_shared<T>(ng_lhs, ng_rhs);
-
-  return tf::Status::OK();
+  return TranslateBinaryOp(op, ng_op_map, [](std::shared_ptr<ng::Node> ng_lhs,
+                                             std::shared_ptr<ng::Node> ng_rhs) {
+    return make_shared<T>(ng_lhs, ng_rhs);
+  });
 }
 
 tf::Status Builder::TranslateGraph(const std::vector<tf::TensorShape>& inputs,
@@ -292,7 +275,8 @@
   // Now create the nGraph ops from TensorFlow ops.
   //
   for (auto op : tf_ops) {
-    NGRAPH_VLOG(2) << "Constructing op " << op->name() << " which is " << op->type_string();
+    NGRAPH_VLOG(2) << "Constructing op " << op->name() << " which is "
+                   << op->type_string();
 
     // NOTE: The following cases should be kept in alphabetical order.
 
@@ -442,45 +426,48 @@
         return tf::errors::InvalidArgument(
             "Number of inputs is not 2 for BatchMatMul");
       }
- 
+
       tf::Node* tf_lhs;
       tf::Node* tf_rhs;
       TF_RETURN_IF_ERROR(op->input_node(0, &tf_lhs));
       TF_RETURN_IF_ERROR(op->input_node(1, &tf_rhs));
-  
+
       try {
         ng_op_map.at(tf_lhs->name());
-      } catch(const std::out_of_range&) {
-          return tf::errors::NotFound(tf_lhs->name(),"is not found in ng_op_map");
+      } catch (const std::out_of_range&) {
+        return tf::errors::NotFound(tf_lhs->name(),
+                                    "is not found in ng_op_map");
       }
 
       try {
         ng_op_map.at(tf_rhs->name());
-      } catch(const std::out_of_range&) {
-          return tf::errors::NotFound(tf_rhs->name(),"is not found in ng_op_map");
-      }
-
-      auto ng_lhs = ng_op_map.at(tf_lhs->name()); 
-      auto ng_rhs = ng_op_map.at(tf_rhs->name()); 
-      auto ng_lhs_shape = ng_lhs->get_shape(); 
+      } catch (const std::out_of_range&) {
+        return tf::errors::NotFound(tf_rhs->name(),
+                                    "is not found in ng_op_map");
+      }
+
+      auto ng_lhs = ng_op_map.at(tf_lhs->name());
+      auto ng_rhs = ng_op_map.at(tf_rhs->name());
+      auto ng_lhs_shape = ng_lhs->get_shape();
       auto ng_rhs_shape = ng_rhs->get_shape();
 
-      if(ng_lhs_shape.size() != ng_rhs_shape.size()) {
+      if (ng_lhs_shape.size() != ng_rhs_shape.size()) {
         return tf::errors::InvalidArgument(
             "Dimensions of two input args are not the same for BatchMatMul");
       }
       size_t n_dims = ng_lhs_shape.size();
-      if(n_dims < 2) {
+      if (n_dims < 2) {
         return tf::errors::InvalidArgument(
             "Dimensions of input args for BatchMatMul must be >=2", n_dims);
       }
 
       ng::AxisVector out_axes;
       for (size_t i = 0; i < n_dims - 2; ++i) {
-        if(ng_lhs_shape[i] != ng_rhs_shape[i]){
+        if (ng_lhs_shape[i] != ng_rhs_shape[i]) {
           return tf::errors::InvalidArgument(
-              "ng_lhs_shape and ng_rhs_shape must be the same for BatchMatMul for each dimension",
-               i);
+              "ng_lhs_shape and ng_rhs_shape must be the same for BatchMatMul "
+              "for each dimension",
+              i);
         }
         out_axes.push_back(i);
       }
@@ -489,69 +476,75 @@
       bool tf_adj_y = false;
       TF_RETURN_IF_ERROR(tf::GetNodeAttr(op->attrs(), "adj_x", &tf_adj_x));
       TF_RETURN_IF_ERROR(tf::GetNodeAttr(op->attrs(), "adj_y", &tf_adj_y));
-      
+
       auto ng_lhs_axes = out_axes;
       auto ng_rhs_axes = out_axes;
       if (tf_adj_x) {
-        ng_lhs_axes.push_back(n_dims-1);
-        ng_lhs_axes.push_back(n_dims-2);
+        ng_lhs_axes.push_back(n_dims - 1);
+        ng_lhs_axes.push_back(n_dims - 2);
         ng_lhs = ng::builder::numpy_transpose(ng_lhs, ng_lhs_axes);
       }
       if (tf_adj_y) {
-        ng_rhs_axes.insert(ng_rhs_axes.begin(), n_dims-2); 
-        ng_rhs_axes.insert(ng_rhs_axes.begin(), n_dims-1);
+        ng_rhs_axes.insert(ng_rhs_axes.begin(), n_dims - 2);
+        ng_rhs_axes.insert(ng_rhs_axes.begin(), n_dims - 1);
         ng_rhs = ng::builder::numpy_transpose(ng_rhs, ng_rhs_axes);
       } else {
-        ng_rhs_axes.insert(ng_rhs_axes.begin(), n_dims-1);      
-        ng_rhs_axes.insert(ng_rhs_axes.begin(), n_dims-2);
+        ng_rhs_axes.insert(ng_rhs_axes.begin(), n_dims - 1);
+        ng_rhs_axes.insert(ng_rhs_axes.begin(), n_dims - 2);
         ng_rhs = ng::builder::numpy_transpose(ng_rhs, ng_rhs_axes);
       }
 
       ng_lhs_shape = ng_lhs->get_shape();
       ng_rhs_shape = ng_rhs->get_shape();
- 
-      if(ng_lhs_shape[n_dims-1] != ng_rhs_shape[0]) {
-        return tf::errors::InvalidArgument(
-            "The last dimension of ng_lhs and the first dimension of ng_rhs should have the same size"
-            );
+
+      if (ng_lhs_shape[n_dims - 1] != ng_rhs_shape[0]) {
+        return tf::errors::InvalidArgument(
+            "The last dimension of ng_lhs and the first dimension of ng_rhs "
+            "should have the same size");
       }
       if (n_dims == 2) {
         ng_op_map[op->name()] = make_shared<ngraph::op::Dot>(ng_lhs, ng_rhs);
       } else {
         auto output_shape = ng_lhs_shape;
-        output_shape[n_dims-1] = ng_rhs_shape[1];
+        output_shape[n_dims - 1] = ng_rhs_shape[1];
         auto dot_output = make_shared<ngraph::op::Dot>(ng_lhs, ng_rhs);
         size_t compound_size = 1;
-        for (int i=0; i<out_axes.size(); i++) {
+        for (int i = 0; i < out_axes.size(); i++) {
           compound_size *= output_shape[i];
         }
         auto dot_axes = out_axes;
-        dot_axes.push_back(n_dims-2);
-        dot_axes.push_back(n_dims-1);
-        for (int i=0; i<out_axes.size(); i++) {
-          dot_axes.push_back(n_dims+i);
-        }
-        ng::Shape dot_shape = {compound_size, ng_lhs_shape[n_dims-2], ng_rhs_shape[1], compound_size};
+        dot_axes.push_back(n_dims - 2);
+        dot_axes.push_back(n_dims - 1);
+        for (int i = 0; i < out_axes.size(); i++) {
+          dot_axes.push_back(n_dims + i);
+        }
+        ng::Shape dot_shape = {compound_size, ng_lhs_shape[n_dims - 2],
+                               ng_rhs_shape[1], compound_size};
         std::shared_ptr<ng::Node> dot_reshape;
         if (n_dims == 3) {
           dot_reshape = dot_output;
         } else {
-          dot_reshape = make_shared<ngraph::op::Reshape>(dot_output, dot_axes, dot_shape); 
-        }
-        ng::Shape tmp_shape = {1, ng_lhs_shape[n_dims-2], ng_rhs_shape[1]};
+          dot_reshape =
+              make_shared<ngraph::op::Reshape>(dot_output, dot_axes, dot_shape);
+        }
+        ng::Shape tmp_shape = {1, ng_lhs_shape[n_dims - 2], ng_rhs_shape[1]};
         vector<shared_ptr<ngraph::Node>> tmp_tensors;
-        for (size_t i = 0; i < dot_shape[0]; i++) { 
+        for (size_t i = 0; i < dot_shape[0]; i++) {
           const std::vector<size_t> lower_bound{i, 0, 0, i};
-          const std::vector<size_t> upper_bound{i+1, dot_shape[1], dot_shape[2], i+1};
-          auto slice_out = make_shared<ngraph::op::Slice>(dot_reshape, lower_bound, upper_bound);
-          auto reshape_out = make_shared<ngraph::op::Reshape>(slice_out, ng::AxisVector{0, 1, 2, 3}, tmp_shape);
+          const std::vector<size_t> upper_bound{i + 1, dot_shape[1],
+                                                dot_shape[2], i + 1};
+          auto slice_out = make_shared<ngraph::op::Slice>(
+              dot_reshape, lower_bound, upper_bound);
+          auto reshape_out = make_shared<ngraph::op::Reshape>(
+              slice_out, ng::AxisVector{0, 1, 2, 3}, tmp_shape);
           tmp_tensors.push_back(reshape_out);
         }
         auto concat_op = make_shared<ngraph::op::Concat>(tmp_tensors, 0);
         if (n_dims == 3) {
           ng_op_map[op->name()] = concat_op;
         } else {
-          ng_op_map[op->name()] = make_shared<ngraph::op::Reshape>(concat_op, ng::AxisVector{0, 1, 2 }, output_shape);
+          ng_op_map[op->name()] = make_shared<ngraph::op::Reshape>(
+              concat_op, ng::AxisVector{0, 1, 2}, output_shape);
         }
       }
     }
@@ -920,10 +913,10 @@
       }
 
       std::vector<tf::int64> tf_input_sizes;
-      TF_RETURN_IF_ERROR(tf::GetNodeAttr(op->attrs(),
-            "_ngraph_static_input_sizes", &tf_input_sizes));
+      TF_RETURN_IF_ERROR(tf::GetNodeAttr(
+          op->attrs(), "_ngraph_static_input_sizes", &tf_input_sizes));
       if (std::any_of(tf_input_sizes.begin(), tf_input_sizes.end(),
-            [](tf::int32 size) { return size <= 0; })) {
+                      [](tf::int32 size) { return size <= 0; })) {
         return tf::errors::InvalidArgument(
             "Conv2DBackpropInput input sizes must be positive integers");
       }
@@ -948,10 +941,10 @@
         ng_dilations[1] = tf_dilations[2];
         ng_image_shape[0] = tf_input_sizes[1];
         ng_image_shape[1] = tf_input_sizes[2];
-        ng_batch_shape = { static_cast<unsigned long>(tf_input_sizes[0]),
-                           static_cast<unsigned long>(tf_input_sizes[3]),
-                           static_cast<unsigned long>(tf_input_sizes[1]),
-                           static_cast<unsigned long>(tf_input_sizes[2]) };
+        ng_batch_shape = {static_cast<unsigned long>(tf_input_sizes[0]),
+                          static_cast<unsigned long>(tf_input_sizes[3]),
+                          static_cast<unsigned long>(tf_input_sizes[1]),
+                          static_cast<unsigned long>(tf_input_sizes[2])};
         auto& s = ng_out_backprop->get_shape();
         ng::Shape reshaped{s[0], s[3], s[1], s[2]};
         ng_out_backprop = make_shared<ng::op::Reshape>(
@@ -963,10 +956,10 @@
         ng_dilations[1] = tf_dilations[3];
         ng_image_shape[0] = tf_input_sizes[2];
         ng_image_shape[1] = tf_input_sizes[3];
-        ng_batch_shape = { static_cast<unsigned long>(tf_input_sizes[0]),
-                           static_cast<unsigned long>(tf_input_sizes[1]),
-                           static_cast<unsigned long>(tf_input_sizes[2]),
-                           static_cast<unsigned long>(tf_input_sizes[3]) };
+        ng_batch_shape = {static_cast<unsigned long>(tf_input_sizes[0]),
+                          static_cast<unsigned long>(tf_input_sizes[1]),
+                          static_cast<unsigned long>(tf_input_sizes[2]),
+                          static_cast<unsigned long>(tf_input_sizes[3])};
       }
 
       NGRAPH_VLOG(3) << "ng_strides: " << ng::join(ng_strides);
@@ -1015,10 +1008,10 @@
       NGRAPH_VLOG(3) << "ng_padding_above: " << ng::join(ng_padding_above);
 
       std::shared_ptr<ng::Node> ng_data =
-        make_shared<ng::op::ConvolutionBackpropData>(
-            ng_batch_shape, ng_filter, ng_out_backprop, ng_strides,
-            ng_dilations, ng_padding_below, ng_padding_above,
-            ng::Strides(ng_batch_shape.size() - 2, 1));
+          make_shared<ng::op::ConvolutionBackpropData>(
+              ng_batch_shape, ng_filter, ng_out_backprop, ng_strides,
+              ng_dilations, ng_padding_below, ng_padding_above,
+              ng::Strides(ng_batch_shape.size() - 2, 1));
 
       if (is_nhwc) {
         auto& s = ng_data->get_shape();
@@ -1263,18 +1256,18 @@
     // Fill
     // --------
     else if (op->type_string() == "Fill") {
-
       tf::Node* tf_value;
       TF_RETURN_IF_ERROR(op->input_node(1, &tf_value));
 
       shared_ptr<ng::Node> ng_value;
       try {
-        ng_value = ng_op_map.at(tf_value->name()); 
+        ng_value = ng_op_map.at(tf_value->name());
       } catch (const std::out_of_range&) {
-        return tf::errors::InvalidArgument("Missing input: " + tf_value->name());
+        return tf::errors::InvalidArgument("Missing input: " +
+                                           tf_value->name());
       }
       ng_value = ng_op_map.at(tf_value->name());
-     
+
       std::vector<tf::int64> dims_vec;
       TF_RETURN_IF_ERROR(
           tf::GetNodeAttr(op->attrs(), "_ngraph_fill_static_dims", &dims_vec));
@@ -1285,8 +1278,8 @@
         ng_output_shape[i] = dims_vec[i];
         ng_axis_set.insert(i);
       }
-      ng_op_map[op->name()] = make_shared<ng::op::Broadcast>(ng_value,
-        ng_output_shape, ng_axis_set);
+      ng_op_map[op->name()] = make_shared<ng::op::Broadcast>(
+          ng_value, ng_output_shape, ng_axis_set);
     }
     // --------
     // Floor
@@ -1635,7 +1628,8 @@
         }
       }
 
-      std::shared_ptr<ng::Node> ng_mean = ng::builder::mean(ng_input, ng_reduction_axes);
+      std::shared_ptr<ng::Node> ng_mean =
+          ng::builder::mean(ng_input, ng_reduction_axes);
 
       // If keep_dims is specified we need to reshape to put back the reduced
       // axes, with length 1.
@@ -1645,8 +1639,7 @@
         for (size_t i = 0; i < input_rank; i++) {
           if (ng_reduction_axes.count(i) == 0) {
             ng_result_shape_with_keep[i] = input_shape[i];
-          }
-          else {
+          } else {
             ng_result_shape_with_keep[i] = 1;
           }
         }
@@ -1657,7 +1650,8 @@
           ng_axis_order[i] = i;
         }
 
-        ng_mean = make_shared<ng::op::Reshape>(ng_mean, ng_axis_order, ng_result_shape_with_keep);
+        ng_mean = make_shared<ng::op::Reshape>(ng_mean, ng_axis_order,
+                                               ng_result_shape_with_keep);
       }
 
       ng_op_map[op->name()] = ng_mean;
@@ -1686,7 +1680,6 @@
     // Pack
     // -------
     else if (op->type_string() == "Pack") {
-
       std::cout << "Number of inputs : " << op->num_inputs() << std::endl;
       if (op->num_inputs() < 1) {
         return tf::errors::InvalidArgument(
@@ -1695,14 +1688,15 @@
 
       ng::NodeVector ng_concat_inputs;
 
-      for (size_t i = 0;i < op->num_inputs();++i) {  
+      for (size_t i = 0; i < op->num_inputs(); ++i) {
         tf::Node* tf_input;
         TF_RETURN_IF_ERROR(op->input_node(i, &tf_input));
         shared_ptr<ng::Node> ng_input;
         try {
           ng_input = ng_op_map.at(tf_input->name());
         } catch (const std::out_of_range&) {
-          return tf::errors::InvalidArgument("Missing input: " + tf_input->name());
+          return tf::errors::InvalidArgument("Missing input: " +
+                                             tf_input->name());
         }
         ng_concat_inputs.push_back(ng_input);
       }
@@ -1722,7 +1716,7 @@
       // if inputs shape is (2, 3, 4), and axis is 1, then we want
       // to create output_shape (2, num_inputs, 3, 4)
       for (size_t i = 0; i < input_rank; ++i) {
-        output_shape[(i < concat_axis) ? i : i + 1] = input_shape[i];        
+        output_shape[(i < concat_axis) ? i : i + 1] = input_shape[i];
       }
       output_shape[concat_axis] = op->num_inputs();
 
@@ -1735,10 +1729,10 @@
         // need to add extra dimension before we concatenate
         // along it
         ng::Shape extended_shape = input_shape;
-        extended_shape.push_back( 1 );
-        for (size_t i = 0;i < ng_concat_inputs.size(); ++i) {
+        extended_shape.push_back(1);
+        for (size_t i = 0; i < ng_concat_inputs.size(); ++i) {
           ng_concat_inputs[i] = make_shared<ng::op::Reshape>(
-            ng_concat_inputs[i], ng_axis_order, extended_shape); 
+              ng_concat_inputs[i], ng_axis_order, extended_shape);
         }
         ng_axis_order.push_back(input_rank);
       }
@@ -1813,9 +1807,10 @@
 
       shared_ptr<ng::Node> ng_input;
       try {
-        ng_input = ng_op_map.at(tf_input->name()); 
+        ng_input = ng_op_map.at(tf_input->name());
       } catch (const std::out_of_range&) {
-        return tf::errors::InvalidArgument("Missing input: " + tf_input->name());
+        return tf::errors::InvalidArgument("Missing input: " +
+                                           tf_input->name());
       }
 
       ng_input = ng_op_map.at(tf_input->name());
@@ -1827,29 +1822,28 @@
         auto ng_axis = ng_op_map.find(tf_axis->name());
 
         if (ng_axis == ng_op_map.end()) {
-          return tf::errors::InvalidArgument("Missing input: " + tf_axis->name());
-        }
-        
-        auto ng_axis_const = std::dynamic_pointer_cast<ng::op::Constant>(ng_axis->second);
+          return tf::errors::InvalidArgument("Missing input: " +
+                                             tf_axis->name());
+        }
+
+        auto ng_axis_const =
+            std::dynamic_pointer_cast<ng::op::Constant>(ng_axis->second);
         if (ng_axis_const == nullptr) {
           for (size_t i = 0; i < ng_input->get_shape().size(); i++) {
             ng_axis_set.insert(i);
           }
-        } 
-        else {
+        } else {
           auto axis_vec = ng_axis_const->get_vector<int>();
           for (size_t i = 0; i < axis_vec.size(); ++i) {
             if (axis_vec[i] >= 0) {
-              ng_axis_set.insert(axis_vec[i]);       
-            }
-            else {
-              // ng_axis_set has unsigned type, converting negative axis 
+              ng_axis_set.insert(axis_vec[i]);
+            } else {
+              // ng_axis_set has unsigned type, converting negative axis
               ng_axis_set.insert(ng_input->get_shape().size() + axis_vec[i]);
             }
-	  }
-	}
-      }
-      else {
+          }
+        }
+      } else {
         return tf::errors::InvalidArgument("Prod operation requires 2 inputs");
       }
 
@@ -1864,7 +1858,8 @@
             "keep_dims is not implemented for Prod");
       }
 
-      ng_op_map[op->name()] = make_shared<ng::op::Product>(ng_input, ng_axis_set);
+      ng_op_map[op->name()] =
+          make_shared<ng::op::Product>(ng_input, ng_axis_set);
     }
     // ----
     // RealDiv
@@ -1992,17 +1987,20 @@
     // Rsqrt
     // -----
     else if (op->type_string() == "Rsqrt") {
-      TF_RETURN_IF_ERROR(TranslateUnaryOp(op, ng_op_map,
-         [](std::shared_ptr<ng::Node> n) {
-           // Create a constant tensor populated with the value -1/2. (1/sqrt(x) = x^(-1/2))
-           auto et = n->get_element_type();
-           auto shape = n->get_shape();
-           std::vector<std::string> constant_values(ng::shape_size(shape),"-0.5");
-           auto ng_exponent = std::make_shared<ng::op::Constant>(et,shape,constant_values);
-
-           // Raise each element of the input to the power -0.5.
-           return std::make_shared<ng::op::Power>(n,ng_exponent);
-         }));
+      TF_RETURN_IF_ERROR(
+          TranslateUnaryOp(op, ng_op_map, [](std::shared_ptr<ng::Node> n) {
+            // Create a constant tensor populated with the value -1/2.
+            // (1/sqrt(x) = x^(-1/2))
+            auto et = n->get_element_type();
+            auto shape = n->get_shape();
+            std::vector<std::string> constant_values(ng::shape_size(shape),
+                                                     "-0.5");
+            auto ng_exponent =
+                std::make_shared<ng::op::Constant>(et, shape, constant_values);
+
+            // Raise each element of the input to the power -0.5.
+            return std::make_shared<ng::op::Power>(n, ng_exponent);
+          }));
     }
     // ---------
     // Sigmoid
@@ -2084,7 +2082,8 @@
       auto& input_shape = ng_input->second->get_shape();
       NGRAPH_VLOG(3) << "Begin input for Slice: " << ng::join(lower_vec);
       NGRAPH_VLOG(3) << "Size input for Slice: " << ng::join(size_vec);
-      if (std::any_of(size_vec.begin(), size_vec.end(), [](int i){ return i <= 0; })) {
+      if (std::any_of(size_vec.begin(), size_vec.end(),
+                      [](int i) { return i <= 0; })) {
         std::transform(size_vec.begin(), size_vec.end(), input_shape.begin(),
                        size_vec.begin(), [](int first, int second) {
                          if (first < 0) {
@@ -2095,7 +2094,8 @@
                            return first;
                          }
                        });
-        NGRAPH_VLOG(3) << "Size input for Slice (if less than 0): " << ng::join(size_vec);
+        NGRAPH_VLOG(3) << "Size input for Slice (if less than 0): "
+                       << ng::join(size_vec);
       }
 
       std::vector<int> upper_vec(lower_vec.size());
@@ -2161,23 +2161,23 @@
     // Square
     // ------
     else if (op->type_string() == "Square") {
-      TF_RETURN_IF_ERROR(TranslateUnaryOp(op, ng_op_map,
-        [](std::shared_ptr<ng::Node> n)
-        {
-          return std::make_shared<ng::op::Multiply>(n,n);
-        }));
-    
+      TF_RETURN_IF_ERROR(
+          TranslateUnaryOp(op, ng_op_map, [](std::shared_ptr<ng::Node> n) {
+            return std::make_shared<ng::op::Multiply>(n, n);
+          }));
+
     }
     // ------------------
     // SquaredDifference
     // -------------------
     else if (op->type_string() == "SquaredDifference") {
-      TF_RETURN_IF_ERROR(TranslateBinaryOp(op, ng_op_map,
-         [](std::shared_ptr<ng::Node> input1, std::shared_ptr<ng::Node> input2) {
-           auto ng_diff = std::make_shared<ng::op::Subtract>(input1, input2);
-           return std::make_shared<ng::op::Multiply>(ng_diff,ng_diff);
-         }));
-    }    
+      TF_RETURN_IF_ERROR(TranslateBinaryOp(
+          op, ng_op_map, [](std::shared_ptr<ng::Node> input1,
+                            std::shared_ptr<ng::Node> input2) {
+            auto ng_diff = std::make_shared<ng::op::Subtract>(input1, input2);
+            return std::make_shared<ng::op::Multiply>(ng_diff, ng_diff);
+          }));
+    }
     // -------
     // Squeeze
     // -------
@@ -2297,7 +2297,8 @@
       auto& input_shape = ng_input->second->get_shape();
       NGRAPH_VLOG(3) << "Begin input for StridedSlice: " << ng::join(lower_vec);
       NGRAPH_VLOG(3) << "Size input for StridedSlice: " << ng::join(size_vec);
-      if (std::any_of(size_vec.begin(), size_vec.end(), [](int i){ return i <= 0; })) {
+      if (std::any_of(size_vec.begin(), size_vec.end(),
+                      [](int i) { return i <= 0; })) {
         std::transform(size_vec.begin(), size_vec.end(), input_shape.begin(),
                        size_vec.begin(), [](int first, int second) {
                          if (first < 0) {
@@ -2308,7 +2309,8 @@
                            return first;
                          }
                        });
-        NGRAPH_VLOG(3) << "Transform size input for StridedSlice: " << ng::join(size_vec);
+        NGRAPH_VLOG(3) << "Transform size input for StridedSlice: "
+                       << ng::join(size_vec);
       }
 
       std::vector<int> upper_vec(lower_vec.size());
@@ -2377,7 +2379,8 @@
         }
       }
 
-      std::shared_ptr<ng::Node> ng_sum = make_shared<ng::op::Sum>(ng_input, ng_reduction_axes);
+      std::shared_ptr<ng::Node> ng_sum =
+          make_shared<ng::op::Sum>(ng_input, ng_reduction_axes);
 
       // If keep_dims is specified we need to reshape to put back the reduced
       // axes, with length 1.
@@ -2387,8 +2390,7 @@
         for (size_t i = 0; i < input_rank; i++) {
           if (ng_reduction_axes.count(i) == 0) {
             ng_result_shape_with_keep[i] = input_shape[i];
-          }
-          else {
+          } else {
             ng_result_shape_with_keep[i] = 1;
           }
         }
@@ -2399,7 +2401,8 @@
           ng_axis_order[i] = i;
         }
 
-        ng_sum = make_shared<ng::op::Reshape>(ng_sum, ng_axis_order, ng_result_shape_with_keep);
+        ng_sum = make_shared<ng::op::Reshape>(ng_sum, ng_axis_order,
+                                              ng_result_shape_with_keep);
       }
 
       ng_op_map[op->name()] = ng_sum;
