/*******************************************************************************
 * Copyright 2017-2018 Intel Corporation
 *
 * Licensed under the Apache License, Version 2.0 (the "License");
 * you may not use this file except in compliance with the License.
 * You may obtain a copy of the License at
 *
 *     http://www.apache.org/licenses/LICENSE-2.0
 *
 * Unless required by applicable law or agreed to in writing, software
 * distributed under the License is distributed on an "AS IS" BASIS,
 * WITHOUT WARRANTIES OR CONDITIONS OF ANY KIND, either express or implied.
 * See the License for the specific language governing permissions and
 * limitations under the License.
 *******************************************************************************/

#include "gtest/gtest.h"
#include "opexecuter.h"
#include "test_utilities.h"

#include "ngraph_utils.h"
#include "tf_graph_writer.h"

#include "tensorflow/core/common_runtime/dma_helper.h"
#include "tensorflow/core/framework/graph.pb.h"
#include "tensorflow/core/framework/op.h"
#include "tensorflow/core/framework/tensor_types.h"
#include "tensorflow/core/graph/algorithm.h"
#include "tensorflow/core/graph/graph.h"
#include "tensorflow/core/graph/graph_constructor.h"
#include "tensorflow/core/platform/env.h"

#include "tensorflow/cc/client/client_session.h"
#include "tensorflow/cc/ops/standard_ops.h"
#include "tensorflow/core/framework/tensor.h"
#include "tensorflow/core/public/session.h"

using namespace std;
namespace ng = ngraph;

namespace tensorflow {

namespace ngraph_bridge {

namespace testing {

#define ASSERT_OK(x) ASSERT_EQ((x), ::tensorflow::Status::OK());

// Test(TestCaseName, TestName)
// Please ensure
// Neither TestCaseName nor TestName should contain underscore
// https://github.com/google/googletest/blob/master/googletest/docs/primer.md
// Use only Tensors and ops::Const() to provide input to the test op
// Please ensure the alphabetical order while adding the test functions

<<<<<<< HEAD
// Test DepthToSpace with NHWC data format
TEST(ArrayOps, DepthToSpaceNHWC) {
  std::map<std::vector<int64>, int> input_map;
  input_map.insert(pair<std::vector<int64>, int>({1, 1, 1, 4}, 2));
  input_map.insert(pair<std::vector<int64>, int>({1, 1, 1, 12}, 2));
  input_map.insert(pair<std::vector<int64>, int>({1, 1, 1, 27}, 3));
  input_map.insert(pair<std::vector<int64>, int>({1, 1, 1, 500}, 10));
  input_map.insert(pair<std::vector<int64>, int>({1, 4, 2, 75}, 5));
  input_map.insert(pair<std::vector<int64>, int>({2, 1, 2, 27}, 3));
  input_map.insert(pair<std::vector<int64>, int>({10, 5, 5, 40}, 2));

  vector<int> static_input_indexes = {};
  vector<DataType> output_datatypes = {DT_FLOAT};

  map<std::vector<int64>, int>::iterator iter;
  for (iter = input_map.begin(); iter != input_map.end(); iter++) {
    std::vector<int64> shape = iter->first;
    int block_size = iter->second;

    Scope root = Scope::NewRootScope();
    Tensor input_data(DT_FLOAT, TensorShape(shape));
    AssignInputValuesRandom<float>(input_data, -10.0f, 10.0f);

    auto R = ops::DepthToSpace(root, input_data, block_size);
    std::vector<Output> sess_run_fetchoutputs = {R};
    OpExecuter opexecuter(root, "DepthToSpace", static_input_indexes,
                          output_datatypes, sess_run_fetchoutputs);
    opexecuter.RunTest();
  }
}  // end of op DepthToSpaceNHWC

// Test DepthToSpace with NCHW data format
TEST(ArrayOps, DepthToSpaceNCHW) {
  std::map<std::vector<int64>, int> input_map;
  input_map.insert(pair<std::vector<int64>, int>({1, 4, 1, 1}, 2));
  // input_map.insert(pair<std::vector<int64>, int>({1, 250, 1, 1}, 5));
  // input_map.insert(pair<std::vector<int64>, int>({1, 180, 1, 1}, 3));
  // input_map.insert(pair<std::vector<int64>, int>({2, 27, 2, 1}, 3));
  // input_map.insert(pair<std::vector<int64>, int>({10, 40, 5, 5}, 2));
  // input_map.insert(pair<std::vector<int64>, int>({2, 9, 5, 1}, 3));
  // input_map.insert(pair<std::vector<int64>, int>({30, 3000, 3, 3}, 10));

  vector<int> static_input_indexes = {};
  vector<DataType> output_datatypes = {DT_FLOAT};
  ops::DepthToSpace::Attrs attrs;
  attrs.data_format_ = "NCHW";

  map<std::vector<int64>, int>::iterator iter;
  for (iter = input_map.begin(); iter != input_map.end(); iter++) {
    std::vector<int64> shape = iter->first;
    int block_size = iter->second;

    Scope root = Scope::NewRootScope();
    Tensor input_data(DT_FLOAT, TensorShape(shape));
    AssignInputValuesRandom<float>(input_data, -10.0f, 10.0f);

    auto R = ops::DepthToSpace(root, input_data, block_size, attrs);
    std::vector<Output> sess_run_fetchoutputs = {R};
    OpExecuter opexecuter(root, "DepthToSpace", static_input_indexes,
                          output_datatypes, sess_run_fetchoutputs);

    vector<Tensor> ngraph_outputs;
    opexecuter.ExecuteOnNGraph(ngraph_outputs);

    // On CPU, the op only supports NCHW data format
    Scope tf_scope = Scope::NewRootScope();
    auto input_data_NHWC = ops::Transpose(tf_scope, input_data, {0, 2, 3, 1});
    auto r_tf = ops::DepthToSpace(tf_scope, input_data_NHWC, block_size);
    auto r_tf_NCHW = ops::Transpose(tf_scope, r_tf, {0, 3, 1, 2});
    vector<Output> sess_run_fetchoutputs_tf = {r_tf_NCHW};
    OpExecuter opexecuter_tf(tf_scope, "DepthToSpace", static_input_indexes,
                             output_datatypes, sess_run_fetchoutputs_tf);

    vector<Tensor> tf_outputs;
    opexecuter_tf.ExecuteOnTF(tf_outputs);

    // Compare NGraph and TF Outputs
    Compare(tf_outputs, ngraph_outputs);
  }
}  // end of op DepthToSpaceNCHW
=======
// Test op: Dequantize
// Dequantizes a tensor from i8 to float
TEST(ArrayOps, Dequantizei8) {
  Scope root = Scope::NewRootScope();
  int dim1 = 2;
  int dim2 = 3;

  Tensor A(DT_QINT8, TensorShape({dim1, dim2}));
  AssignInputValues<qint8>(A, {-5, -1, 0, 1, 5, 100});

  auto attrs = ops::Dequantize::Attrs();
  attrs.mode_ = "SCALED";

  vector<int> static_input_indexes = {1, 2};
  ops::Dequantize R = ops::Dequantize(root, A, -6.0f, 128.0f, attrs);

  vector<DataType> output_datatypes = {DT_FLOAT};

  std::vector<Output> sess_run_fetchoutputs = {R.output};
  OpExecuter opexecuter(root, "Dequantize", static_input_indexes,
                        output_datatypes, sess_run_fetchoutputs);

  opexecuter.RunTest();
}  // end of test op Dequantizei8
>>>>>>> ac51336b

// Test op: Fill
TEST(ArrayOps, Fill) {
  std::vector<std::vector<int>> input_sizes;  // 1-D or higher

  input_sizes.push_back({2, 3, 4});
  input_sizes.push_back({10, 10, 10});
  input_sizes.push_back({1, 5});
  input_sizes.push_back({0});
  input_sizes.push_back({2, 5, 1, 3, 1});

  vector<int> static_input_indexes = {0};  // has static input

  for (auto const& input_size : input_sizes) {
    Scope root = Scope::NewRootScope();

    int input_dim = input_size.size();
    Tensor shape(DT_INT32, TensorShape({input_dim}));
    AssignInputValues<int>(shape, input_size);

    // 0-D(scalar) value to fill the returned tensor
    Tensor input_data(DT_FLOAT, TensorShape({}));
    AssignInputValuesRandom(input_data);

    // Fill creates a tensor filled with scalar value
    // 1-D shape of the output tensor
    auto R = ops::Fill(root, shape, input_data);
    vector<DataType> output_datatypes = {DT_FLOAT};
    std::vector<Output> sess_run_fetchoutputs = {R};

    OpExecuter opexecuter(root, "Fill", static_input_indexes, output_datatypes,
                          sess_run_fetchoutputs);
    opexecuter.RunTest();
  }  // end of for loop
}  // end of op Fill

// Test op: ExpandDims, inserts a dimension of 1 into a tensor's shape
TEST(ArrayOps, ExpandDims) {
  int dim1 = 2;
  int dim2 = 3;

  Tensor A(DT_FLOAT, TensorShape({dim1, dim2}));
  AssignInputValuesRandom(A);

  // axis at which the dimension will be inserted
  // should be -rank-1 <= axis <= rank
  vector<int> axis_ = {-1, 0};

  vector<int> static_input_indexes = {1};
  vector<DataType> output_datatypes = {DT_FLOAT};

  for (auto const& axis : axis_) {
    Scope root = Scope::NewRootScope();
    auto R = ops::ExpandDims(root, A, axis);
    std::vector<Output> sess_run_fetchoutputs = {R};

    OpExecuter opexecuter(root, "ExpandDims", static_input_indexes,
                          output_datatypes, sess_run_fetchoutputs);

    opexecuter.RunTest();
  }

}  // end of test op ExpandDims

// Test op: PreventGradient
TEST(ArrayOps, PreventGradient) {
  Scope scope_cpu = Scope::NewRootScope();

  std::vector<std::vector<int64>> input_sizes;

  input_sizes.push_back({2, 3, 4, 20});
  input_sizes.push_back({10, 10, 10});
  input_sizes.push_back({1, 5});
  input_sizes.push_back({0});

  vector<int> static_input_indexes = {};

  for (auto const& input_size : input_sizes) {
    Scope root = Scope::NewRootScope();

    Tensor input_data(DT_FLOAT, TensorShape(input_size));
    AssignInputValuesRandom<float>(input_data, -10.0, 20.0f);

    auto R = ops::PreventGradient(root, input_data);
    vector<DataType> output_datatypes = {DT_FLOAT};
    std::vector<Output> sess_run_fetchoutputs = {R};

    OpExecuter opexecuter(root, "PreventGradient", static_input_indexes,
                          output_datatypes, sess_run_fetchoutputs);

    opexecuter.RunTest();
  }
}  // end of op PreventGradient

// Test op: QuantizeV2
// Quantizes a tensor from float to i8
TEST(ArrayOps, QuantizeV2i8) {
  Scope root = Scope::NewRootScope();
  int dim1 = 2;
  int dim2 = 3;

  Tensor A(DT_FLOAT, TensorShape({dim1, dim2}));
  AssignInputValues<float>(A, {0.9, 1.3, 2.6, 3.5, 4.2, 5.0});
  auto quant_type = DT_QINT8;

  auto attrs = ops::QuantizeV2::Attrs();
  attrs.mode_ = "SCALED";

  vector<int> static_input_indexes = {1, 2};
  ops::QuantizeV2 R =
      ops::QuantizeV2(root, A, -10.0f, 10.99f, quant_type, attrs);

  vector<DataType> output_datatypes = {quant_type};

  std::vector<Output> sess_run_fetchoutputs = {R.output};
  OpExecuter opexecuter(root, "QuantizeV2", static_input_indexes,
                        output_datatypes, sess_run_fetchoutputs);

  opexecuter.RunTest();
}  // end of test op QuantizeV2i8
// TODO: add tests for u8
// TODO: add tests for other modes (MIN_COMBINED, MIN_FIRST)

// Test op: QuantizeAndDequantizeV2
// Quantizes and dequantize a tensor
TEST(ArrayOps, QuantizeAndDequantizeV2x8xtruextrue) {
  Scope root = Scope::NewRootScope();
  int dim1 = 2;
  int dim2 = 3;

  Tensor A(DT_FLOAT, TensorShape({dim1, dim2}));
  AssignInputValues<float>(A, {0.9, 1.3, 2.6, 3.5, 4.2, 5.0});

  auto attrs = ops::QuantizeAndDequantizeV2::Attrs();
  attrs.num_bits_ = 8;
  attrs.range_given_ = true;
  attrs.signed_input_ = true;

  vector<int> static_input_indexes = {1, 2};
  ops::QuantizeAndDequantizeV2 R =
      ops::QuantizeAndDequantizeV2(root, A, -10.0f, 10.99f, attrs);

  vector<DataType> output_datatypes = {DT_FLOAT};

  std::vector<Output> sess_run_fetchoutputs = {R.output};
  OpExecuter opexecuter(root, "QuantizeAndDequantizeV2", static_input_indexes,
                        output_datatypes, sess_run_fetchoutputs);

  opexecuter.RunTest();
}  // end of test op QuantizeAndDequantizeV2x8xtruextrue

TEST(ArrayOps, QuantizeAndDequantizeV2x8xtruexfalse) {
  Scope root = Scope::NewRootScope();
  int dim1 = 2;
  int dim2 = 3;

  Tensor A(DT_FLOAT, TensorShape({dim1, dim2}));
  AssignInputValues<float>(A, {0.9, 1.3, 2.6, 3.5, 4.2, 5.0});

  auto attrs = ops::QuantizeAndDequantizeV2::Attrs();
  attrs.num_bits_ = 8;
  attrs.range_given_ = true;
  attrs.signed_input_ = false;

  vector<int> static_input_indexes = {1, 2};
  ops::QuantizeAndDequantizeV2 R =
      ops::QuantizeAndDequantizeV2(root, A, -10.0f, 10.99f, attrs);

  vector<DataType> output_datatypes = {DT_FLOAT};

  std::vector<Output> sess_run_fetchoutputs = {R.output};
  OpExecuter opexecuter(root, "QuantizeAndDequantizeV2", static_input_indexes,
                        output_datatypes, sess_run_fetchoutputs);

  opexecuter.RunTest();
}  // end of test op QuantizeAndDequantizeV2x8xtruexfalse

// Test op: Shape, outputs the shape of a tensor
TEST(ArrayOps, Shape2D) {
  Scope root = Scope::NewRootScope();

  int dim1 = 2;
  int dim2 = 2;

  Tensor A(DT_FLOAT, TensorShape({dim1, dim2}));

  AssignInputValues(A, 7.5f);

  vector<int> static_input_indexes = {};

  auto attrs = ops::Shape::Attrs();
  attrs.out_type_ = DT_INT64;
  auto R = ops::Shape(root, A, attrs);

  vector<DataType> output_datatypes = {DT_INT64};

  std::vector<Output> sess_run_fetchoutputs = {R};
  OpExecuter opexecuter(root, "Shape", static_input_indexes, output_datatypes,
                        sess_run_fetchoutputs);

  opexecuter.RunTest();
}  // end of op Shape2D

TEST(ArrayOps, Shape3D) {
  Scope root = Scope::NewRootScope();
  int dim1 = 2;
  int dim2 = 3;
  int dim3 = 4;

  Tensor A(DT_FLOAT, TensorShape({dim1, dim2, dim3}));

  AssignInputValues(A, 7.5f);

  vector<int> static_input_indexes = {};
  auto R = ops::Shape(root, A);

  vector<DataType> output_datatypes = {DT_INT32};

  std::vector<Output> sess_run_fetchoutputs = {R};
  OpExecuter opexecuter(root, "Shape", static_input_indexes, output_datatypes,
                        sess_run_fetchoutputs);

  opexecuter.RunTest();
}  // end of op Shape3D

// Size op: returns the size of a tensor
// This test changes the default attribute of out_type_
TEST(ArrayOps, SizeOpAttrsChange) {
  std::vector<std::vector<int64>> input_shapes;
  input_shapes.push_back({0});
  input_shapes.push_back({2});
  input_shapes.push_back({6, 10});
  input_shapes.push_back({10, 10, 10});
  input_shapes.push_back({1, 7, 8, 10});
  input_shapes.push_back({2, 5, 1, 3, 1});

  vector<int> static_input_indexes = {};
  vector<DataType> output_datatypes = {DT_INT64};

  auto attrs = ops::Size::Attrs();
  attrs.out_type_ = DT_INT64;

  for (auto const& shapes : input_shapes) {
    Scope root = Scope::NewRootScope();

    Tensor input_data(DT_FLOAT, TensorShape(shapes));
    AssignInputValuesRandom<float>(input_data, -10.0, 20.0f);

    auto R = ops::Size(root, input_data, attrs);
    std::vector<Output> sess_run_fetchoutputs = {R};

    OpExecuter opexecuter(root, "Size", static_input_indexes, output_datatypes,
                          sess_run_fetchoutputs);

    opexecuter.RunTest();
  }
}  // end of op SizeAttrsChange

// Size op: returns the size of a tensor
TEST(ArrayOps, SizeOpDefault) {
  std::vector<std::vector<int64>> input_shapes;

  input_shapes.push_back({0});
  input_shapes.push_back({1});
  input_shapes.push_back({3, 8});
  input_shapes.push_back({10, 11, 12});
  input_shapes.push_back({1, 7, 8, 10});
  input_shapes.push_back({2, 5, 1, 3, 1});

  vector<int> static_input_indexes = {};
  // Size Op default output tyep is DT_INT32
  vector<DataType> output_datatypes = {DT_INT32};

  for (auto const& shape : input_shapes) {
    Scope root = Scope::NewRootScope();

    Tensor input_data(DT_FLOAT, TensorShape(shape));
    AssignInputValuesRandom<float>(input_data, -10.0f, 10.0f);
    auto R = ops::Size(root, input_data);

    std::vector<Output> sess_run_fetchoutputs = {R};
    OpExecuter opexecuter(root, "Size", static_input_indexes, output_datatypes,
                          sess_run_fetchoutputs);

    opexecuter.RunTest();
  }
}  // end of op SizeDefault

// Test slice op
TEST(ArrayOps, Slice) {
  std::vector<std::vector<int64>> input_shapes;
  input_shapes.push_back({1, 2, 4, 1});

  std::vector<int64> begin = {0, 0, 2, 0};
  std::vector<int64> size = {-1, -1, 2, -1};

  vector<int> static_input_indexes = {1, 2};
  vector<DataType> output_datatypes = {DT_FLOAT};

  for (auto const& shape : input_shapes) {
    Scope root = Scope::NewRootScope();

    Tensor input_data(DT_FLOAT, TensorShape(shape));
    AssignInputValuesRandom<float>(input_data, -10.0f, 10.0f);
    Tensor begin_tensor(DT_INT64, TensorShape({4}));
    AssignInputValues(begin_tensor, begin);
    Tensor size_tensor(DT_INT64, TensorShape({4}));
    AssignInputValues(size_tensor, size);

    auto R = ops::Slice(root, input_data, begin_tensor, size_tensor);

    std::vector<Output> sess_run_fetchoutputs = {R};
    OpExecuter opexecuter(root, "Slice", static_input_indexes, output_datatypes,
                          sess_run_fetchoutputs);

    opexecuter.RunTest();
  }
}  // end of op Slice

// Test SpaceToDepth with NHWC data format
TEST(ArrayOps, SpaceToDepthNHWC) {
  std::map<std::vector<int64>, int> input_map;
  input_map.insert(pair<std::vector<int64>, int>({1, 2, 2, 1}, 2));
  input_map.insert(pair<std::vector<int64>, int>({1, 2, 2, 3}, 2));
  input_map.insert(pair<std::vector<int64>, int>({1, 3, 3, 3}, 3));
  input_map.insert(pair<std::vector<int64>, int>({1, 10, 10, 5}, 10));
  input_map.insert(pair<std::vector<int64>, int>({1, 6, 4, 1}, 2));
  input_map.insert(pair<std::vector<int64>, int>({1, 20, 10, 3}, 5));
  input_map.insert(pair<std::vector<int64>, int>({2, 3, 6, 3}, 3));
  input_map.insert(pair<std::vector<int64>, int>({10, 10, 10, 10}, 2));

  vector<int> static_input_indexes = {};
  vector<DataType> output_datatypes = {DT_FLOAT};

  map<std::vector<int64>, int>::iterator iter;
  for (iter = input_map.begin(); iter != input_map.end(); iter++) {
    std::vector<int64> shape = iter->first;
    int block_size = iter->second;

    Scope root = Scope::NewRootScope();
    Tensor input_data(DT_FLOAT, TensorShape(shape));
    AssignInputValuesRandom<float>(input_data, -10.0f, 10.0f);

    auto R = ops::SpaceToDepth(root, input_data, block_size);
    std::vector<Output> sess_run_fetchoutputs = {R};
    OpExecuter opexecuter(root, "SpaceToDepth", static_input_indexes,
                          output_datatypes, sess_run_fetchoutputs);

    vector<Tensor> output;
    opexecuter.ExecuteOnNGraph(output);
    // for(auto out : output){
    //   PrintTensorAllValues(out,100);
    // }
    //opexecuter.RunTest();
  }
}  // end of op SpaceToDepthNHWC

// Test SpaceToDepth with NCHW data format
TEST(ArrayOps, SpaceToDepthNCHW) {
  std::map<std::vector<int64>, int> input_map;
  input_map.insert(pair<std::vector<int64>, int>({1, 1, 2, 2}, 2));
  input_map.insert(pair<std::vector<int64>, int>({1, 10, 5, 5}, 5));
  input_map.insert(pair<std::vector<int64>, int>({1, 20, 3, 3}, 3));
  input_map.insert(pair<std::vector<int64>, int>({2, 3, 6, 3}, 3));
  input_map.insert(pair<std::vector<int64>, int>({10, 10, 10, 10}, 2));
  input_map.insert(pair<std::vector<int64>, int>({2, 1, 15, 3}, 3));
  input_map.insert(pair<std::vector<int64>, int>({30, 30, 30, 30}, 10));

  vector<int> static_input_indexes = {};
  vector<DataType> output_datatypes = {DT_FLOAT};
  ops::SpaceToDepth::Attrs attrs;
  attrs.data_format_ = "NCHW";

  map<std::vector<int64>, int>::iterator iter;
  for (iter = input_map.begin(); iter != input_map.end(); iter++) {
    std::vector<int64> shape = iter->first;
    int block_size = iter->second;

    Scope root = Scope::NewRootScope();
    Tensor input_data(DT_FLOAT, TensorShape(shape));
    AssignInputValuesRandom<float>(input_data, -10.0f, 10.0f);

    auto R = ops::SpaceToDepth(root, input_data, block_size, attrs);
    std::vector<Output> sess_run_fetchoutputs = {R};
    OpExecuter opexecuter(root, "SpaceToDepth", static_input_indexes,
                          output_datatypes, sess_run_fetchoutputs);

    vector<Tensor> ngraph_outputs;
    opexecuter.ExecuteOnNGraph(ngraph_outputs);

    // On CPU, the op only supports NCHW data format
    Scope tf_scope = Scope::NewRootScope();
    auto input_data_NHWC = ops::Transpose(tf_scope, input_data, {0, 2, 3, 1});
    auto r_tf = ops::SpaceToDepth(tf_scope, input_data_NHWC, block_size);
    auto r_tf_NCHW = ops::Transpose(tf_scope, r_tf, {0, 3, 1, 2});
    vector<Output> sess_run_fetchoutputs_tf = {r_tf_NCHW};
    OpExecuter opexecuter_tf(tf_scope, "SpaceToDepth", static_input_indexes,
                             output_datatypes, sess_run_fetchoutputs_tf);

    vector<Tensor> tf_outputs;
    opexecuter_tf.ExecuteOnTF(tf_outputs);

    // Compare NGraph and TF Outputs
    Compare(tf_outputs, ngraph_outputs);
  }
}  // end of op SpaceToDepthNCHW

// Test op: Tile, constructs a tensor by tiling a given tensor
TEST(ArrayOps, Tile) {
  std::vector<std::vector<int64>> input_sizes;  // 1-D or higher

  input_sizes.push_back({2, 3, 4});
  input_sizes.push_back({10, 10, 10});
  input_sizes.push_back({1, 5});
  input_sizes.push_back({0});

  vector<int> static_input_indexes = {1};  // has static input

  for (auto const& input_size : input_sizes) {
    Scope root = Scope::NewRootScope();

    Tensor input_data(DT_FLOAT, TensorShape(input_size));
    AssignInputValuesRandom<float>(input_data, -5.0f, 10.0f);

    // Must be of type int32 or int64,
    // 1-D. Length must be the same as the number of dimensions in input
    int input_dim = input_size.size();
    Tensor multiples(DT_INT32, TensorShape({input_dim}));
    AssignInputValuesRandom<int32>(multiples, 0, 20);

    auto R = ops::Tile(root, input_data, multiples);
    vector<DataType> output_datatypes = {DT_FLOAT};
    std::vector<Output> sess_run_fetchoutputs = {R};

    OpExecuter opexecuter(root, "Tile", static_input_indexes, output_datatypes,
                          sess_run_fetchoutputs);

    opexecuter.RunTest();
  }
}  // end of test op Tile

// Unpacks the given dimension of a rank R tensor into a (R-1) tensor
TEST(ArrayOps, Unpack) {
  std::vector<std::vector<int64>> input_sizes;

  // rank > 0
  input_sizes.push_back({3, 2, 3});
  input_sizes.push_back({4, 3});
  input_sizes.push_back({3});

  std::vector<int64> axes({0, 1, 0});

  vector<int> static_input_indexes = {};
  for (auto i = 0; i < input_sizes.size(); ++i) {
    Scope root = Scope::NewRootScope();

    Tensor input_data(DT_FLOAT, TensorShape(input_sizes[i]));
    AssignInputValuesRandom<float>(input_data, -20, 50);

    ops::Unstack::Attrs attrs;
    attrs.axis_ = axes[i];

    auto R = ops::Unstack(root, input_data, input_sizes[i][axes[i]], attrs);

    // Unpack returns a list of Tensors
    // which internally flatten to multiple outputs
    // retrieve using indexes
    // the indexes matches the axies dimension of the input size
    std::vector<Output> sess_run_fetchoutputs = {R[0], R[1], R[2]};
    vector<DataType> output_datatypes = {DT_FLOAT, DT_FLOAT, DT_FLOAT};

    OpExecuter opexecuter(root, "Unpack", static_input_indexes,
                          output_datatypes, sess_run_fetchoutputs);

    opexecuter.RunTest();
  }  // end of for loop
}  // end of testing Unpack

// Test op: ZerosLike
// Returns a tensor of zeros of the same shape and type as the input tensor
TEST(ArrayOps, ZerosLike) {
  Scope root = Scope::NewRootScope();
  int dim1 = 2;
  int dim2 = 3;

  Tensor A(DT_FLOAT, TensorShape({dim1, dim2}));

  AssignInputValues(A, 7.5f);

  vector<int> static_input_indexes = {};
  auto R = ops::ZerosLike(root, A);

  vector<DataType> output_datatypes = {DT_FLOAT};

  std::vector<Output> sess_run_fetchoutputs = {R};
  OpExecuter opexecuter(root, "ZerosLike", static_input_indexes,
                        output_datatypes, sess_run_fetchoutputs);

  opexecuter.RunTest();
}  // end of test op ZerosLike

}  // namespace testing
}  // namespace ngraph_bridge
}  // namespace tensorflow<|MERGE_RESOLUTION|>--- conflicted
+++ resolved
@@ -53,7 +53,6 @@
 // Use only Tensors and ops::Const() to provide input to the test op
 // Please ensure the alphabetical order while adding the test functions
 
-<<<<<<< HEAD
 // Test DepthToSpace with NHWC data format
 TEST(ArrayOps, DepthToSpaceNHWC) {
   std::map<std::vector<int64>, int> input_map;
@@ -134,7 +133,6 @@
     Compare(tf_outputs, ngraph_outputs);
   }
 }  // end of op DepthToSpaceNCHW
-=======
 // Test op: Dequantize
 // Dequantizes a tensor from i8 to float
 TEST(ArrayOps, Dequantizei8) {
@@ -159,7 +157,6 @@
 
   opexecuter.RunTest();
 }  // end of test op Dequantizei8
->>>>>>> ac51336b
 
 // Test op: Fill
 TEST(ArrayOps, Fill) {
@@ -483,13 +480,13 @@
 TEST(ArrayOps, SpaceToDepthNHWC) {
   std::map<std::vector<int64>, int> input_map;
   input_map.insert(pair<std::vector<int64>, int>({1, 2, 2, 1}, 2));
-  input_map.insert(pair<std::vector<int64>, int>({1, 2, 2, 3}, 2));
-  input_map.insert(pair<std::vector<int64>, int>({1, 3, 3, 3}, 3));
-  input_map.insert(pair<std::vector<int64>, int>({1, 10, 10, 5}, 10));
-  input_map.insert(pair<std::vector<int64>, int>({1, 6, 4, 1}, 2));
-  input_map.insert(pair<std::vector<int64>, int>({1, 20, 10, 3}, 5));
-  input_map.insert(pair<std::vector<int64>, int>({2, 3, 6, 3}, 3));
-  input_map.insert(pair<std::vector<int64>, int>({10, 10, 10, 10}, 2));
+  // input_map.insert(pair<std::vector<int64>, int>({1, 2, 2, 3}, 2));
+  // input_map.insert(pair<std::vector<int64>, int>({1, 3, 3, 3}, 3));
+  // input_map.insert(pair<std::vector<int64>, int>({1, 10, 10, 5}, 10));
+  // input_map.insert(pair<std::vector<int64>, int>({1, 6, 4, 1}, 2));
+  // input_map.insert(pair<std::vector<int64>, int>({1, 20, 10, 3}, 5));
+  // input_map.insert(pair<std::vector<int64>, int>({2, 3, 6, 3}, 3));
+  // input_map.insert(pair<std::vector<int64>, int>({10, 10, 10, 10}, 2));
 
   vector<int> static_input_indexes = {};
   vector<DataType> output_datatypes = {DT_FLOAT};
@@ -509,11 +506,11 @@
                           output_datatypes, sess_run_fetchoutputs);
 
     vector<Tensor> output;
-    opexecuter.ExecuteOnNGraph(output);
+    //opexecuter.ExecuteOnNGraph(output);
     // for(auto out : output){
     //   PrintTensorAllValues(out,100);
     // }
-    //opexecuter.RunTest();
+    opexecuter.RunTest();
   }
 }  // end of op SpaceToDepthNHWC
 
