/*******************************************************************************
 * Copyright 2017-2018 Intel Corporation
 *
 * Licensed under the Apache License, Version 2.0 (the "License");
 * you may not use this file except in compliance with the License.
 * You may obtain a copy of the License at
 *
 *     http://www.apache.org/licenses/LICENSE-2.0
 *
 * Unless required by applicable law or agreed to in writing, software
 * distributed under the License is distributed on an "AS IS" BASIS,
 * WITHOUT WARRANTIES OR CONDITIONS OF ANY KIND, either express or implied.
 * See the License for the specific language governing permissions and
 * limitations under the License.
 *******************************************************************************/

#include "tensorflow/core/common_runtime/optimization_registry.h"
#include "tensorflow/core/graph/graph.h"

#include "ngraph_utils.h"

using namespace std;
namespace ngraph_bridge {

// TODO(amprocte): this decl should probably be in a header.
extern const char* const DEVICE_NGRAPH;

//
// In some cases, we require more complex placement constraints than than
// TensorFlow's native "soft-placement" machinery is capable of handling. To
// handle this, we insert a pass called the "confirmation" pass during the
// pre-placement phase.
//
// For example, we can only handle Reshape if the "shape" input is a constant,
// so this is okay:
//
//   ...       Const[2,4,2]
//     \       /
//      Reshape                     (1)
//
// but this is not:
//
//   ...       Placeholder
//     \       /
//      Reshape                     (2)
//
// We want to reject placement of Reshape on NGRAPH for the second graph, but
// allow it for the first. We also want to attach some more metadata to the
// Reshape node so that we can remember the requested output shape even if the
// Const node winds up being placed in a different subgraph.
//
// This pass exploits a feature of the placement engine that allows a kernel
// builder registration request to restrict use of the kernel to nodes that
// have a particular value set for the "_kernel" attribute. In this case, we
// will check every node that has a requested placement on NGRAPH, and make
// sure that it conforms to certain (op-dependent) constraints. If the
// constraints are satisfied, we will tag the node with a "_kernel" value of
// "ngraph", along with some op-specific metadata (if applicable). The stub
// kernels, in turn, are registered with the constraint that _kernel="ngraph".
// This means that during the placement pass, our kernels will not be allowed
// for nodes we did not mark during this pass, and placement will fall back on
// CPU.
//
// Taking Reshape as an example, the pass ensures that the "shape" input is
// constant, and if so, it adds to the Reshape node the "_kernel=ngraph"
// attribute, along with some metadata recording the value of the constant.
// Thus graph (1) is transformed as follows:
//
//   ...       Const[2,4,2][_kernel="ngraph"]
//     \       /
//      Reshape[_kernel="ngraph",
//              _ngraph_reshape_static_shape={2,4,2}]
//
// while graph (2) would be left unchanged, meaning that soft placement will
// fall back on non-nGraph implementations.
//
// Internally, there are two pieces. The first is a type constraint checker,
// which supplants the type checking machinery usually used with
// REGISTER_KERNEL_BUILDER. This ensures that any constraints on the data types
// of input tensors are satisfied---for example, we do not support DT_STRING.
// The second part is a set of finer-grained per-op checks called "confirmation
// functions", implementing more specific checks like the one described for
// Reshape above.
//
// The confirmation functions are implemented as callbacks of the type:
//
//      std::function<tf::Status(tf::Node*, bool*)>.
//
// A confirmation function returns true/false by reference through its second
// parameter: true if placement is "accepted", and false if it is "rejected".
// For example, the confirmation function for "Reshape" will return true
// for (1) above, and false for (2).
//
// A confirmation function can also, as a side effect, add attributes to the
// node being checked, which can be used later in ngraph_builder. (Note that in
// general such attributes will need to start with "_" to mark them as
// "internal" or "system" attributes, as otherwise TensorFlow attempts to
// validate them as against the op schema.)
//
class NGraphConfirmPass : public tensorflow::GraphOptimizationPass {
 public:
  tf::Status Run(const tf::GraphOptimizationPassOptions& options) {
    return ConfirmPlacement(options.graph->get());
  }

 private:
  using ConfirmationFunction = std::function<tf::Status(tf::Node*, bool*)>;

  //
  // Utility function to check if placement on the NGRAPH device has been
  // requested.
  //
  static bool NGraphPlacementRequested(const tf::Node* node) {
    tf::DeviceNameUtils::ParsedName parsed;

    if (!tf::DeviceNameUtils::ParseFullName(node->requested_device(),
                                            &parsed)) {
      return false;
    }

    return (parsed.has_type && parsed.type == DEVICE_NGRAPH);
  }

  //
  // Utility function to extract data from a constant node used to express a
  // shape (or strides, axis indices, etc.). Only works on nodes of data type
  // INT32 or INT64.
  //
  static tf::Status ExtractConstantData(tf::Node* node,
                                        std::vector<tf::int64>* values) {
    if (node->type_string() != "Const") {
      return tf::errors::InvalidArgument(
          "Tried to extract constant data from a non-Const node");
    }

    tf::DataType dtype;
    TF_RETURN_IF_ERROR(tf::GetNodeAttr(node->attrs(), "dtype", &dtype));

    tf::TensorShapeProto shape_proto;

    switch (dtype) {
      case tf::DataType::DT_INT32: {
        std::vector<tf::int32> values_int32;
        TF_RETURN_IF_ERROR(ValuesFromConstNode<tf::int32>(
            node->def(), &shape_proto, &values_int32));
        values->resize(values_int32.size());
        for (size_t i = 0; i < values_int32.size(); i++) {
          (*values)[i] = (tf::int64)values_int32[i];
        }
      } break;
      case tf::DataType::DT_INT64:
        TF_RETURN_IF_ERROR(
            ValuesFromConstNode<tf::int64>(node->def(), &shape_proto, values));
        break;
      default:
        return tf::errors::InvalidArgument(
            "Tried to extract constant data from a Const node that is neither "
            "DT_INT32 nor DT_INT64");
    }

    return tf::Status::OK();
  }

  //
  // Main entry point for the confirmation pass.
  //
  tf::Status ConfirmPlacement(tf::Graph* graph) {
    //
    // A map of op types (e.g. "Add") to type constraint maps. For (fake)
    // example:
    //
    //  type_constraint_map["Cast"]["SrcT"] = {tf::DT_FLOAT, tf::DT_BOOL};
    //  type_constraint_map["Cast"]["DstT"] = {tf::DT_DOUBLE, tf::DT_INT16};
    //
    // ...would mean that for the "Cast" op, the "SrcT" type variable can be
    // DT_FLOAT or DT_BOOL, and the "DstT" type variable can be DT_DOUBLE or
    // DT_INT16.
    //
    static std::map<std::string,
                    std::map<std::string, tf::gtl::ArraySlice<tf::DataType>>>
        type_constraint_map;

    //
    // A map of op types (e.g. "Add") to confirmation functions. These can be
    // used to check arbitrary constraints, and attach information to the node
    // in the process. For example:
    //
    //    confirmation_functions["MyOp"] = [](tf::Node* n, bool* result) {
    //      tf::Node* tf_arg_node;
    //      TF_RETURN_IF_ERROR(n->input_node(0, &tf_arg_node));
    //
    //      std::vector<tf::int64> tf_const_data;
    //      if (ExtractConstantData(tf_arg_node, &tf_const_data) !=
    //              tf::Status::OK() ||
    //          tf_const_data.size() != 1) {
    //        *result = false;
    //        return tf::Status::OK();
    //      }
    //
    //      n->AddAttr("_ngraph_myop_constant_input", tf_const_data[0]);
    //      *result = true;
    //      return tf::Status::OK();
    //    };
    //
    // The foregoing function checks every "MyOp" node to make sure that its
    // zeroth input node is a constant scalar, and if it is, extracts the value
    // of that scalar, and attaches it to the node as the
    // "_ngraph_myop_constant_input" attribute. Placement fails if the input is
    // not a constant scalar (since "false" is written to *result).
    //
    static std::map<std::string, ConfirmationFunction> confirmation_functions;

    tf::mutex init_mu;
    static bool initialized = false;

    // If the type constraint and confirmation function maps have not been
    // initialized, initialize them.
    //
    // IF YOU ARE ADDING A NEW OP IMPLEMENTATION, ADD TYPE CONSTRAINTS AND A
    // CONFIRMATION FUNCTION FOR THE OP HERE. The constraint function should
    // refuse placement if the node is not supported in the builder, and tag
    // the node with any data that will be needed in case the graph is broken
    // up in a later rewrite pass (for example, constant data).
    {
      tf::mutex_lock l(init_mu);

      if (!initialized) {
        //
        // Initialize type constraint map.
        //
        type_constraint_map["Abs"]["T"] = NGraphNumericDTypes();
        type_constraint_map["Add"]["T"] = NGraphNumericDTypes();
        type_constraint_map["AddN"]["T"] = NGraphNumericDTypes();
        type_constraint_map["AvgPool"]["T"] = NGraphNumericDTypes();
        type_constraint_map["AvgPoolGrad"]["T"] = NGraphNumericDTypes();
        type_constraint_map["BatchMatMul"]["T"] = NGraphNumericDTypes();
        type_constraint_map["BiasAdd"]["T"] = NGraphNumericDTypes();
        type_constraint_map["BiasAddGrad"]["T"] = NGraphNumericDTypes();
        type_constraint_map["Cast"]["SrcT"] = NGraphDTypes();
        type_constraint_map["Cast"]["DstT"] = NGraphDTypes();
        type_constraint_map["ConcatV2"]["T"] = NGraphDTypes();
        type_constraint_map["ConcatV2"]["Tidx"] = NGraphIndexDTypes();
        type_constraint_map["Conv2D"]["T"] = NGraphNumericDTypes();
        type_constraint_map["Conv2DBackpropFilter"]["T"] =
            NGraphNumericDTypes();
        type_constraint_map["Conv2DBackpropInput"]["T"] = NGraphNumericDTypes();
        type_constraint_map["DepthwiseConv2dNative"]["T"] =
            NGraphNumericDTypes();
        type_constraint_map["Equal"]["T"] = NGraphDTypes();
        type_constraint_map["Exp"]["T"] = NGraphNumericDTypes();
        type_constraint_map["ExpandDims"]["T"] = NGraphDTypes();
        type_constraint_map["Floor"]["T"] = NGraphNumericDTypes();
        type_constraint_map["FloorDiv"]["T"] = NGraphNumericDTypes();
        type_constraint_map["FloorMod"]["T"] = NGraphNumericDTypes();
        type_constraint_map["FusedBatchNorm"]["T"] = NGraphNumericDTypes();
        type_constraint_map["FusedBatchNormGrad"]["T"] = NGraphNumericDTypes();
        type_constraint_map["Greater"]["T"] = NGraphDTypes();
        type_constraint_map["GreaterEqual"]["T"] = NGraphDTypes();
        type_constraint_map["L2Loss"]["T"] = NGraphNumericDTypes();
        type_constraint_map["Less"]["T"] = NGraphDTypes();
        type_constraint_map["LessEqual"]["T"] = NGraphDTypes();
        type_constraint_map["Log"]["T"] = NGraphNumericDTypes();
<<<<<<< HEAD
        // LogicalAnd, LogicalNot has no type attributes, ("T", if it existed,
        // would always
=======
        // LogicalAnd, LogicalNot has no type attributes, ("T", if it existed, would always
>>>>>>> 0462e97b
        // be bool).
        type_constraint_map["MatMul"]["T"] = NGraphNumericDTypes();
        type_constraint_map["Maximum"]["T"] = NGraphNumericDTypes();
        type_constraint_map["MaxPool"]["T"] = NGraphNumericDTypes();
        type_constraint_map["MaxPoolGrad"]["T"] = NGraphNumericDTypes();
        type_constraint_map["Mean"]["T"] = NGraphNumericDTypes();
        type_constraint_map["Mean"]["Tidx"] = NGraphIndexDTypes();
        type_constraint_map["Minimum"]["T"] = NGraphNumericDTypes();
        type_constraint_map["Mul"]["T"] = NGraphNumericDTypes();
        type_constraint_map["Neg"]["T"] = NGraphNumericDTypes();
        type_constraint_map["Pack"]["T"] = NGraphDTypes();
        type_constraint_map["Pad"]["T"] = NGraphDTypes();
        type_constraint_map["Pad"]["Tpaddings"] = NGraphIndexDTypes();
        type_constraint_map["Pow"]["T"] = NGraphNumericDTypes();
        type_constraint_map["PreventGradient"]["T"] = NGraphDTypes();
        type_constraint_map["Prod"]["T"] = NGraphNumericDTypes();
        type_constraint_map["Prod"]["Tidx"] = NGraphIndexDTypes();
        type_constraint_map["RealDiv"]["T"] = NGraphNumericDTypes();
        type_constraint_map["Reciprocal"]["T"] = NGraphNumericDTypes();
        type_constraint_map["Relu"]["T"] = NGraphNumericDTypes();
        type_constraint_map["Relu6"]["T"] = NGraphNumericDTypes();
        type_constraint_map["ReluGrad"]["T"] = NGraphNumericDTypes();
        type_constraint_map["Reshape"]["T"] = NGraphDTypes();
        type_constraint_map["Reshape"]["Tshape"] = NGraphIndexDTypes();
        type_constraint_map["Rsqrt"]["T"] = NGraphDTypes();
        type_constraint_map["Sigmoid"]["T"] = NGraphNumericDTypes();
        type_constraint_map["Sign"]["T"] = NGraphNumericDTypes();
        type_constraint_map["Slice"]["T"] = NGraphDTypes();
        type_constraint_map["Slice"]["Index"] = NGraphIndexDTypes();
        type_constraint_map["Snapshot"]["T"] = NGraphDTypes();
        type_constraint_map["Softmax"]["T"] = NGraphNumericDTypes();
        type_constraint_map["SparseSoftmaxCrossEntropyWithLogits"]["T"] =
            NGraphNumericDTypes();
        type_constraint_map["SparseSoftmaxCrossEntropyWithLogits"]["Tlabels"] =
            NGraphNumericDTypes();
        type_constraint_map["Split"]["T"] = NGraphDTypes();
        type_constraint_map["SplitV"]["T"] = NGraphDTypes();
        type_constraint_map["SplitV"]["Tlen"] = NGraphIndexDTypes();
        type_constraint_map["Square"]["T"] = NGraphDTypes();
        type_constraint_map["SquaredDifference"]["T"] = NGraphDTypes();
        type_constraint_map["Squeeze"]["T"] = NGraphDTypes();
        type_constraint_map["StridedSlice"]["T"] = NGraphDTypes();
        type_constraint_map["StridedSlice"]["Index"] = NGraphIndexDTypes();
        type_constraint_map["Sub"]["T"] = NGraphNumericDTypes();
        type_constraint_map["Sum"]["T"] = NGraphNumericDTypes();
        type_constraint_map["Sum"]["Tidx"] = NGraphIndexDTypes();
        type_constraint_map["Tanh"]["T"] = NGraphNumericDTypes();
        type_constraint_map["Tile"]["T"] = NGraphNumericDTypes();
        type_constraint_map["Tile"]["Tmultiples"] = NGraphIndexDTypes();
        type_constraint_map["Transpose"]["T"] = NGraphDTypes();
        type_constraint_map["Transpose"]["Tperm"] = NGraphIndexDTypes();
        type_constraint_map["Unpack"]["T"] = NGraphDTypes();

        //
        // Initialize confirmation function map.
        //

        // Trivial confirmation function which always accepts placement.
        ConfirmationFunction always = [](tf::Node* n, bool* result) {
          *result = true;
          return tf::Status::OK();
        };

        //
        // Please keep these in alphabetical order by op name.
        //
        confirmation_functions["Abs"] = always;
        confirmation_functions["Add"] = always;
        confirmation_functions["AddN"] = always;
        confirmation_functions["AvgPool"] = always;
        confirmation_functions["AvgPoolGrad"] = [](tf::Node* n, bool* result) {
          tf::Node* tf_orig_input_shape;
          TF_RETURN_IF_ERROR(n->input_node(0, &tf_orig_input_shape));

          std::vector<tf::int64> tf_orig_input_shape_vec;
          if (ExtractConstantData(tf_orig_input_shape,
                                  &tf_orig_input_shape_vec) !=
                  tf::Status::OK() ||
              tf_orig_input_shape_vec.size() != 4) {
            *result = false;
            return tf::Status::OK();
          }

          n->AddAttr("_ngraph_avgpoolgrad_static_input_shape",
                     tf_orig_input_shape_vec);
          *result = true;
          return tf::Status::OK();
        };
        confirmation_functions["BatchMatMul"] = always;
        confirmation_functions["BiasAdd"] = always;
        confirmation_functions["BiasAddGrad"] = always;
        confirmation_functions["Cast"] = always;

        // Constraint: axis selection input must be Const.
        confirmation_functions["ConcatV2"] = [](tf::Node* n, bool* result) {
          tf::Node* tf_axis_node;
          TF_RETURN_IF_ERROR(n->input_node(n->num_inputs() - 1, &tf_axis_node));

          std::vector<tf::int64> tf_static_axis;
          if (ExtractConstantData(tf_axis_node, &tf_static_axis) !=
                  tf::Status::OK() ||
              tf_static_axis.size() != 1) {
            *result = false;
            return tf::Status::OK();
          }

          n->AddAttr("_ngraph_concat_static_axis", tf_static_axis[0]);
          *result = true;
          return tf::Status::OK();
        };

        confirmation_functions["Conv2D"] = always;
        confirmation_functions["Conv2DBackpropFilter"] = [](tf::Node* n,
                                                            bool* result) {
          tf::Node* tf_filter_sizes;
          TF_RETURN_IF_ERROR(n->input_node(1, &tf_filter_sizes));

          std::vector<tf::int64> tf_static_filter_sizes(4);
          if (ExtractConstantData(tf_filter_sizes, &tf_static_filter_sizes) !=
                  tf::Status::OK() ||
              tf_static_filter_sizes.size() != 4) {
            *result = false;
            return tf::Status::OK();
          }

          n->AddAttr("_ngraph_static_filter_sizes", tf_static_filter_sizes);
          *result = true;
          return tf::Status::OK();
        };
        confirmation_functions["Conv2DBackpropInput"] = [](tf::Node* n,
                                                           bool* result) {
          tf::Node* tf_input_sizes;
          TF_RETURN_IF_ERROR(n->input_node(0, &tf_input_sizes));

          std::vector<tf::int64> tf_static_input_sizes(4);
          if (ExtractConstantData(tf_input_sizes, &tf_static_input_sizes) !=
                  tf::Status::OK() ||
              tf_static_input_sizes.size() != 4) {
            *result = false;
            return tf::Status::OK();
          }

          n->AddAttr("_ngraph_static_input_sizes", tf_static_input_sizes);
          *result = true;
          return tf::Status::OK();
        };

        confirmation_functions["DepthwiseConv2dNative"] = always;
        confirmation_functions["Equal"] = always;
        confirmation_functions["Exp"] = always;
        confirmation_functions["ExpandDims"] = [](tf::Node* n, bool* result) {
          tf::Node* tf_dim_node;
          TF_RETURN_IF_ERROR(n->input_node(1, &tf_dim_node));

          std::vector<tf::int64> tf_static_dim;
          if (ExtractConstantData(tf_dim_node, &tf_static_dim) !=
              tf::Status::OK()) {
            *result = false;
            return tf::Status::OK();
          }

          n->AddAttr("_ngraph_expanddims_static_dim", tf_static_dim);

          *result = true;
          return tf::Status::OK();
        };

        confirmation_functions["Fill"] = [](tf::Node* n, bool* result) {
          tf::Node* tf_dims_node;
          TF_RETURN_IF_ERROR(n->input_node(0, &tf_dims_node));

          std::vector<tf::int64> tf_dims;
          if (ExtractConstantData(tf_dims_node, &tf_dims) != tf::Status::OK()) {
            *result = false;
            return tf::Status::OK();
          }

          n->AddAttr("_ngraph_fill_static_dims", tf_dims);
          *result = true;
          return tf::Status::OK();
        };

        confirmation_functions["Floor"] = always;
        confirmation_functions["FloorDiv"] = always;
        confirmation_functions["FloorMod"] = always;
        confirmation_functions["FusedBatchNorm"] = always;
        confirmation_functions["FusedBatchNormGrad"] = always;
        confirmation_functions["Greater"] = always;
        confirmation_functions["GreaterEqual"] = always;
        confirmation_functions["L2Loss"] = always;
        confirmation_functions["Less"] = always;
        confirmation_functions["LessEqual"] = always;
        confirmation_functions["Log"] = always;
        confirmation_functions["LogicalAnd"] = always;
        confirmation_functions["LogicalNot"] = always;
        confirmation_functions["MatMul"] = always;
        confirmation_functions["Maximum"] = always;
        confirmation_functions["MaxPool"] = always;
        confirmation_functions["MaxPoolGrad"] = always;

        // Constraints: "keep_dims" is not supported, reduction-axes input
        // must be Const.
        confirmation_functions["Mean"] = [](tf::Node* n, bool* result) {
          tf::Node* tf_axes_node;
          TF_RETURN_IF_ERROR(n->input_node(1, &tf_axes_node));

          std::vector<tf::int64> tf_static_axes;
          if (ExtractConstantData(tf_axes_node, &tf_static_axes) !=
              tf::Status::OK()) {
            *result = false;
            return tf::Status::OK();
          }

          n->AddAttr("_ngraph_mean_static_axes", tf_static_axes);
          *result = true;
          return tf::Status::OK();
        };

        confirmation_functions["Minimum"] = always;
        confirmation_functions["Mul"] = always;
        confirmation_functions["Neg"] = always;

        // Constraint: padding-widths input must be Const.
        confirmation_functions["Pad"] = [](tf::Node* n, bool* result) {
          tf::Node* tf_paddings_node;
          TF_RETURN_IF_ERROR(n->input_node(1, &tf_paddings_node));

          std::vector<tf::int64> tf_static_paddings;
          if (ExtractConstantData(tf_paddings_node, &tf_static_paddings) !=
              tf::Status::OK()) {
            *result = false;
            return tf::Status::OK();
          }

          n->AddAttr("_ngraph_pad_static_paddings", tf_static_paddings);
          *result = true;
          return tf::Status::OK();
        };

        confirmation_functions["Pow"] = always;
        confirmation_functions["PreventGradient"] = always;

        // Constraints: "keep_dims" is not supported, reduction-axes input
        // must be Const.
        confirmation_functions["Prod"] = [](tf::Node* n, bool* result) {
          bool tf_keep_dims;

          if (tf::GetNodeAttr(n->attrs(), "keep_dims", &tf_keep_dims) ==
              tf::Status::OK()) {
            if (tf_keep_dims) {
              *result = false;
              return tf::Status::OK();
            }
          }

          tf::Node* tf_axes_node;
          TF_RETURN_IF_ERROR(n->input_node(1, &tf_axes_node));

          std::vector<tf::int64> tf_static_axes;
          if (ExtractConstantData(tf_axes_node, &tf_static_axes) !=
              tf::Status::OK()) {
            *result = false;
            return tf::Status::OK();
          }

          n->AddAttr("_ngraph_prod_static_axes", tf_static_axes);
          *result = true;
          return tf::Status::OK();
        };

        confirmation_functions["RealDiv"] = always;
        confirmation_functions["Reciprocal"] = always;
        confirmation_functions["Relu"] = always;
        confirmation_functions["Relu6"] = always;
        confirmation_functions["ReluGrad"] = always;
        confirmation_functions["Rsqrt"] = always;

        // Constraint: shape input must be Const.
        confirmation_functions["Reshape"] = [](tf::Node* n, bool* result) {
          tf::Node* tf_shape_node;
          TF_RETURN_IF_ERROR(n->input_node(1, &tf_shape_node));

          std::vector<tf::int64> tf_static_shape;
          if (ExtractConstantData(tf_shape_node, &tf_static_shape) !=
              tf::Status::OK()) {
            *result = false;
            return tf::Status::OK();
          }

          n->AddAttr("_ngraph_reshape_static_shape", tf_static_shape);
          *result = true;
          return tf::Status::OK();
        };

        confirmation_functions["Sigmoid"] = always;
        confirmation_functions["Sign"] = always;

        // Constraint: begin and size input must be Const.
        confirmation_functions["Slice"] = [](tf::Node* n, bool* result) {
          tf::Node* tf_begin_node;
          tf::Node* tf_size_node;

          TF_RETURN_IF_ERROR(n->input_node(1, &tf_begin_node));
          TF_RETURN_IF_ERROR(n->input_node(2, &tf_size_node));

          std::vector<tf::int64> tf_static_begin;
          if (ExtractConstantData(tf_begin_node, &tf_static_begin) !=
              tf::Status::OK()) {
            *result = false;
            return tf::Status::OK();
          }
          std::vector<tf::int64> tf_static_size;
          if (ExtractConstantData(tf_size_node, &tf_static_size) !=
              tf::Status::OK()) {
            *result = false;
            return tf::Status::OK();
          }

          n->AddAttr("_ngraph_slice_static_begin", tf_static_begin);
          n->AddAttr("_ngraph_slice_static_size", tf_static_size);

          *result = true;
          return tf::Status::OK();
        };

        confirmation_functions["Snapshot"] = always;
        confirmation_functions["Softmax"] = always;
        confirmation_functions["SparseSoftmaxCrossEntropyWithLogits"] = always;
        confirmation_functions["Split"] = [](tf::Node* n, bool* result) {
          tf::Node* tf_split_dim_node;
          TF_RETURN_IF_ERROR(n->input_node(0, &tf_split_dim_node));

          std::vector<tf::int64> tf_split_dim;
          if (ExtractConstantData(tf_split_dim_node, &tf_split_dim) !=
              tf::Status::OK()) {
            *result = false;
            return tf::Status::OK();
          }

          n->AddAttr("_ngraph_split_static_dim", tf_split_dim[0]);
          *result = true;
          return tf::Status::OK();
        };

        confirmation_functions["SplitV"] = always;
        confirmation_functions["Square"] = always;
        confirmation_functions["SquaredDifference"] = always;
        confirmation_functions["Squeeze"] = always;

        // Constraint: begin, end, and stride inputs must be Const
        confirmation_functions["StridedSlice"] = [](tf::Node* n, bool* result) {
          // reject if tf.newaxis in strided slice
          // TODO support tf.newaxis
          int tf_new_axis_mask;
          TF_RETURN_IF_ERROR(
              tf::GetNodeAttr(n->attrs(), "new_axis_mask", &tf_new_axis_mask));
          if (tf_new_axis_mask != 0) {
            *result = false;
            return tf::Status::OK();
          }
          tf::Node* tf_begin_node;
          tf::Node* tf_end_node;
          tf::Node* tf_stride_node;

          TF_RETURN_IF_ERROR(n->input_node(1, &tf_begin_node));
          TF_RETURN_IF_ERROR(n->input_node(2, &tf_end_node));
          TF_RETURN_IF_ERROR(n->input_node(3, &tf_stride_node));

          std::vector<tf::int64> tf_static_begin;
          if (ExtractConstantData(tf_begin_node, &tf_static_begin) !=
              tf::Status::OK()) {
            *result = false;
            return tf::Status::OK();
          }
          std::vector<tf::int64> tf_static_end;
          if (ExtractConstantData(tf_end_node, &tf_static_end) !=
              tf::Status::OK()) {
            *result = false;
            return tf::Status::OK();
          }
          std::vector<tf::int64> tf_static_stride;
          if (ExtractConstantData(tf_stride_node, &tf_static_stride) !=
              tf::Status::OK()) {
            *result = false;
            return tf::Status::OK();
          }

          n->AddAttr("_ngraph_stridedslice_static_begin", tf_static_begin);
          n->AddAttr("_ngraph_stridedslice_static_end", tf_static_end);
          n->AddAttr("_ngraph_stridedslice_static_stride", tf_static_stride);

          *result = true;
          return tf::Status::OK();
        };

        confirmation_functions["Pack"] = always;
        confirmation_functions["Sub"] = always;

        // Constraints: reduction-axes input must be Const.
        confirmation_functions["Sum"] = [](tf::Node* n, bool* result) {
          tf::Node* tf_axes_node;
          TF_RETURN_IF_ERROR(n->input_node(1, &tf_axes_node));

          std::vector<tf::int64> tf_static_axes;
          if (ExtractConstantData(tf_axes_node, &tf_static_axes) !=
              tf::Status::OK()) {
            *result = false;
            return tf::Status::OK();
          }

          n->AddAttr("_ngraph_sum_static_axes", tf_static_axes);
          *result = true;
          return tf::Status::OK();
        };

        confirmation_functions["Tanh"] = always;
        confirmation_functions["Tile"] = [](tf::Node* n, bool* result) {
          tf::Node* tf_multiples;
          TF_RETURN_IF_ERROR(n->input_node(1, &tf_multiples));

          std::vector<tf::int64> tf_static_multiples;
          if (ExtractConstantData(tf_multiples, &tf_static_multiples) !=
              tf::Status::OK()) {
            *result = false;
            return tf::Status::OK();
          }

          n->AddAttr("_ngraph_tile_static_multiples", tf_static_multiples);
          *result = true;
          return tf::Status::OK();
        };

        // Constraint: permutation input must be Const.
        confirmation_functions["Transpose"] = [](tf::Node* n, bool* result) {
          tf::Node* tf_permutation_node;
          TF_RETURN_IF_ERROR(n->input_node(1, &tf_permutation_node));

          std::vector<tf::int64> tf_static_permutation;
          if (ExtractConstantData(tf_permutation_node,
                                  &tf_static_permutation) != tf::Status::OK()) {
            *result = false;
            return tf::Status::OK();
          }

          n->AddAttr("_ngraph_transpose_static_permutation",
                     tf_static_permutation);
          *result = true;
          return tf::Status::OK();
        };

        confirmation_functions["Unpack"] = always;

        initialized = true;
      }
    }

    for (auto node : graph->op_nodes()) {
      if (NGraphPlacementRequested(node)) {
        bool type_constraints_ok = true;

        // First check type constraints.
        for (auto& name_and_set : type_constraint_map[node->type_string()]) {
          auto& type_attr_name = name_and_set.first;
          auto& allowed_types = name_and_set.second;

          tf::DataType dt;

          if (tf::GetNodeAttr(node->attrs(), type_attr_name, &dt) !=
                  tf::Status::OK() ||
              std::find(allowed_types.begin(), allowed_types.end(), dt) ==
                  allowed_types.end()) {
            type_constraints_ok = false;
            break;
          }
        }

        // If type constraints are satisfied, check for a confirmation
        // function.

        bool confirmed = false;
        if (type_constraints_ok) {
          auto it = confirmation_functions.find(node->type_string());

          if (it != confirmation_functions.end()) {
            TF_RETURN_IF_ERROR(it->second(node, &confirmed));
          }
        }
        // Set the _kernel attribute if type constraints are satisfied and the
        // confirmation function (if any) has returned true.

        if (confirmed) {
          NGRAPH_VLOG(4) << "Accepting: " << node->name() << "["
                         << node->type_string() << "]";
          node->AddAttr("_kernel", "ngraph");
        } else {
          NGRAPH_VLOG(4) << "Rejecting: " << node->name() << "["
                         << node->type_string() << "]";
        }
      }
    }

    return tf::Status::OK();
  }
};
}  // namespace ngraph_bridge

namespace tensorflow {
// REGISTER_OPTIMIZATION(OptimizationPassRegistry::PRE_PLACEMENT, 90,
//                      ngraph_bridge::NGraphConfirmPass);
}  // namespace tensorflow<|MERGE_RESOLUTION|>--- conflicted
+++ resolved
@@ -260,13 +260,8 @@
         type_constraint_map["Less"]["T"] = NGraphDTypes();
         type_constraint_map["LessEqual"]["T"] = NGraphDTypes();
         type_constraint_map["Log"]["T"] = NGraphNumericDTypes();
-<<<<<<< HEAD
         // LogicalAnd, LogicalNot has no type attributes, ("T", if it existed,
-        // would always
-=======
-        // LogicalAnd, LogicalNot has no type attributes, ("T", if it existed, would always
->>>>>>> 0462e97b
-        // be bool).
+        // would always be bool).
         type_constraint_map["MatMul"]["T"] = NGraphNumericDTypes();
         type_constraint_map["Maximum"]["T"] = NGraphNumericDTypes();
         type_constraint_map["MaxPool"]["T"] = NGraphNumericDTypes();
