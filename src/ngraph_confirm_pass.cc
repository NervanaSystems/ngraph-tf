--- conflicted
+++ resolved
@@ -387,26 +387,7 @@
         confirmation_functions["Equal"] = always;
         confirmation_functions["Exp"] = always;
         confirmation_functions["ExpandDims"] = always;
-<<<<<<< HEAD
         confirmation_functions["Fill"] = AddConstAttr<detail::FILL_DIMS, 0>;
-=======
-        confirmation_functions["Fill"] = [](tf::Node* n, bool* result) {
-
-          tf::Node* tf_dims_node;
-          TF_RETURN_IF_ERROR(n->input_node(0, &tf_dims_node));
-
-          std::vector<tf::int64> tf_dims;
-          if (ExtractConstantData(tf_dims_node, &tf_dims) != tf::Status::OK()) {
-            *result = false;
-            return tf::Status::OK();
-          }
-
-          n->AddAttr("_ngraph_fill_static_dims", tf_dims);
-          *result = true;
-          return tf::Status::OK();
-        };
-
->>>>>>> 0412bb2e
         confirmation_functions["Floor"] = always;
         confirmation_functions["FusedBatchNorm"] = always;
         confirmation_functions["Greater"] = always;
@@ -478,46 +459,10 @@
         confirmation_functions["Sum"] =
             AddConstAttr<detail::SUM_REDUCTION_AXES, 1>;
         confirmation_functions["Tanh"] = always;
-<<<<<<< HEAD
         confirmation_functions["Tile"] =
             AddConstAttr<detail::TILE_MULTIPLES, 1>;
         confirmation_functions["Transpose"] =
             AddConstAttr<detail::TRANSPOSE_PERMUTATION, 1>;
-=======
-        confirmation_functions["Tile"] = [](tf::Node* n, bool* result) {
-          tf::Node* tf_multiples;
-          TF_RETURN_IF_ERROR(n->input_node(1, &tf_multiples));
-
-          std::vector<tf::int64> tf_static_multiples;
-          if (ExtractConstantData(tf_multiples, &tf_static_multiples) !=
-              tf::Status::OK()) {
-            *result = false;
-            return tf::Status::OK();
-          }
-
-          n->AddAttr("_ngraph_tile_static_multiples", tf_static_multiples);
-          *result = true;
-          return tf::Status::OK();
-        };
-
-        // Constraint: permutation input must be Const.
-        confirmation_functions["Transpose"] = [](tf::Node* n, bool* result) {
-          tf::Node* tf_permutation_node;
-          TF_RETURN_IF_ERROR(n->input_node(1, &tf_permutation_node));
-
-          std::vector<tf::int64> tf_static_permutation;
-          if (ExtractConstantData(tf_permutation_node,
-                                  &tf_static_permutation) != tf::Status::OK()) {
-            *result = false;
-            return tf::Status::OK();
-          }
-
-          n->AddAttr("_ngraph_transpose_static_permutation",
-                     tf_static_permutation);
-          *result = true;
-          return tf::Status::OK();
-        };
->>>>>>> 0412bb2e
 
         initialized = true;
       }
