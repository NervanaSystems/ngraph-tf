--- conflicted
+++ resolved
@@ -165,7 +165,6 @@
     }
   }
 
-<<<<<<< HEAD
   template <typename T>
   static void TensorDataToStream(std::ostream& ostream, int64 n_elements,
                                  const char* data) {
@@ -229,13 +228,6 @@
 
   // TODO(amprocte): this needs to be made thread-safe (compilation cache OK?).
   void Compute(OpKernelContext* ctx) override {
-=======
-  // TODO(amprocte): this needs to be made thread-safe (compilation cache, and
-  // our use of the freshness-tracking stuff probably means we can only
-  // execute
-  // one instance at a time).
-  void Compute(tf::OpKernelContext* ctx) override {
->>>>>>> 0462e97b
     NGRAPH_VLOG(4) << "NGraphEncapsulateOp::Compute starting for cluster "
                    << m_ngraph_cluster;
 
@@ -341,11 +333,7 @@
       void* last_src_ptr = input_caches[i].first;
       std::shared_ptr<ng::runtime::TensorView> last_tv = input_caches[i].second;
 
-<<<<<<< HEAD
       void* current_src_ptr = (void*)DMAHelper::base(&ctx->input(i));
-=======
-      void* current_src_ptr = (void*)tf::DMAHelper::base(&ctx->input(i));
->>>>>>> 0462e97b
       std::shared_ptr<ng::runtime::TensorView> current_tv;
 
       if (m_ng_backend_name == "CPU") {
@@ -379,19 +367,11 @@
         current_tv->write(current_src_ptr, 0, current_tv->get_element_count() *
                                                   ng_element_type.size());
       }  // if (m_ng_backend_name == "CPU")
-<<<<<<< HEAD
 
       input_caches[i] = std::make_pair(current_src_ptr, current_tv);
       ng_inputs.push_back(current_tv);
     }  // for (int i = 0; i < input_shapes.size(); i++)
 
-=======
-
-      input_caches[i] = std::make_pair(current_src_ptr, current_tv);
-      ng_inputs.push_back(current_tv);
-    }  // for (int i = 0; i < input_shapes.size(); i++)
-
->>>>>>> 0462e97b
     NGRAPH_VLOG(4) << "NGraphEncapsulateOp::Compute allocated argument tensors "
                       "for cluster "
                    << m_ngraph_cluster;
@@ -408,11 +388,7 @@
       auto ng_element_type = ng_function->get_output_element_type(i);
 
       // Create the TF output tensor
-<<<<<<< HEAD
       vector<int64> dims;
-=======
-      vector<tf::int64> dims;
->>>>>>> 0462e97b
       for (auto dim : ng_shape) {
         dims.push_back(dim);
       }
@@ -428,23 +404,14 @@
                                              &expected_elem_type));
       OP_REQUIRES(
           ctx, ng_element_type == expected_elem_type,
-<<<<<<< HEAD
           errors::Internal("Element type inferred by nGraph does not match "
                            "the element type expected by TensorFlow"));
-=======
-          tf::errors::Internal("Element type inferred by nGraph does not match "
-                               "the element type expected by TensorFlow"));
->>>>>>> 0462e97b
 
       void* last_dst_ptr = output_caches[i].first;
       std::shared_ptr<ng::runtime::TensorView> last_tv =
           output_caches[i].second;
 
-<<<<<<< HEAD
       void* current_dst_ptr = DMAHelper::base(output_tensor);
-=======
-      void* current_dst_ptr = tf::DMAHelper::base(output_tensor);
->>>>>>> 0462e97b
       std::shared_ptr<ng::runtime::TensorView> current_tv;
 
       if (m_ng_backend_name == "CPU") {
@@ -503,11 +470,7 @@
     NGRAPH_VLOG(4)
         << "NGraphEncapsulateOp::Compute done marking fresh for cluster "
         << m_ngraph_cluster;
-<<<<<<< HEAD
   }  // void Compute(OpKernelContext* ctx) override
-=======
-  }  // void Compute(tf::OpKernelContext* ctx) override
->>>>>>> 0462e97b
 
  private:
   Graph m_graph;
@@ -515,16 +478,10 @@
       m_ng_functions;
   NgFunctionIOCache m_ng_function_input_cache_map;
   NgFunctionIOCache m_ng_function_output_cache_map;
-<<<<<<< HEAD
   NGraphFreshnessTracker* m_freshness_tracker;
   int m_ngraph_cluster;
   static std::shared_ptr<ng::runtime::Backend> m_ng_backend;
   std::vector<bool> m_input_is_static;
-=======
-  ngb::NGraphFreshnessTracker* m_freshness_tracker;
-  int m_ngraph_cluster;
-  static std::shared_ptr<ng::runtime::Backend> m_ng_backend;
->>>>>>> 0462e97b
   static std::string m_ng_backend_name;
 };
 
