/*******************************************************************************
 * Copyright 2017-2018 Intel Corporation
 *
 * Licensed under the Apache License, Version 2.0 (the "License");
 * you may not use this file except in compliance with the License.
 * You may obtain a copy of the License at
 *
 *     http://www.apache.org/licenses/LICENSE-2.0
 *
 * Unless required by applicable law or agreed to in writing, software
 * distributed under the License is distributed on an "AS IS" BASIS,
 * WITHOUT WARRANTIES OR CONDITIONS OF ANY KIND, either express or implied.
 * See the License for the specific language governing permissions and
 * limitations under the License.
 *******************************************************************************/

#include "ngraph_builder.h"
#include "ngraph_conversions.h"
#include "ngraph_log.h"
#include "ngraph_utils.h"

#include "ngraph/builder/autobroadcast.hpp"
#include "ngraph/builder/numpy_transpose.hpp"

#include "tensorflow/core/framework/tensor.pb.h"
#include "tensorflow/core/framework/tensor_shape.pb.h"
#include "tensorflow/core/framework/tensor_shape.pb_text.h"
#include "tensorflow/core/graph/algorithm.h"
#include "tensorflow/core/graph/edgeset.h"
#include "tensorflow/core/lib/core/errors.h"

namespace ngraph_bridge {

const static std::map<tf::DataType, ngraph::element::Type> TF_NGRAPH_TYPE_MAP{
    {tf::DataType::DT_FLOAT, ng::element::f32},
    {tf::DataType::DT_DOUBLE, ng::element::f64},
    {tf::DataType::DT_INT8, ng::element::i8},
    {tf::DataType::DT_INT16, ng::element::i16},
    {tf::DataType::DT_INT32, ng::element::i32},
    {tf::DataType::DT_INT64, ng::element::i64},
    {tf::DataType::DT_UINT8, ng::element::u8},
    {tf::DataType::DT_UINT16, ng::element::u16},
    {tf::DataType::DT_BOOL, ng::element::boolean}};

static tf::Status ValidateInputCount(const tf::Node* op, size_t count) {
  if (op->num_inputs() != count) {
    return tf::errors::InvalidArgument("\"", op->name(), "\" requires ", count,
                                       " input(s), got ", op->num_inputs(),
                                       " instead");
  }
  return tf::Status::OK();
}

static tf::Status ValidateInputCountMin(const tf::Node* op, size_t count) {
  if (op->num_inputs() < count) {
    return tf::errors::InvalidArgument(
        "\"", op->name(), "\" requires at least ", count, " input(s), got ",
        op->num_inputs(), " instead");
  }
  return tf::Status::OK();
}
//
// Helper for storing ops in ng_op_map.
// For most of the cases, op would have one output so
// vector ng_op_map[op_name] would contain one element.
//
// If storing more than one output_nodes, make sure it's in
// the same order as tensorflow would do that.
//
// Parameters:
//    Builder::OpMap& ng_op_map        - The TF-to-nGraph op map.
//    std::string op_name              - Name of the op.
//
//    shared_ptr<ng::Node> output_node - ng::Node to store
//

static void SaveNgOp(Builder::OpMap& ng_op_map, const std::string op_name,
                     const shared_ptr<ng::Node> output_node) {
  // no need to try-catch, map[key] will create vector object
  // if not exists
  ng_op_map[op_name].push_back(output_node);
}

// Helper for fetching correct input node from ng_op_map.
// Handles edge checking to make sure correct input node is
// fetched.
//
// Reduces some boilerplate code (incorrect from now) like this:
//
//      tf::Node* tf_input;
//      TF_RETURN_IF_ERROR(op->input_node(0, &tf_input));
//
//      shared_ptr<ng::Node> ng_input;
//      try {
//        ng_input = ng_op_map.at(tf_input->name());
//      } catch (const std::out_of_range&) {
//        return tf::errors::NotFound(tf_input->name(),
//                                    " is not found in the ng_op_map");
//      }
//
// Into 2 lines:
//
//      shared_ptr<ng::node> ng_input;
//      TF_RETURN_IF_ERROR(GetInputNode(ng_op_map, op, 0, &ng_input))
//
//
//
// Parameters:
//    Builder::OpMap& ng_op_map     - The TF-to-nGraph op map.
//    tf::Node* op                  - TF op being translated.
//    input_idx                     - index of input
//
//    shared_ptr<ng::Node> *result  - ng::Node pointer where result
//                                    will be written
//
//

<<<<<<< HEAD
static tf::Status GetInputNode(const Builder::OpMap& ng_op_map,
                               const tf::Node* op, int input_idx,
                               shared_ptr<ng::Node>* result) {
=======
static tf::Status GetInputNode(const Builder::OpMap& ng_op_map, tf::Node* op,
                               int input_idx, shared_ptr<ng::Node>* result) {
>>>>>>> 98d812bb
  // input op may have resulted in more than one ng::Node (eg. Split)
  // we need to look at Edge to check index of the input op
  std::vector<const tf::Edge*> edges;
  TF_RETURN_IF_ERROR(op->input_edges(&edges));
  int src_output_idx;
  try {
    src_output_idx = edges.at(input_idx)->src_output();
  } catch (const out_of_range&) {
    return tf::Status(tensorflow::error::NOT_FOUND, "Edge not found");
  }

  tf::Node* tf_input;
  TF_RETURN_IF_ERROR(op->input_node(input_idx, &tf_input));
  try {
    *result = ng_op_map.at(tf_input->name()).at(src_output_idx);
  } catch (const out_of_range&) {
    return tf::Status(tensorflow::error::NOT_FOUND, "Input node not found");
  }
  return tf::Status::OK();
}

// Helper for Builder::TranslateGraph ("Const" op)
template <typename T, typename VecT = T>
static tf::Status MakeConstOp(const tf::Node* op, ng::element::Type et,
                              std::shared_ptr<ng::Node>* ng_node) {
  vector<VecT> const_values;
  tf::TensorShapeProto shape_proto;

  TF_RETURN_IF_ERROR(
      ValuesFromConstNode<T, VecT>(op->def(), &shape_proto, &const_values));

  tf::TensorShape const_shape(shape_proto);
  ng::Shape ng_shape;
  TF_RETURN_IF_ERROR(TFTensorShapeToNGraphShape(const_shape, &ng_shape));

  *ng_node = make_shared<ng::op::Constant>(et, ng_shape, const_values);
  return tf::Status::OK();
}

// Helper function to translate a unary op.
//
// Parameters:
//
//    tf::Node* op               - TF op being translated. Must have one input.
//    Builder::OpMap& ng_op_map  - The TF-to-nGraph op map.
//
//    std::function<std::shared_ptr<ng::Node>(std::shared_ptr<ng::Node>>
//      create_unary_op           - Function to construct the graph implementing
//                                 the unary op, given the input to the unop
//                                 as an argument.
//
// Example usage:
//
//  if (n->type_string == "Square") {
//    TF_RETURN_IF_ERROR(TranslateUnaryOp(n, ng_op_map,
//                       [] (std::shared_ptr<ng::Node> n) {
//                           return (std::make_shared<ng::op::Multiply>(n,n));
//                       });
//  }
static tf::Status TranslateUnaryOp(
    const tf::Node* op, Builder::OpMap& ng_op_map,
    std::function<std::shared_ptr<ng::Node>(std::shared_ptr<ng::Node>)>
        create_unary_op) {
  TF_RETURN_IF_ERROR(ValidateInputCount(op, 1));

  shared_ptr<ng::Node> ng_input;
  TF_RETURN_IF_ERROR(GetInputNode(ng_op_map, op, 0, &ng_input));
  SaveNgOp(ng_op_map, op->name(), create_unary_op(ng_input));

  return tf::Status::OK();
}

// Helper function to translate a unary op in cases where there is a one-to-one
// mapping from TensorFlow ops to nGraph ops.
//
// Example usage:
//
//  if (n->type_string == "Abs") {
//    TF_RETURN_IF_ERROR(TranslateUnaryOp<ng::op::Abs>(n, ng_op_map));
//  }
//
template <typename T>
static tf::Status TranslateUnaryOp(const tf::Node* op,
                                   Builder::OpMap& ng_op_map) {
  return TranslateUnaryOp(op, ng_op_map, [](std::shared_ptr<ng::Node> n) {
    return make_shared<T>(n);
  });
}

// Helper function to translate a binary op
// Parameters:
//
//    tf::Node* op               - TF op being translated. Must have only two
//    inputs.
//    Builder::OpMap& ng_op_map  - The TF-to-nGraph op map.
//    std::function<std::shared_ptr<ng::Node>(std::shared_ptr<ng::Node>,
//    std::shared_ptr<ng::Node>)>
//    create_binary_op           - Function to construct the graph implementing
//                                 the binary op, given the 2 ng_inputs to the
//                                 binaryop
// Example Usage:
//
// if (op->type_string() == "SquaredDifference") {
//      TF_RETURN_IF_ERROR(TranslateBinaryOp(op, ng_op_map,
//         [](std::shared_ptr<ng::Node> ng_input1, std::shared_ptr<ng::Node>
//         ng_input2) {
//           auto ng_diff = std::make_shared<ng::op::Subtract>(input1, input2);
//           return std::make_shared<ng::op::Multiply>(ng_diff,ng_diff);
//         }));
//    }
//

static tf::Status TranslateBinaryOp(
    const tf::Node* op, Builder::OpMap& ng_op_map,
    std::function<std::shared_ptr<ng::Node>(std::shared_ptr<ng::Node>,
                                            std::shared_ptr<ng::Node>)>
        create_binary_op) {
  TF_RETURN_IF_ERROR(ValidateInputCount(op, 2));

  std::shared_ptr<ng::Node> ng_lhs, ng_rhs;
  TF_RETURN_IF_ERROR(GetInputNode(ng_op_map, op, 0, &ng_lhs));
  TF_RETURN_IF_ERROR(GetInputNode(ng_op_map, op, 1, &ng_rhs));

  std::tie(ng_lhs, ng_rhs) =
      ng::builder::numpy_broadcast(std::make_pair(ng_lhs, ng_rhs));

  SaveNgOp(ng_op_map, op->name(), create_binary_op(ng_lhs, ng_rhs));

  return tf::Status::OK();
}

// Helper function to translate a binary op in cases where there is a one-to-one
// mapping from TensorFlow ops to nGraph ops.
//
// Example usage:
//
//  if (n->type_string == "Add") {
//    TF_RETURN_IF_ERROR(TranslateBinaryOp<ng::op::Add>(op, ng_op_map));
//  }
//
template <typename T>
static tf::Status TranslateBinaryOp(const tf::Node* op,
                                    Builder::OpMap& ng_op_map) {
  return TranslateBinaryOp(op, ng_op_map, [](std::shared_ptr<ng::Node> ng_lhs,
                                             std::shared_ptr<ng::Node> ng_rhs) {
    return make_shared<T>(ng_lhs, ng_rhs);
  });
}

static tf::Status TranslateAvgPoolOp(const tf::Node* op,
                                     Builder::OpMap& ng_op_map) {
  TF_RETURN_IF_ERROR(ValidateInputCount(op, 1));

  shared_ptr<ng::Node> ng_input;
  TF_RETURN_IF_ERROR(GetInputNode(ng_op_map, op, 0, &ng_input));

  std::vector<tf::int32> tf_strides;
  std::vector<tf::int32> tf_ksize;
  std::string tf_padding_type;
  std::string tf_data_format;
  TF_RETURN_IF_ERROR(tf::GetNodeAttr(op->attrs(), "strides", &tf_strides));
  TF_RETURN_IF_ERROR(tf::GetNodeAttr(op->attrs(), "ksize", &tf_ksize));
  TF_RETURN_IF_ERROR(tf::GetNodeAttr(op->attrs(), "padding", &tf_padding_type));
  TF_RETURN_IF_ERROR(
      tf::GetNodeAttr(op->attrs(), "data_format", &tf_data_format));

  if (tf_data_format != "NHWC" && tf_data_format != "NCHW") {
    return tf::errors::InvalidArgument(
        "AvgPool data format is neither NHWC nor NCHW");
  }

  bool is_nhwc = (tf_data_format == "NHWC");

  NGRAPH_VLOG(3) << ng::join(tf_strides);
  NGRAPH_VLOG(3) << ng::join(tf_ksize);
  NGRAPH_VLOG(3) << tf_padding_type;
  NGRAPH_VLOG(3) << tf_data_format;

  ng::Strides ng_strides(2);
  ng::Shape ng_image_shape(2);
  ng::Shape ng_kernel_shape(2);

  if (is_nhwc) {
    auto& s = ng_input->get_shape();
    ng::Shape reshaped_shape{s[0], s[3], s[1], s[2]};

    NGRAPH_VLOG(3) << "reshaped_shape: " << ng::join(reshaped_shape);

    ng_input = make_shared<ng::op::Reshape>(
        ng_input, ng::AxisVector{0, 3, 1, 2}, reshaped_shape);

    ng_strides[0] = tf_strides[1];
    ng_strides[1] = tf_strides[2];

    ng_image_shape[0] = s[1];
    ng_image_shape[1] = s[2];

    ng_kernel_shape[0] = tf_ksize[1];
    ng_kernel_shape[1] = tf_ksize[2];
  } else {
    auto& s = ng_input->get_shape();

    ng_strides[0] = tf_strides[2];
    ng_strides[1] = tf_strides[3];

    ng_image_shape[0] = s[2];
    ng_image_shape[1] = s[3];

    ng_kernel_shape[0] = tf_ksize[2];
    ng_kernel_shape[1] = tf_ksize[3];
  }

<<<<<<< HEAD
  NGRAPH_VLOG(3) << "ng_strides: " << ng::join(ng_strides);
  NGRAPH_VLOG(3) << "ng_image_shape: " << ng::join(ng_image_shape);
  NGRAPH_VLOG(3) << "ng_kernel_shape: " << ng::join(ng_kernel_shape);

  // TODO: change this once nGraph supports negative padding
  // (CoordinateDiff) for AvgPool
  // ng::CoordinateDiff ng_padding_below{0,0};
  // ng::CoordinateDiff ng_padding_above{0,0};
  ng::Shape ng_padding_below{0, 0};
  ng::Shape ng_padding_above{0, 0};

  if (tf_padding_type == "SAME") {
    for (size_t i = 0; i < 2; i++) {
      size_t image_size = ng_image_shape[i];
      size_t filter_shape = ng_kernel_shape[i];
      size_t filter_stride = ng_strides[i];

      tf::int64 padding_needed;
      if (image_size % filter_stride == 0) {
        padding_needed = filter_shape - filter_stride;
      } else {
        padding_needed = filter_shape - (image_size % filter_stride);
      }
      if (padding_needed < 0) {
        padding_needed = 0;
      }

      size_t padding_lhs = padding_needed / 2;
      size_t padding_rhs = padding_needed - padding_lhs;
      ng_padding_below[i] = padding_lhs;
      ng_padding_above[i] = padding_rhs;
    }
  }

  NGRAPH_VLOG(3) << "ng_padding_below: " << ng::join(ng_padding_below);
  NGRAPH_VLOG(3) << "ng_padding_above: " << ng::join(ng_padding_above);

  std::shared_ptr<ng::Node> ng_avgpool =
      make_shared<ng::op::AvgPool>(ng_input, ng_kernel_shape, ng_strides,
                                   ng_padding_below, ng_padding_above, false);

  if (is_nhwc) {
    auto& s = ng_avgpool->get_shape();
    ng::Shape reshaped_shape{s[0], s[2], s[3], s[1]};

    ng_avgpool = make_shared<ng::op::Reshape>(
        ng_avgpool, ng::AxisVector{0, 2, 3, 1}, reshaped_shape);
  }

  NGRAPH_VLOG(3) << "avgpool outshape: {" << ng::join(ng_avgpool->get_shape())
                 << "}";

  SaveNgOp(ng_op_map, op->name(), ng_avgpool);
  return tf::Status::OK();
}

static tf::Status TranslateBatchMatMulOp(const tf::Node* op,
                                         Builder::OpMap& ng_op_map) {
  TF_RETURN_IF_ERROR(ValidateInputCount(op, 2));
  shared_ptr<ng::Node> ng_lhs;
  TF_RETURN_IF_ERROR(GetInputNode(ng_op_map, op, 0, &ng_lhs));

  shared_ptr<ng::Node> ng_rhs;
  TF_RETURN_IF_ERROR(GetInputNode(ng_op_map, op, 1, &ng_rhs));
=======
      BatchToNGraph(is_nhwc, ng_input);
      BatchedOpParamToNGraph(is_nhwc, tf_strides, ng_strides);
      BatchedOpParamToNGraph(is_nhwc, ng_input->get_shape(), ng_image_shape);
      BatchedOpParamToNGraph(is_nhwc, tf_ksize, ng_kernel_shape);
      NGRAPH_VLOG(3) << "ng_strides: " << ng::join(ng_strides);
      NGRAPH_VLOG(3) << "ng_image_shape: " << ng::join(ng_image_shape);
      NGRAPH_VLOG(3) << "ng_kernel_shape: " << ng::join(ng_kernel_shape);

      // TODO: change this once nGraph supports negative padding
      // (CoordinateDiff) for AvgPool
      // ng::CoordinateDiff ng_padding_below{0,0};
      // ng::CoordinateDiff ng_padding_above{0,0};
      ng::Shape ng_padding_below{0, 0};
      ng::Shape ng_padding_above{0, 0};

      if (tf_padding_type == "SAME") {
        for (size_t i = 0; i < 2; i++) {
          size_t image_size = ng_image_shape[i];
          size_t filter_shape = ng_kernel_shape[i];
          size_t filter_stride = ng_strides[i];

          tf::int64 padding_needed;
          if (image_size % filter_stride == 0) {
            padding_needed = filter_shape - filter_stride;
          } else {
            padding_needed = filter_shape - (image_size % filter_stride);
          }
          if (padding_needed < 0) {
            padding_needed = 0;
          }

          size_t padding_lhs = padding_needed / 2;
          size_t padding_rhs = padding_needed - padding_lhs;
          ng_padding_below[i] = padding_lhs;
          ng_padding_above[i] = padding_rhs;
        }
      }
>>>>>>> 98d812bb

  auto ng_lhs_shape = ng_lhs->get_shape();
  auto ng_rhs_shape = ng_rhs->get_shape();

  if (ng_lhs_shape.size() != ng_rhs_shape.size()) {
    return tf::errors::InvalidArgument(
        "Dimensions of two input args are not the same for BatchMatMul");
  }
  size_t n_dims = ng_lhs_shape.size();
  if (n_dims < 2) {
    return tf::errors::InvalidArgument(
        "Dimensions of input args for BatchMatMul must be >=2", n_dims);
  }

<<<<<<< HEAD
  ng::AxisVector out_axes;
  for (size_t i = 0; i < n_dims - 2; ++i) {
    if (ng_lhs_shape[i] != ng_rhs_shape[i]) {
      return tf::errors::InvalidArgument(
          "ng_lhs_shape and ng_rhs_shape must be the same for BatchMatMul "
          "for each dimension",
          i);
    }
    out_axes.push_back(i);
  }

  bool tf_adj_x = false;
  bool tf_adj_y = false;
  TF_RETURN_IF_ERROR(tf::GetNodeAttr(op->attrs(), "adj_x", &tf_adj_x));
  TF_RETURN_IF_ERROR(tf::GetNodeAttr(op->attrs(), "adj_y", &tf_adj_y));

  auto ng_lhs_axes = out_axes;
  auto ng_rhs_axes = out_axes;
  if (tf_adj_x) {
    ng_lhs_axes.push_back(n_dims - 1);
    ng_lhs_axes.push_back(n_dims - 2);
    ng_lhs = ng::builder::numpy_transpose(ng_lhs, ng_lhs_axes);
  }
  if (tf_adj_y) {
    ng_rhs_axes.insert(ng_rhs_axes.begin(), n_dims - 2);
    ng_rhs_axes.insert(ng_rhs_axes.begin(), n_dims - 1);
    ng_rhs = ng::builder::numpy_transpose(ng_rhs, ng_rhs_axes);
  } else {
    ng_rhs_axes.insert(ng_rhs_axes.begin(), n_dims - 1);
    ng_rhs_axes.insert(ng_rhs_axes.begin(), n_dims - 2);
    ng_rhs = ng::builder::numpy_transpose(ng_rhs, ng_rhs_axes);
  }
=======
      BatchToTensorflow(is_nhwc, ng_avgpool);
>>>>>>> 98d812bb

  ng_lhs_shape = ng_lhs->get_shape();
  ng_rhs_shape = ng_rhs->get_shape();

  if (ng_lhs_shape[n_dims - 1] != ng_rhs_shape[0]) {
    return tf::errors::InvalidArgument(
        "The last dimension of ng_lhs and the first dimension of ng_rhs "
        "should have the same size");
  }
  if (n_dims == 2) {
    SaveNgOp(ng_op_map, op->name(),
             make_shared<ngraph::op::Dot>(ng_lhs, ng_rhs));
  } else {
    auto output_shape = ng_lhs_shape;
    output_shape[n_dims - 1] = ng_rhs_shape[1];
    auto dot_output = make_shared<ngraph::op::Dot>(ng_lhs, ng_rhs);
    size_t compound_size = 1;
    for (int i = 0; i < out_axes.size(); i++) {
      compound_size *= output_shape[i];
    }
    auto dot_axes = out_axes;
    dot_axes.push_back(n_dims - 2);
    dot_axes.push_back(n_dims - 1);
    for (int i = 0; i < out_axes.size(); i++) {
      dot_axes.push_back(n_dims + i);
    }
    ng::Shape dot_shape = {compound_size, ng_lhs_shape[n_dims - 2],
                           ng_rhs_shape[1], compound_size};
    std::shared_ptr<ng::Node> dot_reshape;
    if (n_dims == 3) {
      dot_reshape = dot_output;
    } else {
      dot_reshape =
          make_shared<ngraph::op::Reshape>(dot_output, dot_axes, dot_shape);
    }
    ng::Shape tmp_shape = {1, ng_lhs_shape[n_dims - 2], ng_rhs_shape[1]};
    vector<shared_ptr<ngraph::Node>> tmp_tensors;
    for (size_t i = 0; i < dot_shape[0]; i++) {
      const std::vector<size_t> lower_bound{i, 0, 0, i};
      const std::vector<size_t> upper_bound{i + 1, dot_shape[1], dot_shape[2],
                                            i + 1};
      auto slice_out =
          make_shared<ngraph::op::Slice>(dot_reshape, lower_bound, upper_bound);
      auto reshape_out = make_shared<ngraph::op::Reshape>(
          slice_out, ng::AxisVector{0, 1, 2, 3}, tmp_shape);
      tmp_tensors.push_back(reshape_out);
    }
    auto concat_op = make_shared<ngraph::op::Concat>(tmp_tensors, 0);
    if (n_dims == 3) {
      SaveNgOp(ng_op_map, op->name(), concat_op);
    } else {
      SaveNgOp(ng_op_map, op->name(),
               make_shared<ngraph::op::Reshape>(
                   concat_op, ng::AxisVector{0, 1, 2}, output_shape));
    }
  }
  return tf::Status::OK();
}

static tf::Status TranslateBiasAddOp(const tf::Node* op,
                                     Builder::OpMap& ng_op_map) {
  TF_RETURN_IF_ERROR(ValidateInputCount(op, 2));

  shared_ptr<ng::Node> ng_input;
  TF_RETURN_IF_ERROR(GetInputNode(ng_op_map, op, 0, &ng_input));

  shared_ptr<ng::Node> ng_bias;
  TF_RETURN_IF_ERROR(GetInputNode(ng_op_map, op, 1, &ng_bias));

  std::string tf_data_format;
  if (tf::GetNodeAttr(op->attrs(), "data_format", &tf_data_format) !=
      tf::Status::OK()) {
    tf_data_format = "NHWC";
  }

  if (tf_data_format != "NHWC" && tf_data_format != "NCHW") {
    return tf::errors::InvalidArgument(
        "BiasAdd data format is neither NHWC nor NCHW");
  }

  auto ng_input_shape = ng_input->get_shape();
  auto ng_bias_shape = ng_bias->get_shape();
  if (ng_bias_shape.size() != 1) {
    return tf::errors::InvalidArgument(
        "Bias argument to BiasAdd does not have one dimension");
  }

  bool is_nhwc = (tf_data_format == "NHWC");

  ng::AxisSet ng_broadcast_axes;

  if (is_nhwc) {
    for (size_t i = 0; i < ng_input_shape.size() - 1; i++) {
      ng_broadcast_axes.insert(i);
    }
  } else {
    for (size_t i = 0; i < ng_input_shape.size(); i++) {
      if (i != 1) {
        ng_broadcast_axes.insert(i);
      }
    }
  }

  auto ng_bias_broadcasted = make_shared<ng::op::Broadcast>(
      ng_bias, ng_input_shape, ng_broadcast_axes);
  auto ng_add = ng_input + ng_bias_broadcasted;

  SaveNgOp(ng_op_map, op->name(), ng_add);
  return tf::Status::OK();
}

static tf::Status TranslateCastOp(const tf::Node* op,
                                  Builder::OpMap& ng_op_map) {
  TF_RETURN_IF_ERROR(ValidateInputCount(op, 1));

  shared_ptr<ng::Node> ng_input;
  TF_RETURN_IF_ERROR(GetInputNode(ng_op_map, op, 0, &ng_input));

  tf::DataType dtype;
  TF_RETURN_IF_ERROR(tf::GetNodeAttr(op->attrs(), "DstT", &dtype));

  try {
    SaveNgOp(
        ng_op_map, op->name(),
        make_shared<ng::op::Convert>(ng_input, TF_NGRAPH_TYPE_MAP.at(dtype)));
  } catch (const std::out_of_range&) {
    return tf::errors::Unimplemented("Unsupported TensorFlow data type: ",
                                     tf::DataType_Name(dtype));
  }
  return tf::Status::OK();
}

static tf::Status TranslateConcatV2Op(const tf::Node* op,
                                      Builder::OpMap& ng_op_map) {
  TF_RETURN_IF_ERROR(ValidateInputCountMin(op, 2));

  shared_ptr<ng::Node> ng_axis_op;
  TF_RETURN_IF_ERROR(
      GetInputNode(ng_op_map, op, op->num_inputs() - 1, &ng_axis_op));

  tf::int64 concat_axis;
  TF_RETURN_IF_ERROR(
      tf::GetNodeAttr(op->attrs(), "_ngraph_concat_static_axis", &concat_axis));

  if (concat_axis < 0) {
    shared_ptr<ng::Node> ng_first_arg;
    TF_RETURN_IF_ERROR(GetInputNode(ng_op_map, op, 0, &ng_first_arg));

    concat_axis += tf::int64(ng_first_arg->get_shape().size());
  }

  ng::NodeVector ng_args;

  for (int i = 0; i < op->num_inputs() - 1; i++) {
    shared_ptr<ng::Node> ng_arg;
    TF_RETURN_IF_ERROR(GetInputNode(ng_op_map, op, i, &ng_arg));
    ng_args.push_back(ng_arg);
  }

  SaveNgOp(ng_op_map, op->name(),
           make_shared<ng::op::Concat>(ng_args, size_t(concat_axis)));
  return tf::Status::OK();
}

static tf::Status TranslateConstOp(const tf::Node* op,
                                   Builder::OpMap& ng_op_map) {
  tf::DataType dtype;
  TF_RETURN_IF_ERROR(tf::GetNodeAttr(op->attrs(), "dtype", &dtype));

  std::shared_ptr<ng::Node> ng_node;

  switch (dtype) {
    case tf::DataType::DT_FLOAT:
      TF_RETURN_IF_ERROR(MakeConstOp<float>(op, ng::element::f32, &ng_node));
      break;
    case tf::DataType::DT_DOUBLE:
      TF_RETURN_IF_ERROR(MakeConstOp<double>(op, ng::element::f64, &ng_node));
      break;
    case tf::DataType::DT_INT8:
      TF_RETURN_IF_ERROR(MakeConstOp<tf::int8>(op, ng::element::i8, &ng_node));
      break;
    case tf::DataType::DT_INT16:
      TF_RETURN_IF_ERROR(
          MakeConstOp<tf::int16>(op, ng::element::i16, &ng_node));
      break;
    case tf::DataType::DT_INT32:
      TF_RETURN_IF_ERROR(
          MakeConstOp<tf::int32>(op, ng::element::i32, &ng_node));
      break;
    case tf::DataType::DT_INT64:
      TF_RETURN_IF_ERROR(
          MakeConstOp<tf::int64>(op, ng::element::i64, &ng_node));
      break;
    case tf::DataType::DT_UINT8:
      TF_RETURN_IF_ERROR(MakeConstOp<tf::uint8>(op, ng::element::u8, &ng_node));
      break;
    case tf::DataType::DT_UINT16:
      TF_RETURN_IF_ERROR(
          MakeConstOp<tf::uint16>(op, ng::element::u16, &ng_node));
      break;
    // For some reason the following do not work (no specialization of
    // tensorflow::checkpoint::SavedTypeTraits...)
    // case tf::DataType::DT_UINT32:
    //   TF_RETURN_IF_ERROR(MakeConstOp<tf::uint32>(op, ng::element::u32,
    //   &ng_node));
    //   break;
    // case tf::DataType::DT_UINT64:
    //   TF_RETURN_IF_ERROR(MakeConstOp<tf::uint64>(op, ng::element::u64,
    //   &ng_node));
    //   break;
    case tf::DataType::DT_BOOL:
      TF_RETURN_IF_ERROR(
          MakeConstOp<bool, char>(op, ng::element::boolean, &ng_node));
      break;
    default:
      return tf::errors::Unimplemented("Unsupported TensorFlow data type: ",
                                       tf::DataType_Name(dtype));
  }

  SaveNgOp(ng_op_map, op->name(), ng_node);
  return tf::Status::OK();
}

static tf::Status TranslateConv2DOp(const tf::Node* op,
                                    Builder::OpMap& ng_op_map) {
  TF_RETURN_IF_ERROR(ValidateInputCount(op, 2));

  shared_ptr<ng::Node> ng_input;
  TF_RETURN_IF_ERROR(GetInputNode(ng_op_map, op, 0, &ng_input));
  shared_ptr<ng::Node> ng_filter;
  TF_RETURN_IF_ERROR(GetInputNode(ng_op_map, op, 1, &ng_filter));

  std::vector<tf::int32> tf_strides;
  std::vector<tf::int32> tf_dilations;
  std::string tf_padding_type;
  std::string tf_data_format;
  TF_RETURN_IF_ERROR(tf::GetNodeAttr(op->attrs(), "strides", &tf_strides));
  TF_RETURN_IF_ERROR(tf::GetNodeAttr(op->attrs(), "dilations", &tf_dilations));
  TF_RETURN_IF_ERROR(tf::GetNodeAttr(op->attrs(), "padding", &tf_padding_type));
  TF_RETURN_IF_ERROR(
      tf::GetNodeAttr(op->attrs(), "data_format", &tf_data_format));

  if (tf_data_format != "NHWC" && tf_data_format != "NCHW") {
    return tf::errors::InvalidArgument(
        "Conv2D data format is neither NHWC nor NCHW");
  }

  bool is_nhwc = (tf_data_format == "NHWC");

<<<<<<< HEAD
  NGRAPH_VLOG(3) << ng::join(tf_strides);
  NGRAPH_VLOG(3) << ng::join(tf_dilations);
  NGRAPH_VLOG(3) << tf_padding_type;
  NGRAPH_VLOG(3) << tf_data_format;

  ng::Strides ng_strides(2);
  ng::Strides ng_dilations(2);
  ng::Shape ng_image_shape(2);
  ng::Shape ng_kernel_shape(2);

  if (is_nhwc) {
    auto& s = ng_input->get_shape();
    ng::Shape reshaped_shape{s[0], s[3], s[1], s[2]};

    NGRAPH_VLOG(3) << "reshaped_shape: " << ng::join(reshaped_shape);

    ng_input = make_shared<ng::op::Reshape>(
        ng_input, ng::AxisVector{0, 3, 1, 2}, reshaped_shape);

    ng_strides[0] = tf_strides[1];
    ng_strides[1] = tf_strides[2];

    ng_dilations[0] = tf_dilations[1];
    ng_dilations[1] = tf_dilations[2];

    ng_image_shape[0] = s[1];
    ng_image_shape[1] = s[2];
  } else {
    auto& s = ng_input->get_shape();

    ng_strides[0] = tf_strides[2];
    ng_strides[1] = tf_strides[3];

    ng_dilations[0] = tf_dilations[2];
    ng_dilations[1] = tf_dilations[3];

    ng_image_shape[0] = s[2];
    ng_image_shape[1] = s[3];
  }

  NGRAPH_VLOG(3) << "ng_strides: " << ng::join(ng_strides);
  NGRAPH_VLOG(3) << "ng_dilations: " << ng::join(ng_dilations);
  NGRAPH_VLOG(3) << "ng_image_shape: " << ng::join(ng_image_shape);
=======
      BatchToNGraph(is_nhwc, ng_input);
      BatchedOpParamToNGraph(is_nhwc, tf_strides, ng_strides);
      BatchedOpParamToNGraph(is_nhwc, ng_input->get_shape(), ng_image_shape);
      BatchedOpParamToNGraph(is_nhwc, tf_dilations, ng_dilations);
      NGRAPH_VLOG(3) << "ng_strides: " << ng::join(ng_strides);
      NGRAPH_VLOG(3) << "ng_dilations: " << ng::join(ng_dilations);
      NGRAPH_VLOG(3) << "ng_image_shape: " << ng::join(ng_image_shape);

      auto& ng_filter_shape = ng_filter->get_shape();
      ng_kernel_shape[0] = ng_filter_shape[0];
      ng_kernel_shape[1] = ng_filter_shape[1];
      Reshape<3, 2, 0, 1>(ng_filter);
>>>>>>> 98d812bb

  {
    auto& s = ng_filter->get_shape();
    ng::Shape reshaped_shape{s[3], s[2], s[0], s[1]};
    ng_filter = make_shared<ng::op::Reshape>(
        ng_filter, ng::AxisVector{3, 2, 0, 1}, reshaped_shape);

    ng_kernel_shape[0] = s[0];
    ng_kernel_shape[1] = s[1];
  }

  NGRAPH_VLOG(3) << "ng_kernel_shape: " << ng::join(ng_kernel_shape);

  ng::CoordinateDiff ng_padding_below{0, 0};
  ng::CoordinateDiff ng_padding_above{0, 0};

<<<<<<< HEAD
  if (tf_padding_type == "SAME") {
    for (size_t i = 0; i < 2; i++) {
      size_t image_size = ng_image_shape[i];
      size_t filter_shape = (ng_kernel_shape[i] - 1) * ng_dilations[i] + 1;
      size_t filter_stride = ng_strides[i];

      tf::int64 padding_needed;
      if (image_size % filter_stride == 0) {
        padding_needed = filter_shape - filter_stride;
      } else {
        padding_needed = filter_shape - (image_size % filter_stride);
      }
      if (padding_needed < 0) {
        padding_needed = 0;
      }
=======
      BatchToTensorflow(is_nhwc, ng_conv);
>>>>>>> 98d812bb

      size_t padding_lhs = padding_needed / 2;
      size_t padding_rhs = padding_needed - padding_lhs;
      ng_padding_below[i] = padding_lhs;
      ng_padding_above[i] = padding_rhs;
    }
  }

  NGRAPH_VLOG(3) << "ng_padding_below: " << ng::join(ng_padding_below);
  NGRAPH_VLOG(3) << "ng_padding_above: " << ng::join(ng_padding_above);

  std::shared_ptr<ng::Node> ng_conv = make_shared<ng::op::Convolution>(
      ng_input, ng_filter, ng_strides, ng_dilations, ng_padding_below,
      ng_padding_above);

  if (is_nhwc) {
    auto& s = ng_conv->get_shape();
    ng::Shape reshaped_shape{s[0], s[2], s[3], s[1]};

    ng_conv = make_shared<ng::op::Reshape>(ng_conv, ng::AxisVector{0, 2, 3, 1},
                                           reshaped_shape);
  }

  SaveNgOp(ng_op_map, op->name(), ng_conv);
  return tf::Status::OK();
}

static tf::Status TranslateConv2DBackpropInputOp(const tf::Node* op,
                                                 Builder::OpMap& ng_op_map) {
  TF_RETURN_IF_ERROR(ValidateInputCount(op, 3));

<<<<<<< HEAD
  shared_ptr<ng::Node> ng_filter, ng_out_backprop;
=======
      bool is_nhwc = (tf_data_format == "NHWC");

      NGRAPH_VLOG(3) << ng::join(tf_strides);
      NGRAPH_VLOG(3) << ng::join(tf_dilations);
      NGRAPH_VLOG(3) << tf_padding_type;
      NGRAPH_VLOG(3) << tf_data_format;

      ng::Strides ng_strides(2);
      ng::Strides ng_dilations(2);
      ng::Shape ng_image_shape(2);
      ng::Shape ng_kernel_shape(2);
      ng::Shape ng_batch_shape(4);

      BatchToNGraph(is_nhwc, ng_out_backprop);
      BatchedOpParamToNGraph(is_nhwc, tf_strides, ng_strides);
      BatchedOpParamToNGraph(is_nhwc, tf_input_sizes, ng_image_shape);
      BatchedOpParamToNGraph(is_nhwc, tf_dilations, ng_dilations);
      if (is_nhwc) {
        ng_batch_shape = {static_cast<unsigned long>(tf_input_sizes[0]),
                          static_cast<unsigned long>(tf_input_sizes[3]),
                          static_cast<unsigned long>(tf_input_sizes[1]),
                          static_cast<unsigned long>(tf_input_sizes[2])};
      } else {
        ng_batch_shape = {static_cast<unsigned long>(tf_input_sizes[0]),
                          static_cast<unsigned long>(tf_input_sizes[1]),
                          static_cast<unsigned long>(tf_input_sizes[2]),
                          static_cast<unsigned long>(tf_input_sizes[3])};
      }
>>>>>>> 98d812bb

  TF_RETURN_IF_ERROR(GetInputNode(ng_op_map, op, 1, &ng_filter));

<<<<<<< HEAD
  TF_RETURN_IF_ERROR(GetInputNode(ng_op_map, op, 2, &ng_out_backprop));

  // TODO: refactor me to be less redundant with other convolution ops
  std::vector<tf::int32> tf_strides;
  std::vector<tf::int32> tf_dilations;
  std::string tf_padding_type;
  std::string tf_data_format;
  TF_RETURN_IF_ERROR(tf::GetNodeAttr(op->attrs(), "strides", &tf_strides));
  TF_RETURN_IF_ERROR(tf::GetNodeAttr(op->attrs(), "dilations", &tf_dilations));
  TF_RETURN_IF_ERROR(tf::GetNodeAttr(op->attrs(), "padding", &tf_padding_type));
  TF_RETURN_IF_ERROR(
      tf::GetNodeAttr(op->attrs(), "data_format", &tf_data_format));
=======
      auto& ng_filter_shape = ng_filter->get_shape();
      ng_kernel_shape[0] = ng_filter_shape[0];
      ng_kernel_shape[1] = ng_filter_shape[1];
      Reshape<3, 2, 0, 1>(ng_filter);
>>>>>>> 98d812bb

  if (tf_data_format != "NHWC" && tf_data_format != "NCHW") {
    return tf::errors::InvalidArgument(
        "Conv2DBackpropInput data format is neither NHWC nor NCHW: %s",
        tf_data_format);
  }

  std::vector<tf::int64> tf_input_sizes;
  TF_RETURN_IF_ERROR(tf::GetNodeAttr(op->attrs(), "_ngraph_static_input_sizes",
                                     &tf_input_sizes));
  if (std::any_of(tf_input_sizes.begin(), tf_input_sizes.end(),
                  [](tf::int32 size) { return size <= 0; })) {
    return tf::errors::InvalidArgument(
        "Conv2DBackpropInput input sizes must be positive integers");
  }

  bool is_nhwc = (tf_data_format == "NHWC");

  NGRAPH_VLOG(3) << ng::join(tf_strides);
  NGRAPH_VLOG(3) << ng::join(tf_dilations);
  NGRAPH_VLOG(3) << tf_padding_type;
  NGRAPH_VLOG(3) << tf_data_format;

  ng::Strides ng_strides(2);
  ng::Strides ng_dilations(2);
  ng::Shape ng_image_shape(2);
  ng::Shape ng_kernel_shape(2);
  ng::Shape ng_batch_shape(4);

  if (is_nhwc) {
    ng_strides[0] = tf_strides[1];
    ng_strides[1] = tf_strides[2];
    ng_dilations[0] = tf_dilations[1];
    ng_dilations[1] = tf_dilations[2];
    ng_image_shape[0] = tf_input_sizes[1];
    ng_image_shape[1] = tf_input_sizes[2];
    ng_batch_shape = {static_cast<unsigned long>(tf_input_sizes[0]),
                      static_cast<unsigned long>(tf_input_sizes[3]),
                      static_cast<unsigned long>(tf_input_sizes[1]),
                      static_cast<unsigned long>(tf_input_sizes[2])};
    auto& s = ng_out_backprop->get_shape();
    ng::Shape reshaped{s[0], s[3], s[1], s[2]};
    ng_out_backprop = make_shared<ng::op::Reshape>(
        ng_out_backprop, ng::AxisVector{0, 3, 1, 2}, reshaped);
  } else {
    ng_strides[0] = tf_strides[2];
    ng_strides[1] = tf_strides[3];
    ng_dilations[0] = tf_dilations[2];
    ng_dilations[1] = tf_dilations[3];
    ng_image_shape[0] = tf_input_sizes[2];
    ng_image_shape[1] = tf_input_sizes[3];
    ng_batch_shape = {static_cast<unsigned long>(tf_input_sizes[0]),
                      static_cast<unsigned long>(tf_input_sizes[1]),
                      static_cast<unsigned long>(tf_input_sizes[2]),
                      static_cast<unsigned long>(tf_input_sizes[3])};
  }

  NGRAPH_VLOG(3) << "ng_strides: " << ng::join(ng_strides);
  NGRAPH_VLOG(3) << "ng_dilations: " << ng::join(ng_dilations);
  NGRAPH_VLOG(3) << "ng_image_shape: " << ng::join(ng_image_shape);

  {
    auto& s = ng_filter->get_shape();
    ng::Shape reshaped_shape{s[3], s[2], s[0], s[1]};
    ng_filter = make_shared<ng::op::Reshape>(
        ng_filter, ng::AxisVector{3, 2, 0, 1}, reshaped_shape);

    ng_kernel_shape[0] = s[0];
    ng_kernel_shape[1] = s[1];
  }

  NGRAPH_VLOG(3) << "ng_kernel_shape: " << ng::join(ng_kernel_shape);

  ng::CoordinateDiff ng_padding_below{0, 0};
  ng::CoordinateDiff ng_padding_above{0, 0};

<<<<<<< HEAD
  if (tf_padding_type == "SAME") {
    for (size_t i = 0; i < 2; i++) {
      size_t image_size = ng_image_shape[i];
      size_t filter_shape = ng_kernel_shape[i];
      size_t filter_stride = ng_strides[i];

      tf::int64 padding_needed;
      if (image_size % filter_stride == 0) {
        padding_needed = filter_shape - filter_stride;
      } else {
        padding_needed = filter_shape - (image_size % filter_stride);
      }
      if (padding_needed < 0) {
        padding_needed = 0;
      }
=======
      BatchToTensorflow(is_nhwc, ng_data);
>>>>>>> 98d812bb

      size_t padding_lhs = padding_needed / 2;
      size_t padding_rhs = padding_needed - padding_lhs;
      ng_padding_below[i] = padding_lhs;
      ng_padding_above[i] = padding_rhs;
    }
  }

  NGRAPH_VLOG(3) << "ng_padding_below: " << ng::join(ng_padding_below);
  NGRAPH_VLOG(3) << "ng_padding_above: " << ng::join(ng_padding_above);

  std::shared_ptr<ng::Node> ng_data =
      make_shared<ng::op::ConvolutionBackpropData>(
          ng_batch_shape, ng_filter, ng_out_backprop, ng_strides, ng_dilations,
          ng_padding_below, ng_padding_above,
          ng::Strides(ng_batch_shape.size() - 2, 1));

  if (is_nhwc) {
    auto& s = ng_data->get_shape();
    ng::Shape reshaped{s[0], s[2], s[3], s[1]};
    ng_data = make_shared<ng::op::Reshape>(ng_data, ng::AxisVector{0, 2, 3, 1},
                                           reshaped);
  }

  SaveNgOp(ng_op_map, op->name(), ng_data);
  return tf::Status::OK();
}

static tf::Status TranslateDepthwiseConv2dNativeOp(const tf::Node* op,
                                                   Builder::OpMap& ng_op_map) {
  TF_RETURN_IF_ERROR(ValidateInputCount(op, 2));

  shared_ptr<ng::Node> ng_input, ng_filter;

  TF_RETURN_IF_ERROR(GetInputNode(ng_op_map, op, 0, &ng_input));
  TF_RETURN_IF_ERROR(GetInputNode(ng_op_map, op, 1, &ng_filter));

  std::vector<tf::int32> tf_strides;
  std::vector<tf::int32> tf_dilations;
  std::string tf_padding_type;
  std::string tf_data_format;
  TF_RETURN_IF_ERROR(tf::GetNodeAttr(op->attrs(), "strides", &tf_strides));
  TF_RETURN_IF_ERROR(tf::GetNodeAttr(op->attrs(), "dilations", &tf_dilations));
  TF_RETURN_IF_ERROR(tf::GetNodeAttr(op->attrs(), "padding", &tf_padding_type));
  TF_RETURN_IF_ERROR(
      tf::GetNodeAttr(op->attrs(), "data_format", &tf_data_format));

  if (tf_data_format != "NHWC" && tf_data_format != "NCHW") {
    return tf::errors::InvalidArgument(
        "DepthwiseConv2D data format is neither NHWC nor NCHW");
  }

  bool is_nhwc = (tf_data_format == "NHWC");

  NGRAPH_VLOG(3) << ng::join(tf_strides);
  NGRAPH_VLOG(3) << ng::join(tf_dilations);
  NGRAPH_VLOG(3) << tf_padding_type;
  NGRAPH_VLOG(3) << tf_data_format;

<<<<<<< HEAD
  ng::Strides ng_strides(2);
  ng::Strides ng_dilations(2);
  ng::Shape ng_image_shape(2);
  ng::Shape ng_kernel_shape(2);

  if (is_nhwc) {
    auto& s = ng_input->get_shape();
    ng::Shape reshaped_shape{s[0], s[3], s[1], s[2]};

    NGRAPH_VLOG(3) << "reshaped_shape: " << ng::join(reshaped_shape);

    ng_input = make_shared<ng::op::Reshape>(
        ng_input, ng::AxisVector{0, 3, 1, 2}, reshaped_shape);

    ng_strides[0] = tf_strides[1];
    ng_strides[1] = tf_strides[2];

    ng_dilations[0] = tf_dilations[0];
    ng_dilations[1] = tf_dilations[1];

    ng_image_shape[0] = s[1];
    ng_image_shape[1] = s[2];
  } else {
    auto& s = ng_input->get_shape();

    ng_strides[0] = tf_strides[1];
    ng_strides[1] = tf_strides[2];

    ng_dilations[0] = tf_dilations[0];
    ng_dilations[1] = tf_dilations[1];
=======
      BatchToNGraph(is_nhwc, ng_input);
      BatchedOpParamToNGraph(is_nhwc, ng_input->get_shape(), ng_image_shape);
      BatchedOpParamToNGraph(is_nhwc, tf_strides, ng_strides);
      BatchedOpParamToNGraph(is_nhwc, tf_dilations, ng_dilations);
>>>>>>> 98d812bb

    ng_image_shape[0] = s[2];
    ng_image_shape[1] = s[3];
  }

<<<<<<< HEAD
  NGRAPH_VLOG(3) << "ng_strides: " << ng::join(ng_strides);
  NGRAPH_VLOG(3) << "ng_dilations: " << ng::join(ng_dilations);
  NGRAPH_VLOG(3) << "ng_image_shape: " << ng::join(ng_image_shape);

  {
    auto& s = ng_filter->get_shape();
    ng::Shape reshaped_shape{s[3], s[2], s[0], s[1]};
    ng_filter = make_shared<ng::op::Reshape>(
        ng_filter, ng::AxisVector{3, 2, 0, 1}, reshaped_shape);
=======
      auto& ng_filter_shape = ng_filter->get_shape();
      Reshape<3, 2, 0, 1>(ng_filter);
      ng_kernel_shape[0] = ng_filter_shape[0];
      ng_kernel_shape[1] = ng_filter_shape[1];
>>>>>>> 98d812bb

    ng_kernel_shape[0] = s[0];
    ng_kernel_shape[1] = s[1];
  }

  NGRAPH_VLOG(3) << "ng_kernel_shape: " << ng::join(ng_kernel_shape);

  ng::CoordinateDiff ng_padding_below{0, 0};
  ng::CoordinateDiff ng_padding_above{0, 0};

  if (tf_padding_type == "SAME") {
    for (size_t i = 0; i < 2; i++) {
      size_t image_size = ng_image_shape[i];
      size_t filter_shape = (ng_kernel_shape[i] - 1) * ng_dilations[i] + 1;
      size_t filter_stride = ng_strides[i];

<<<<<<< HEAD
      tf::int64 padding_needed;
      if (image_size % filter_stride == 0) {
        padding_needed = filter_shape - filter_stride;
      } else {
        padding_needed = filter_shape - (image_size % filter_stride);
      }
      if (padding_needed < 0) {
        padding_needed = 0;
      }

      size_t padding_lhs = padding_needed / 2;
      size_t padding_rhs = padding_needed - padding_lhs;
      ng_padding_below[i] = padding_lhs;
      ng_padding_above[i] = padding_rhs;
=======
      BatchToTensorflow(is_nhwc, ng_concat);
      SaveNgOp(ng_op_map, op->name(), ng_concat);
    }
    // -----
    // Equal
    // -----
    else if (op->type_string() == "Equal") {
      TF_RETURN_IF_ERROR(TranslateBinaryOp<ngraph::op::Equal>(op, ng_op_map));
    }
    // -----
    // Exp
    // -----
    else if (op->type_string() == "Exp") {
      TF_RETURN_IF_ERROR(TranslateUnaryOp<ngraph::op::Exp>(op, ng_op_map));
>>>>>>> 98d812bb
    }
  }

  NGRAPH_VLOG(3) << "ng_padding_below: " << ng::join(ng_padding_below);
  NGRAPH_VLOG(3) << "ng_padding_above: " << ng::join(ng_padding_above);

  // ng input shape is NCHW
  auto& input_shape = ng_input->get_shape();
  // ng filter shape is OIHW
  auto& filter_shape = ng_filter->get_shape();
  ng::NodeVector ng_args;

  for (size_t i = 0; i < input_shape[1]; i++) {
    const std::vector<size_t> lower_bound{0, i, 0, 0};
    const std::vector<size_t> upper_bound{input_shape[0], i + 1, input_shape[2],
                                          input_shape[3]};
    auto ng_sliced_input =
        make_shared<ng::op::Slice>(ng_input, lower_bound, upper_bound);

    const std::vector<size_t> f_lower_bound{0, i, 0, 0};
    const std::vector<size_t> f_upper_bound{filter_shape[0], i + 1,
                                            filter_shape[2], filter_shape[3]};
    auto ng_sliced_filter =
        make_shared<ng::op::Slice>(ng_filter, f_lower_bound, f_upper_bound);

    NGRAPH_VLOG(3) << "depthwise conv 2d.";
    NGRAPH_VLOG(3) << "sliced shape " << ng::join(ng_sliced_input->get_shape());
    NGRAPH_VLOG(3) << "filter shape "
                   << ng::join(ng_sliced_filter->get_shape());

    auto ng_conv = make_shared<ng::op::Convolution>(
        ng_sliced_input, ng_sliced_filter, ng_strides, ng_dilations,
        ng_padding_below, ng_padding_above);
    ng_args.push_back(ng_conv);
  }

  size_t ng_concatenation_axis = 1;  // channel axis
  std::shared_ptr<ng::Node> ng_concat =
      make_shared<ng::op::Concat>(ng_args, ng_concatenation_axis);

  if (is_nhwc) {
    auto& s = ng_concat->get_shape();
    ng::Shape reshaped_shape{s[0], s[2], s[3], s[1]};
    ng_concat = make_shared<ng::op::Reshape>(
        ng_concat, ng::AxisVector{0, 2, 3, 1}, reshaped_shape);
  }

  SaveNgOp(ng_op_map, op->name(), ng_concat);
  return tf::Status::OK();
}

static tf::Status TranslateExpandDimsOp(const tf::Node* op,
                                        Builder::OpMap& ng_op_map) {
  TF_RETURN_IF_ERROR(ValidateInputCount(op, 2));
  shared_ptr<ng::Node> ng_input;
  TF_RETURN_IF_ERROR(GetInputNode(ng_op_map, op, 0, &ng_input));

  shared_ptr<ng::Node> ng_dim;
  TF_RETURN_IF_ERROR(GetInputNode(ng_op_map, op, 1, &ng_dim));

  std::vector<tf::int64> dim_vec;
  TF_RETURN_IF_ERROR(
      tf::GetNodeAttr(op->attrs(), "_ngraph_expanddims_static_dim", &dim_vec));

  if (dim_vec.size() != 1) {
    return tf::errors::InvalidArgument(
        "The size of argument dim is not 1 for ExpandDims");
  }

  auto& shape = ng_input->get_shape();
  auto shape_size = shape.size();
  if (dim_vec[0] < 0) {
    // allow range [-rank(input) - 1, rank(input)]
    // where -1 append new axis at the end
    dim_vec[0] = shape_size + dim_vec[0] + 1;
  }
  auto out_shape = shape;
  out_shape.insert(out_shape.begin() + size_t(dim_vec[0]), 1);
  std::vector<size_t> shape_dimensions(shape.size());
  std::iota(shape_dimensions.begin(), shape_dimensions.end(), 0);
  std::shared_ptr<ng::Node> ng_expand_dim =
      make_shared<ng::op::Reshape>(ng_input, shape_dimensions, out_shape);

  SaveNgOp(ng_op_map, op->name(), ng_expand_dim);
  return tf::Status::OK();
}

static tf::Status TranslateFillOp(const tf::Node* op,
                                  Builder::OpMap& ng_op_map) {
  shared_ptr<ng::Node> ng_value;
  TF_RETURN_IF_ERROR(GetInputNode(ng_op_map, op, 1, &ng_value));

  std::vector<tf::int64> dims_vec;
  TF_RETURN_IF_ERROR(
      tf::GetNodeAttr(op->attrs(), "_ngraph_fill_static_dims", &dims_vec));

<<<<<<< HEAD
  ng::Shape ng_output_shape(dims_vec.size());
  ng::AxisSet ng_axis_set;
  for (size_t i = 0; i < dims_vec.size(); ++i) {
    ng_output_shape[i] = dims_vec[i];
    ng_axis_set.insert(i);
  }
  SaveNgOp(ng_op_map, op->name(), make_shared<ng::op::Broadcast>(
                                      ng_value, ng_output_shape, ng_axis_set));
  return tf::Status::OK();
}

static tf::Status TranslateFusedBatchNormOp(const tf::Node* op,
                                            Builder::OpMap& ng_op_map) {
  TF_RETURN_IF_ERROR(ValidateInputCount(op, 5));

  bool tf_is_training;
  if (tf::GetNodeAttr(op->attrs(), "is_training", &tf_is_training) !=
      tf::Status::OK()) {
    NGRAPH_VLOG(3) << "is_training attribute not present, setting to true";
    tf_is_training = true;
  }
=======
      BatchToNGraph(is_nhwc, ng_input);
>>>>>>> 98d812bb

  NGRAPH_VLOG(3) << "is_training: " << tf_is_training;

  shared_ptr<ng::Node> ng_input;
  TF_RETURN_IF_ERROR(GetInputNode(ng_op_map, op, 0, &ng_input));
  shared_ptr<ng::Node> ng_scale;
  TF_RETURN_IF_ERROR(GetInputNode(ng_op_map, op, 1, &ng_scale));
  shared_ptr<ng::Node> ng_offset;
  TF_RETURN_IF_ERROR(GetInputNode(ng_op_map, op, 2, &ng_offset));
  shared_ptr<ng::Node> ng_mean;
  TF_RETURN_IF_ERROR(GetInputNode(ng_op_map, op, 3, &ng_mean));
  shared_ptr<ng::Node> ng_variance;
  TF_RETURN_IF_ERROR(GetInputNode(ng_op_map, op, 4, &ng_variance));

  std::string tf_data_format;
  TF_RETURN_IF_ERROR(
      tf::GetNodeAttr(op->attrs(), "data_format", &tf_data_format));

<<<<<<< HEAD
  if (tf_data_format != "NHWC" && tf_data_format != "NCHW") {
    return tf::errors::InvalidArgument(
        "Conv2D data format is neither NHWC nor NCHW");
  }

  bool is_nhwc = (tf_data_format == "NHWC");

  NGRAPH_VLOG(3) << "data_format: " << tf_data_format;
=======
      BatchToTensorflow(is_nhwc, ng_batch_norm);
      SaveNgOp(ng_op_map, op->name(), ng_batch_norm);
    }
    // -----
    // Greater
    // -----
    else if (op->type_string() == "Greater") {
      TF_RETURN_IF_ERROR(TranslateBinaryOp<ngraph::op::Greater>(op, ng_op_map));
    }
    // -----
    // GreaterEqual
    // -----
    else if (op->type_string() == "GreaterEqual") {
      TF_RETURN_IF_ERROR(
          TranslateBinaryOp<ngraph::op::GreaterEq>(op, ng_op_map));
    }
    // --------
    // Identity
    // --------
    else if (op->type_string() == "Identity") {
      TF_RETURN_IF_ERROR(ValidateInputCount(op, 1));

      shared_ptr<ng::Node> ng_arg;
      TF_RETURN_IF_ERROR(GetInputNode(ng_op_map, op, 0, &ng_arg));
      SaveNgOp(ng_op_map, op->name(), ng_arg);
    }
    // -----
    // Less
    // -----
    else if (op->type_string() == "Less") {
      TF_RETURN_IF_ERROR(TranslateBinaryOp<ngraph::op::Less>(op, ng_op_map));
    }
    // -----
    // LessEqual
    // -----
    else if (op->type_string() == "LessEqual") {
      TF_RETURN_IF_ERROR(TranslateBinaryOp<ngraph::op::LessEq>(op, ng_op_map));
    }
    // ---
    // Log
    // ---
    else if (op->type_string() == "Log") {
      TF_RETURN_IF_ERROR(TranslateUnaryOp<ngraph::op::Log>(op, ng_op_map));
    }
    // -----
    // LogicalAnd
    // -----
    else if (op->type_string() == "LogicalAnd") {
      TF_RETURN_IF_ERROR(TranslateBinaryOp<ngraph::op::And>(op, ng_op_map));
    }
    // ------
    // MatMul
    // ------
    else if (op->type_string() == "MatMul") {
      TF_RETURN_IF_ERROR(ValidateInputCount(op, 2));

      shared_ptr<ng::Node> ng_lhs;
      TF_RETURN_IF_ERROR(GetInputNode(ng_op_map, op, 0, &ng_lhs));
      shared_ptr<ng::Node> ng_rhs;
      TF_RETURN_IF_ERROR(GetInputNode(ng_op_map, op, 1, &ng_rhs));

      // Transpose arguments if requested.
      bool transpose_a = false;
      bool transpose_b = false;

      if (tf::GetNodeAttr(op->attrs(), "transpose_a", &transpose_a) ==
              tf::Status::OK() &&
          transpose_a) {
        ng_lhs = ng::builder::numpy_transpose(ng_lhs, ng::AxisVector{1, 0});
      }
      if (tf::GetNodeAttr(op->attrs(), "transpose_b", &transpose_b) ==
              tf::Status::OK() &&
          transpose_b) {
        ng_rhs = ng::builder::numpy_transpose(ng_rhs, ng::AxisVector{1, 0});
      }
>>>>>>> 98d812bb

  float tf_epsilon;
  if (tf::GetNodeAttr(op->attrs(), "epsilon", &tf_epsilon) !=
      tf::Status::OK()) {
    NGRAPH_VLOG(3) << "epsilon attribute not present, setting to zero";
    tf_epsilon = 0;  // FIXME(amprocte): is this the right default?
  }

  NGRAPH_VLOG(3) << "epsilon: " << tf_epsilon;

  if (is_nhwc) {
    auto& s = ng_input->get_shape();
    ng::Shape reshaped_shape{s[0], s[3], s[1], s[2]};

    NGRAPH_VLOG(3) << "reshaped_shape: " << ng::join(reshaped_shape);

    ng_input = make_shared<ng::op::Reshape>(
        ng_input, ng::AxisVector{0, 3, 1, 2}, reshaped_shape);
  }

<<<<<<< HEAD
  std::shared_ptr<ng::Node> ng_batch_norm;

  ng_batch_norm =
      make_shared<ng::op::BatchNorm>(tf_epsilon, ng_scale, ng_offset, ng_input,
                                     ng_mean, ng_variance, tf_is_training);

  if (is_nhwc) {
    auto& s = ng_batch_norm->get_shape();
    ng::Shape reshaped_shape{s[0], s[2], s[3], s[1]};

    ng_batch_norm = make_shared<ng::op::Reshape>(
        ng_batch_norm, ng::AxisVector{0, 2, 3, 1}, reshaped_shape);
  }

  SaveNgOp(ng_op_map, op->name(), ng_batch_norm);
  return tf::Status::OK();
}

static tf::Status TranslateIdentityOp(const tf::Node* op,
                                      Builder::OpMap& ng_op_map) {
  TF_RETURN_IF_ERROR(ValidateInputCount(op, 1));

  shared_ptr<ng::Node> ng_arg;
  TF_RETURN_IF_ERROR(GetInputNode(ng_op_map, op, 0, &ng_arg));
  SaveNgOp(ng_op_map, op->name(), ng_arg);
  return tf::Status::OK();
}

static tf::Status TranslateMatMulOp(const tf::Node* op,
                                    Builder::OpMap& ng_op_map) {
  TF_RETURN_IF_ERROR(ValidateInputCount(op, 2));

  shared_ptr<ng::Node> ng_lhs;
  TF_RETURN_IF_ERROR(GetInputNode(ng_op_map, op, 0, &ng_lhs));
  shared_ptr<ng::Node> ng_rhs;
  TF_RETURN_IF_ERROR(GetInputNode(ng_op_map, op, 1, &ng_rhs));

  // Transpose arguments if requested.
  bool transpose_a = false;
  bool transpose_b = false;
=======
      BatchToNGraph(is_nhwc, ng_input);
      BatchedOpParamToNGraph(is_nhwc, tf_strides, ng_strides);
      BatchedOpParamToNGraph(is_nhwc, ng_input->get_shape(), ng_image_shape);
      BatchedOpParamToNGraph(is_nhwc, tf_ksize, ng_kernel_shape);
      NGRAPH_VLOG(3) << "ng_strides: " << ng::join(ng_strides);
      NGRAPH_VLOG(3) << "ng_image_shape: " << ng::join(ng_image_shape);
      NGRAPH_VLOG(3) << "ng_kernel_shape: " << ng::join(ng_kernel_shape);

      // TODO: change this once nGraph supports negative padding
      // (CoordinateDiff) for MaxPool
      // ng::CoordinateDiff ng_padding_below{0,0};
      // ng::CoordinateDiff ng_padding_above{0,0};
      ng::Shape ng_padding_below{0, 0};
      ng::Shape ng_padding_above{0, 0};

      if (tf_padding_type == "SAME") {
        for (size_t i = 0; i < 2; i++) {
          size_t image_size = ng_image_shape[i];
          size_t filter_shape = ng_kernel_shape[i];
          size_t filter_stride = ng_strides[i];

          tf::int64 padding_needed;
          if (image_size % filter_stride == 0) {
            padding_needed = filter_shape - filter_stride;
          } else {
            padding_needed = filter_shape - (image_size % filter_stride);
          }
          if (padding_needed < 0) {
            padding_needed = 0;
          }

          size_t padding_lhs = padding_needed / 2;
          size_t padding_rhs = padding_needed - padding_lhs;
          ng_padding_below[i] = padding_lhs;
          ng_padding_above[i] = padding_rhs;
        }
      }
>>>>>>> 98d812bb

  if (tf::GetNodeAttr(op->attrs(), "transpose_a", &transpose_a) ==
          tf::Status::OK() &&
      transpose_a) {
    ng_lhs = ng::builder::numpy_transpose(ng_lhs, ng::AxisVector{1, 0});
  }
  if (tf::GetNodeAttr(op->attrs(), "transpose_b", &transpose_b) ==
          tf::Status::OK() &&
      transpose_b) {
    ng_rhs = ng::builder::numpy_transpose(ng_rhs, ng::AxisVector{1, 0});
  }

  // The default axis count for nGraph's Dot op is 1, which is just what
  // we need here.
  SaveNgOp(ng_op_map, op->name(), make_shared<ngraph::op::Dot>(ng_lhs, ng_rhs));
  return tf::Status::OK();
}

<<<<<<< HEAD
static tf::Status TranslateMaxPoolOp(const tf::Node* op,
                                     Builder::OpMap& ng_op_map) {
  TF_RETURN_IF_ERROR(ValidateInputCount(op, 1));

  shared_ptr<ng::Node> ng_input;
  TF_RETURN_IF_ERROR(GetInputNode(ng_op_map, op, 0, &ng_input));
=======
      BatchToTensorflow(is_nhwc, ng_maxpool);
>>>>>>> 98d812bb

  std::vector<tf::int32> tf_strides;
  std::vector<tf::int32> tf_ksize;
  std::string tf_padding_type;
  std::string tf_data_format;
  TF_RETURN_IF_ERROR(tf::GetNodeAttr(op->attrs(), "strides", &tf_strides));
  TF_RETURN_IF_ERROR(tf::GetNodeAttr(op->attrs(), "ksize", &tf_ksize));
  TF_RETURN_IF_ERROR(tf::GetNodeAttr(op->attrs(), "padding", &tf_padding_type));
  TF_RETURN_IF_ERROR(
      tf::GetNodeAttr(op->attrs(), "data_format", &tf_data_format));

  if (tf_data_format != "NHWC" && tf_data_format != "NCHW") {
    return tf::errors::InvalidArgument(
        "MaxPool data format is neither NHWC nor NCHW");
  }

  bool is_nhwc = (tf_data_format == "NHWC");

  NGRAPH_VLOG(3) << ng::join(tf_strides);
  NGRAPH_VLOG(3) << ng::join(tf_ksize);
  NGRAPH_VLOG(3) << tf_padding_type;
  NGRAPH_VLOG(3) << tf_data_format;

  ng::Strides ng_strides(2);
  ng::Shape ng_image_shape(2);
  ng::Shape ng_kernel_shape(2);

  if (is_nhwc) {
    auto& s = ng_input->get_shape();
    ng::Shape reshaped_shape{s[0], s[3], s[1], s[2]};

    NGRAPH_VLOG(3) << "reshaped_shape: " << ng::join(reshaped_shape);

    ng_input = make_shared<ng::op::Reshape>(
        ng_input, ng::AxisVector{0, 3, 1, 2}, reshaped_shape);

    ng_strides[0] = tf_strides[1];
    ng_strides[1] = tf_strides[2];

    ng_image_shape[0] = s[1];
    ng_image_shape[1] = s[2];

    ng_kernel_shape[0] = tf_ksize[1];
    ng_kernel_shape[1] = tf_ksize[2];
  } else {
    auto& s = ng_input->get_shape();

    ng_strides[0] = tf_strides[2];
    ng_strides[1] = tf_strides[3];

    ng_image_shape[0] = s[2];
    ng_image_shape[1] = s[3];

    ng_kernel_shape[0] = tf_ksize[2];
    ng_kernel_shape[1] = tf_ksize[3];
  }

  NGRAPH_VLOG(3) << "ng_strides: " << ng::join(ng_strides);
  NGRAPH_VLOG(3) << "ng_image_shape: " << ng::join(ng_image_shape);
  NGRAPH_VLOG(3) << "ng_kernel_shape: " << ng::join(ng_kernel_shape);

  // TODO: change this once nGraph supports negative padding
  // (CoordinateDiff) for MaxPool
  // ng::CoordinateDiff ng_padding_below{0,0};
  // ng::CoordinateDiff ng_padding_above{0,0};
  ng::Shape ng_padding_below{0, 0};
  ng::Shape ng_padding_above{0, 0};

  if (tf_padding_type == "SAME") {
    for (size_t i = 0; i < 2; i++) {
      size_t image_size = ng_image_shape[i];
      size_t filter_shape = ng_kernel_shape[i];
      size_t filter_stride = ng_strides[i];

      tf::int64 padding_needed;
      if (image_size % filter_stride == 0) {
        padding_needed = filter_shape - filter_stride;
      } else {
        padding_needed = filter_shape - (image_size % filter_stride);
      }
      if (padding_needed < 0) {
        padding_needed = 0;
      }

      size_t padding_lhs = padding_needed / 2;
      size_t padding_rhs = padding_needed - padding_lhs;
      ng_padding_below[i] = padding_lhs;
      ng_padding_above[i] = padding_rhs;
    }
  }

  NGRAPH_VLOG(3) << "ng_padding_below: " << ng::join(ng_padding_below);
  NGRAPH_VLOG(3) << "ng_padding_above: " << ng::join(ng_padding_above);

  std::shared_ptr<ng::Node> ng_maxpool =
      make_shared<ng::op::MaxPool>(ng_input, ng_kernel_shape, ng_strides,
                                   ng_padding_below, ng_padding_above);

  if (is_nhwc) {
    auto& s = ng_maxpool->get_shape();
    ng::Shape reshaped_shape{s[0], s[2], s[3], s[1]};

    ng_maxpool = make_shared<ng::op::Reshape>(
        ng_maxpool, ng::AxisVector{0, 2, 3, 1}, reshaped_shape);
  }

  NGRAPH_VLOG(3) << "maxpool outshape: {" << ng::join(ng_maxpool->get_shape())
                 << "}";

  SaveNgOp(ng_op_map, op->name(), ng_maxpool);
  return tf::Status::OK();
}

static tf::Status TranslateMeanOp(const tf::Node* op,
                                  Builder::OpMap& ng_op_map) {
  TF_RETURN_IF_ERROR(ValidateInputCount(op, 2));

  shared_ptr<ng::Node> ng_input;
  TF_RETURN_IF_ERROR(GetInputNode(ng_op_map, op, 0, &ng_input));
  shared_ptr<ng::Node> ng_axes_op;
  TF_RETURN_IF_ERROR(GetInputNode(ng_op_map, op, 1, &ng_axes_op));

  bool tf_keep_dims;
  if (tf::GetNodeAttr(op->attrs(), "keep_dims", &tf_keep_dims) !=
      tf::Status::OK()) {
    tf_keep_dims = false;
  }

  std::vector<tf::int64> mean_axes;
  TF_RETURN_IF_ERROR(
      tf::GetNodeAttr(op->attrs(), "_ngraph_mean_static_axes", &mean_axes));

  ng::Shape input_shape = ng_input->get_shape();
  size_t input_rank = ng_input->get_shape().size();

  ng::AxisSet ng_reduction_axes;

  for (auto i : mean_axes) {
    if (i < 0) {
      ng_reduction_axes.insert(input_rank + i);
    } else {
      ng_reduction_axes.insert(i);
    }
  }

  std::shared_ptr<ng::Node> ng_mean =
      ng::builder::mean(ng_input, ng_reduction_axes);

  // If keep_dims is specified we need to reshape to put back the reduced
  // axes, with length 1.
  if (tf_keep_dims) {
    ng::Shape ng_result_shape_with_keep(input_rank);

    for (size_t i = 0; i < input_rank; i++) {
      if (ng_reduction_axes.count(i) == 0) {
        ng_result_shape_with_keep[i] = input_shape[i];
      } else {
        ng_result_shape_with_keep[i] = 1;
      }
    }

    ng::AxisVector ng_axis_order(ng_mean->get_shape().size());

    for (size_t i = 0; i < ng_mean->get_shape().size(); i++) {
      ng_axis_order[i] = i;
    }

    ng_mean = make_shared<ng::op::Reshape>(ng_mean, ng_axis_order,
                                           ng_result_shape_with_keep);
  }

  SaveNgOp(ng_op_map, op->name(), ng_mean);
  return tf::Status::OK();
}

static tf::Status TranslatePackOp(const tf::Node* op,
                                  Builder::OpMap& ng_op_map) {
  TF_RETURN_IF_ERROR(ValidateInputCountMin(op, 1));

  ng::NodeVector ng_concat_inputs;

  for (size_t i = 0; i < op->num_inputs(); ++i) {
    shared_ptr<ng::Node> ng_input;
    TF_RETURN_IF_ERROR(GetInputNode(ng_op_map, op, i, &ng_input));
    ng_concat_inputs.push_back(ng_input);
  }

  tf::int32 tf_axis;
  TF_RETURN_IF_ERROR(tf::GetNodeAttr(op->attrs(), "axis", &tf_axis));
  size_t input_rank = ng_concat_inputs[0]->get_shape().size();

  auto concat_axis = tf_axis;
  if (concat_axis == -1) {
    concat_axis = input_rank;
  }

  ng::Shape input_shape = ng_concat_inputs[0]->get_shape();
  ng::Shape output_shape(input_rank + 1);

  // if inputs shape is (2, 3, 4), and axis is 1, then we want
  // to create output_shape (2, num_inputs, 3, 4)
  for (size_t i = 0; i < input_rank; ++i) {
    output_shape[(i < concat_axis) ? i : i + 1] = input_shape[i];
  }
  output_shape[concat_axis] = op->num_inputs();

  ng::AxisVector ng_axis_order(input_rank);
  for (size_t i = 0; i < input_rank; i++) {
    ng_axis_order[i] = i;
  }

  if (concat_axis == input_rank) {
    // need to add extra dimension before we concatenate
    // along it
    ng::Shape extended_shape = input_shape;
    extended_shape.push_back(1);
    for (size_t i = 0; i < ng_concat_inputs.size(); ++i) {
      ng_concat_inputs[i] = make_shared<ng::op::Reshape>(
          ng_concat_inputs[i], ng_axis_order, extended_shape);
    }
    ng_axis_order.push_back(input_rank);
  }

  auto concat = make_shared<ng::op::Concat>(ng_concat_inputs, concat_axis);
  SaveNgOp(ng_op_map, op->name(),
           make_shared<ng::op::Reshape>(concat, ng_axis_order, output_shape));
  return tf::Status::OK();
}

static tf::Status TranslatePadOp(const tf::Node* op,
                                 Builder::OpMap& ng_op_map) {
  TF_RETURN_IF_ERROR(ValidateInputCount(op, 2));

  shared_ptr<ng::Node> ng_input;
  TF_RETURN_IF_ERROR(GetInputNode(ng_op_map, op, 0, &ng_input));
  shared_ptr<ng::Node> ng_paddings_op;
  TF_RETURN_IF_ERROR(GetInputNode(ng_op_map, op, 1, &ng_paddings_op));

  std::vector<tf::int64> paddings;
  TF_RETURN_IF_ERROR(
      tf::GetNodeAttr(op->attrs(), "_ngraph_pad_static_paddings", &paddings));

  NGRAPH_VLOG(3) << "{" << ng::join(paddings) << "}";

  if (paddings.size() % 2 != 0) {
    return tf::errors::InvalidArgument(
        "Constant node for paddings does not have an even number of "
        "elements");
  }

  ng::Shape padding_below(paddings.size() / 2);
  ng::Shape padding_above(paddings.size() / 2);
  ng::Shape padding_interior(paddings.size() / 2);

  for (size_t i = 0; i < paddings.size() / 2; i++) {
    padding_below[i] = paddings[2 * i];
    padding_above[i] = paddings[2 * i + 1];
    padding_interior[i] = 0;
  }

  NGRAPH_VLOG(3) << "{" << ng::join(padding_below) << "}";
  NGRAPH_VLOG(3) << "{" << ng::join(padding_above) << "}";

  // For PadV1 it seems the value is always zero.
  auto pad_val_op = make_shared<ng::op::Constant>(
      ng_input->get_element_type(), ng::Shape{}, std::vector<std::string>{"0"});
  auto pad_op = make_shared<ng::op::Pad>(ng_input, pad_val_op, padding_below,
                                         padding_above, padding_interior);

  SaveNgOp(ng_op_map, op->name(), pad_op);
  return tf::Status::OK();
}

static tf::Status TranslateProdOp(const tf::Node* op,
                                  Builder::OpMap& ng_op_map) {
  shared_ptr<ng::Node> ng_input;
  TF_RETURN_IF_ERROR(GetInputNode(ng_op_map, op, 0, &ng_input));

  ng::AxisSet ng_axis_set;
  if (op->num_inputs() == 2) {
    shared_ptr<ng::Node> ng_axis;
    TF_RETURN_IF_ERROR(GetInputNode(ng_op_map, op, 1, &ng_axis));

    auto ng_axis_const = std::dynamic_pointer_cast<ng::op::Constant>(ng_axis);
    if (ng_axis_const == nullptr) {
      for (size_t i = 0; i < ng_input->get_shape().size(); i++) {
        ng_axis_set.insert(i);
      }
    } else {
      auto axis_vec = ng_axis_const->get_vector<int>();
      for (size_t i = 0; i < axis_vec.size(); ++i) {
        if (axis_vec[i] >= 0) {
          ng_axis_set.insert(axis_vec[i]);
        } else {
          // ng_axis_set has unsigned type, converting negative axis
          ng_axis_set.insert(ng_input->get_shape().size() + axis_vec[i]);
        }
      }
    }
  } else {
    return tf::errors::InvalidArgument("Prod operation requires 2 inputs");
  }

  bool tf_keep_dims;
  if (tf::GetNodeAttr(op->attrs(), "keep_dims", &tf_keep_dims) !=
      tf::Status::OK()) {
    tf_keep_dims = false;
  }

  if (tf_keep_dims) {
    return tf::errors::Unimplemented("keep_dims is not implemented for Prod");
  }

  SaveNgOp(ng_op_map, op->name(),
           make_shared<ng::op::Product>(ng_input, ng_axis_set));
  return tf::Status::OK();
}

static tf::Status TranslateReciprocalOp(const tf::Node* op,
                                        Builder::OpMap& ng_op_map) {
  return TranslateUnaryOp(op, ng_op_map, [](std::shared_ptr<ng::Node> n) {
    // Create a constant tensor populated with the value -1.
    // (1/x = x^(-1))
    auto et = n->get_element_type();
    auto shape = n->get_shape();
    std::vector<std::string> constant_values(ng::shape_size(shape), "-1");
    auto ng_exponent =
        std::make_shared<ng::op::Constant>(et, shape, constant_values);

    // Raise each element of the input to the power -1.
    return std::make_shared<ng::op::Power>(n, ng_exponent);
  });
}

static tf::Status TranslateReluOp(const tf::Node* op,
                                  Builder::OpMap& ng_op_map) {
  TF_RETURN_IF_ERROR(ValidateInputCount(op, 1));

  shared_ptr<ng::Node> ng_input;
  TF_RETURN_IF_ERROR(GetInputNode(ng_op_map, op, 0, &ng_input));

  SaveNgOp(ng_op_map, op->name(), make_shared<ng::op::Relu>(ng_input));
  return tf::Status::OK();
}

static tf::Status TranslateRelu6Op(const tf::Node* op,
                                   Builder::OpMap& ng_op_map) {
  TF_RETURN_IF_ERROR(ValidateInputCount(op, 1));

  shared_ptr<ng::Node> ng_input;
  TF_RETURN_IF_ERROR(GetInputNode(ng_op_map, op, 0, &ng_input));

  auto constant_6 = make_shared<ng::op::Constant>(
      ng_input->get_element_type(), ng_input->get_shape(),
      std::vector<std::string>(ng::shape_size(ng_input->get_shape()), "6"));
  auto relu6_op = make_shared<ng::op::Minimum>(
      make_shared<ng::op::Relu>(ng_input), constant_6);

  SaveNgOp(ng_op_map, op->name(), relu6_op);
  return tf::Status::OK();
}

static tf::Status TranslateReshapeOp(const tf::Node* op,
                                     Builder::OpMap& ng_op_map) {
  TF_RETURN_IF_ERROR(ValidateInputCount(op, 2));

  shared_ptr<ng::Node> ng_input;
  TF_RETURN_IF_ERROR(GetInputNode(ng_op_map, op, 0, &ng_input));
  shared_ptr<ng::Node> ng_shape_op;
  TF_RETURN_IF_ERROR(GetInputNode(ng_op_map, op, 1, &ng_shape_op));

  NGRAPH_VLOG(3) << "Input shape: " << ng::join(ng_input->get_shape());

  std::vector<tf::int64> shape;
  TF_RETURN_IF_ERROR(
      tf::GetNodeAttr(op->attrs(), "_ngraph_reshape_static_shape", &shape));

  NGRAPH_VLOG(3) << "Requested result shape: " << ng::join(shape);

  size_t output_rank = shape.size();
  size_t num_input_elements = ng::shape_size(ng_input->get_shape());

  //
  // If there is a single "-1" in the result shape, we have to auto-infer
  // the length of that dimension.
  //
  size_t inferred_pos;
  size_t product_of_rest = 1;
  bool seen_inferred = false;
  for (size_t i = 0; i < output_rank; i++) {
    if (shape[i] == -1) {
      if (seen_inferred) {
        return tf::errors::InvalidArgument(
            "Multiple -1 dimensions in result shape");
      }
      inferred_pos = i;
      seen_inferred = true;
    } else {
      product_of_rest *= shape[i];
    }
  }

  if (seen_inferred) {
    if (num_input_elements % product_of_rest != 0) {
      NGRAPH_VLOG(3) << "{" << ng::join(ng_input->get_shape()) << "}";
      NGRAPH_VLOG(3) << "{" << ng::join(shape) << "}";
      return tf::errors::InvalidArgument(
          "Product of known dimensions (", product_of_rest,
          ") does not evenly divide the number of input elements (",
          num_input_elements, ")");
    }
    shape[inferred_pos] = num_input_elements / product_of_rest;
  }

  //
  // Convert the values from the constant into an nGraph::Shape, and
  // construct the axis order while we are at it.
  //
  ng::Shape ng_shape(output_rank);

  for (size_t i = 0; i < output_rank; i++) {
    ng_shape[i] = shape[i];
  }

  ng::AxisVector ng_axis_order(ng_input->get_shape().size());
  for (size_t i = 0; i < ng_input->get_shape().size(); i++) {
    ng_axis_order[i] = i;
  }

  SaveNgOp(ng_op_map, op->name(),
           make_shared<ng::op::Reshape>(ng_input, ng_axis_order, ng_shape));
  return tf::Status::OK();
}

static tf::Status TranslateRsqrtOp(const tf::Node* op,
                                   Builder::OpMap& ng_op_map) {
  return TranslateUnaryOp(op, ng_op_map, [](std::shared_ptr<ng::Node> n) {
    // Create a constant tensor populated with the value -1/2.
    // (1/sqrt(x) = x^(-1/2))
    auto et = n->get_element_type();
    auto shape = n->get_shape();
    std::vector<std::string> constant_values(ng::shape_size(shape), "-0.5");
    auto ng_exponent =
        std::make_shared<ng::op::Constant>(et, shape, constant_values);

    // Raise each element of the input to the power -0.5.
    return std::make_shared<ng::op::Power>(n, ng_exponent);
  });
}

static tf::Status TranslateSigmoidOp(const tf::Node* op,
                                     Builder::OpMap& ng_op_map) {
  TF_RETURN_IF_ERROR(ValidateInputCount(op, 1));

  shared_ptr<ng::Node> ng_input;
  TF_RETURN_IF_ERROR(GetInputNode(ng_op_map, op, 0, &ng_input));

  auto exp_op =
      make_shared<ng::op::Exp>(make_shared<ng::op::Negative>(ng_input));
  auto constant_1 = make_shared<ng::op::Constant>(
      ng_input->get_element_type(), ng_input->get_shape(),
      std::vector<std::string>(ng::shape_size(ng_input->get_shape()), "1"));

  auto denominator_op = make_shared<ng::op::Add>(constant_1, exp_op);

  SaveNgOp(ng_op_map, op->name(),
           make_shared<ng::op::Divide>(constant_1, denominator_op));
  return tf::Status::OK();
}

static tf::Status TranslateSliceOp(const tf::Node* op,
                                   Builder::OpMap& ng_op_map) {
  TF_RETURN_IF_ERROR(ValidateInputCount(op, 3));

  shared_ptr<ng::Node> ng_input;
  TF_RETURN_IF_ERROR(GetInputNode(ng_op_map, op, 0, &ng_input));

  shared_ptr<ng::Node> ng_begin;
  TF_RETURN_IF_ERROR(GetInputNode(ng_op_map, op, 1, &ng_begin));

  shared_ptr<ng::Node> ng_size;
  TF_RETURN_IF_ERROR(GetInputNode(ng_op_map, op, 2, &ng_size));

  std::vector<tf::int64> lower_vec;
  std::vector<tf::int64> size_vec;
  TF_RETURN_IF_ERROR(
      tf::GetNodeAttr(op->attrs(), "_ngraph_slice_static_begin", &lower_vec));
  TF_RETURN_IF_ERROR(
      tf::GetNodeAttr(op->attrs(), "_ngraph_slice_static_size", &size_vec));

  NGRAPH_VLOG(3) << "Begin input for Slice: " << ng::join(lower_vec);
  NGRAPH_VLOG(3) << "Size input for Slice: " << ng::join(size_vec);

  std::vector<int> upper_vec(lower_vec.size());
  const auto ng_input_shape = ng_input->get_shape();
  for (size_t i = 0; i < size_vec.size(); i++) {
    if (size_vec[i] != -1) {
      upper_vec[i] = lower_vec[i] + size_vec[i];
    } else {
      // support -1 for size_vec, to the end of the tensor
      upper_vec[i] = ng_input_shape[i];
    }
  }

  std::vector<size_t> l(lower_vec.begin(), lower_vec.end());
  std::vector<size_t> u(upper_vec.begin(), upper_vec.end());
  auto ng_slice = make_shared<ng::op::Slice>(ng_input, l, u);
  SaveNgOp(ng_op_map, op->name(), ng_slice);
  return tf::Status::OK();
}

static tf::Status TranslateSnapshotOp(const tf::Node* op,
                                      Builder::OpMap& ng_op_map) {
  TF_RETURN_IF_ERROR(ValidateInputCount(op, 1));

  shared_ptr<ng::Node> ng_arg;
  TF_RETURN_IF_ERROR(GetInputNode(ng_op_map, op, 0, &ng_arg));

  SaveNgOp(ng_op_map, op->name(), ng_arg);
  return tf::Status::OK();
}

static tf::Status TranslateSoftmaxOp(const tf::Node* op,
                                     Builder::OpMap& ng_op_map) {
  TF_RETURN_IF_ERROR(ValidateInputCount(op, 1));

  shared_ptr<ng::Node> ng_input;
  TF_RETURN_IF_ERROR(GetInputNode(ng_op_map, op, 0, &ng_input));

  auto ng_input_shape = ng_input->get_shape();

  // We apply softmax on the 2nd dimension by following TF
  // And we restrict the softmax input argument to be 2D for now
  ng::AxisSet ng_axes_softmax;
  auto shape_size = ng_input_shape.size();

  if (shape_size != 2) {
    return tf::errors::InvalidArgument(
        "TF Softmax logits must be 2-dimensional");
  }

  ng_axes_softmax.insert(1);

  SaveNgOp(ng_op_map, op->name(),
           make_shared<ng::op::Softmax>(ng_input, ng_axes_softmax));
  return tf::Status::OK();
}

static tf::Status TranslateSplitOp(const tf::Node* op,
                                   Builder::OpMap& ng_op_map) {
  shared_ptr<ng::Node> ng_input;
  TF_RETURN_IF_ERROR(GetInputNode(ng_op_map, op, 1, &ng_input));

  tf::int32 num_split;
  TF_RETURN_IF_ERROR(tf::GetNodeAttr(op->attrs(), "num_split", &num_split));

  ng::Shape shape = ng_input->get_shape();
  int rank = shape.size();
  std::vector<size_t> lower;
  std::vector<size_t> upper;
  for (int i = 0; i < rank; ++i) {
    lower.push_back(0);
    upper.push_back(shape[i]);
  }
  int split_dim;
  TF_RETURN_IF_ERROR(
      tf::GetNodeAttr(op->attrs(), "_ngraph_split_static_dim", &split_dim));

  int size = shape[split_dim] / num_split;
  int cursor = 0;

  for (size_t i = 0; i < num_split; ++i) {
    lower[split_dim] = cursor;
    cursor += size;
    upper[split_dim] = cursor;

    std::string output_name = op->name();
    SaveNgOp(ng_op_map, op->name(),
             make_shared<ng::op::Slice>(ng_input, lower, upper));
  }
  return tf::Status::OK();
}

static tf::Status TranslateSplitVOp(const tf::Node* op,
                                    Builder::OpMap& ng_op_map) {
  shared_ptr<ng::Node> ng_input;
  TF_RETURN_IF_ERROR(GetInputNode(ng_op_map, op, 0, &ng_input));
  shared_ptr<ng::Node> ng_length;
  TF_RETURN_IF_ERROR(GetInputNode(ng_op_map, op, 1, &ng_length));
  shared_ptr<ng::Node> ng_split_dim;
  TF_RETURN_IF_ERROR(GetInputNode(ng_op_map, op, 2, &ng_split_dim));

  auto ng_length_const = std::dynamic_pointer_cast<ng::op::Constant>(ng_length);
  if (ng_length == nullptr) {
    return tf::errors::InvalidArgument(
        "The argument ng length is null for SplitV");
  }
  std::vector<int> lengths = ng_length_const->get_vector<int>();
  auto ng_split_dim_const =
      std::dynamic_pointer_cast<ng::op::Constant>(ng_split_dim);

  ng::Shape shape = ng_input->get_shape();
  int rank = shape.size();
  std::vector<size_t> lower;
  std::vector<size_t> upper;

  for (int i = 0; i < rank; ++i) {
    lower.push_back(0);
    upper.push_back(shape[i]);
  }

  int split_dim = ng_split_dim_const->get_vector<int>()[0];
  int cursor = 0;

  for (int i = 0; i < lengths.size(); ++i) {
    lower[split_dim] = cursor;
    cursor += lengths[i];
    upper[split_dim] = cursor;
    SaveNgOp(ng_op_map, op->name(),
             make_shared<ng::op::Slice>(ng_input, lower, upper));
  }
  return tf::Status::OK();
}

static tf::Status TranslateSquareOp(const tf::Node* op,
                                    Builder::OpMap& ng_op_map) {
  return TranslateUnaryOp(op, ng_op_map, [](std::shared_ptr<ng::Node> n) {
    return std::make_shared<ng::op::Multiply>(n, n);
  });
}

static tf::Status TranslateSquaredDifferenceOp(const tf::Node* op,
                                               Builder::OpMap& ng_op_map) {
  return TranslateBinaryOp(op, ng_op_map, [](std::shared_ptr<ng::Node> input1,
                                             std::shared_ptr<ng::Node> input2) {
    auto ng_diff = std::make_shared<ng::op::Subtract>(input1, input2);
    return std::make_shared<ng::op::Multiply>(ng_diff, ng_diff);
  });
}

static tf::Status TranslateSqueezeOp(const tf::Node* op,
                                     Builder::OpMap& ng_op_map) {
  TF_RETURN_IF_ERROR(ValidateInputCount(op, 1));

  shared_ptr<ng::Node> ng_input;
  TF_RETURN_IF_ERROR(GetInputNode(ng_op_map, op, 0, &ng_input));

  std::vector<tf::int32> tf_axis;
  TF_RETURN_IF_ERROR(tf::GetNodeAttr(op->attrs(), "squeeze_dims", &tf_axis));
  std::set<int> axis_set(tf_axis.begin(), tf_axis.end());

  size_t input_dims = ng_input->get_shape().size();

  ng::Shape input_shape = ng_input->get_shape();
  std::vector<int> dims;

  if (axis_set.size() == 0) {
    for (size_t i = 0; i < input_dims; i++) {
      if (input_shape[i] > 1) {
        dims.push_back(input_shape[i]);
      }
    }
  } else {
    for (size_t i = 0; i < input_dims; i++) {
      bool skip = false;
      if (axis_set.find(i) != axis_set.end()) {
        if (input_shape[i] == 1) {
          skip = true;
        } else {
          throw tensorflow::errors::InvalidArgument(
              "Tried to explicitly squeeze "
              "dimension ",
              i, " but dimension was not 1: ", input_shape[i]);
        }
      }
      if (!skip) {
        dims.push_back(input_shape[i]);
      }
    }
  }

  ng::Shape output_shape(dims.size());
  for (size_t i = 0; i < dims.size(); ++i) {
    output_shape[i] = dims[i];
  }

  ng::AxisVector ng_axis_order(ng_input->get_shape().size());
  for (size_t i = 0; i < ng_input->get_shape().size(); i++) {
    ng_axis_order[i] = i;
  }

  SaveNgOp(ng_op_map, op->name(),
           make_shared<ng::op::Reshape>(ng_input, ng_axis_order, output_shape));
  return tf::Status::OK();
}

static tf::Status TranslateStridedSliceOp(const tf::Node* op,
                                          Builder::OpMap& ng_op_map) {
  // TODO refactor StrideSlice with Slice op
  TF_RETURN_IF_ERROR(ValidateInputCount(op, 4));

  shared_ptr<ng::Node> ng_input;
  TF_RETURN_IF_ERROR(GetInputNode(ng_op_map, op, 0, &ng_input));

  shared_ptr<ng::Node> ng_begin;
  TF_RETURN_IF_ERROR(GetInputNode(ng_op_map, op, 1, &ng_begin));

  shared_ptr<ng::Node> ng_size;
  TF_RETURN_IF_ERROR(GetInputNode(ng_op_map, op, 2, &ng_size));

  shared_ptr<ng::Node> ng_stride;
  TF_RETURN_IF_ERROR(GetInputNode(ng_op_map, op, 3, &ng_stride));

  int tf_shrink_axis_mask;
  TF_RETURN_IF_ERROR(
      tf::GetNodeAttr(op->attrs(), "shrink_axis_mask", &tf_shrink_axis_mask));

  std::vector<tf::int64> lower_vec;
  TF_RETURN_IF_ERROR(tf::GetNodeAttr(
      op->attrs(), "_ngraph_stridedslice_static_begin", &lower_vec));

  std::vector<tf::int64> end_vec;
  TF_RETURN_IF_ERROR(tf::GetNodeAttr(
      op->attrs(), "_ngraph_stridedslice_static_end", &end_vec));

  std::vector<tf::int64> stride_vec;
  TF_RETURN_IF_ERROR(tf::GetNodeAttr(
      op->attrs(), "_ngraph_stridedslice_static_stride", &stride_vec));

  NGRAPH_VLOG(3) << "Begin input for StridedSlice: " << ng::join(lower_vec);
  NGRAPH_VLOG(3) << "End input for StridedSlice: " << ng::join(end_vec);

  auto& input_shape = ng_input->get_shape();
  NGRAPH_VLOG(3) << "Input shape for StridedSlice: " << ng::join(input_shape);

  if (lower_vec.size() == end_vec.size() && end_vec.size() == 1) {
    for (size_t i = end_vec.size(); i < input_shape.size(); ++i) {
      lower_vec.push_back(0);
      end_vec.push_back(0);
    }
  }
  NGRAPH_VLOG(3) << "extended Begin input for StridedSlice: "
                 << ng::join(lower_vec);
  NGRAPH_VLOG(3) << "extended End input for StridedSlice: "
                 << ng::join(end_vec);

  if (std::any_of(lower_vec.begin(), lower_vec.end(),
                  [](int i) { return i < 0; })) {
    std::transform(lower_vec.begin(), lower_vec.end(), input_shape.begin(),
                   lower_vec.begin(), [](int first, int second) {
                     if (first < 0) {
                       return second + first;
                     } else {
                       return first;
                     }
                   });
  }
  if (std::any_of(end_vec.begin(), end_vec.end(),
                  [](int i) { return i <= 0; })) {
    std::transform(end_vec.begin(), end_vec.end(), input_shape.begin(),
                   end_vec.begin(), [](int first, int second) {
                     if (first < 0) {
                       return second + first;
                     } else if (first == 0) {
                       return second;
                     } else {
                       return first;
                     }
                   });
    NGRAPH_VLOG(3) << "Transform end input for StridedSlice: "
                   << ng::join(end_vec);
  }

  for (size_t i = stride_vec.size(); i < end_vec.size(); ++i) {
    stride_vec.push_back(1);
  }
  NGRAPH_VLOG(3) << "stride input for StridedSlice: " << ng::join(stride_vec);

  std::vector<size_t> l(lower_vec.begin(), lower_vec.end());
  std::vector<size_t> u(end_vec.begin(), end_vec.end());
  std::vector<size_t> s(stride_vec.begin(), stride_vec.end());

  std::shared_ptr<ng::Node> ng_strided_slice =
      make_shared<ng::op::Slice>(ng_input, l, u, s);
  if (tf_shrink_axis_mask) {
    ng::AxisVector ng_axis_order(input_shape.size());
    for (size_t i = 0; i < input_shape.size(); i++) {
      ng_axis_order[i] = i;
    }

    ng::Shape ng_shape(input_shape.begin() + 1, input_shape.end());
    ng_strided_slice =
        make_shared<ng::op::Reshape>(ng_strided_slice, ng_axis_order, ng_shape);
  }

  SaveNgOp(ng_op_map, op->name(), ng_strided_slice);
  return tf::Status::OK();
}

static tf::Status TranslateSumOp(const tf::Node* op,
                                 Builder::OpMap& ng_op_map) {
  TF_RETURN_IF_ERROR(ValidateInputCount(op, 2));
  shared_ptr<ng::Node> ng_input;
  TF_RETURN_IF_ERROR(GetInputNode(ng_op_map, op, 0, &ng_input));

  shared_ptr<ng::Node> ng_axes_op;
  TF_RETURN_IF_ERROR(GetInputNode(ng_op_map, op, 1, &ng_axes_op));

  bool tf_keep_dims;
  if (tf::GetNodeAttr(op->attrs(), "keep_dims", &tf_keep_dims) !=
      tf::Status::OK()) {
    tf_keep_dims = false;
  }

  std::vector<tf::int64> sum_axes;
  TF_RETURN_IF_ERROR(
      tf::GetNodeAttr(op->attrs(), "_ngraph_sum_static_axes", &sum_axes));

  ng::Shape input_shape = ng_input->get_shape();
  size_t input_rank = input_shape.size();

  ng::AxisSet ng_reduction_axes;

  for (auto i : sum_axes) {
    if (i < 0) {
      ng_reduction_axes.insert(input_rank + i);
    } else {
      ng_reduction_axes.insert(i);
    }
  }

  std::shared_ptr<ng::Node> ng_sum =
      make_shared<ng::op::Sum>(ng_input, ng_reduction_axes);

  // If keep_dims is specified we need to reshape to put back the reduced
  // axes, with length 1.
  if (tf_keep_dims) {
    ng::Shape ng_result_shape_with_keep(input_rank);

    for (size_t i = 0; i < input_rank; i++) {
      if (ng_reduction_axes.count(i) == 0) {
        ng_result_shape_with_keep[i] = input_shape[i];
      } else {
        ng_result_shape_with_keep[i] = 1;
      }
    }

    ng::AxisVector ng_axis_order(ng_sum->get_shape().size());

    for (size_t i = 0; i < ng_sum->get_shape().size(); i++) {
      ng_axis_order[i] = i;
    }

    ng_sum = make_shared<ng::op::Reshape>(ng_sum, ng_axis_order,
                                          ng_result_shape_with_keep);
  }

  SaveNgOp(ng_op_map, op->name(), ng_sum);
  return tf::Status::OK();
}

static tf::Status TranslateTileOp(const tf::Node* op,
                                  Builder::OpMap& ng_op_map) {
  if (op->num_inputs() != 2) {
    return tf::errors::InvalidArgument("Number of inputs is not 2 for Tile");
  }

  shared_ptr<ng::Node> ng_input;
  shared_ptr<ng::Node> ng_multiples;
  TF_RETURN_IF_ERROR(GetInputNode(ng_op_map, op, 0, &ng_input));
  TF_RETURN_IF_ERROR(GetInputNode(ng_op_map, op, 1, &ng_multiples));

  std::vector<tf::int64> multiples;
  TF_RETURN_IF_ERROR(tf::GetNodeAttr(
      op->attrs(), "_ngraph_tile_static_multiples", &multiples));
  auto ng_input_shape = ng_input->get_shape();
  if (ng_input_shape.size() != multiples.size()) {
    return tf::errors::InvalidArgument(
        "dimension of input does not match length of multiples");
  }
  std::shared_ptr<ng::Node> ng_output = ng_input;
  ng::Shape output_shape = ng_input_shape;
  bool is_empty = false;
  for (int i = 0; i < ng_input_shape.size(); i++) {
    if (multiples[i] == 0) {
      is_empty = true;
    }
    output_shape[i] = ng_input_shape[i] * multiples[i];
  }
  if (is_empty) {
    SaveNgOp(ng_op_map, op->name(),
             make_shared<ngraph::op::Constant>(
                 ng_input->get_element_type(), output_shape,
                 std::vector<std::string>(ng::shape_size(output_shape), "0")));
  } else {
    for (int i = 0; i < ng_input_shape.size(); i++) {
      if (multiples[i] < 0) {
        return tf::errors::InvalidArgument("Expected multiples[", i,
                                           "] >= 0, but got ", multiples[i]);
      }
      vector<shared_ptr<ng::Node>> tmp_tensors;
      for (int k = 0; k < multiples[i]; k++) {
        tmp_tensors.push_back(ng_output);
      }
      auto ng_concat = make_shared<ngraph::op::Concat>(tmp_tensors, i);
      ng_output = ng_concat;
    }
    SaveNgOp(ng_op_map, op->name(), ng_output);
  }
  return tf::Status::OK();
}

static tf::Status TranslateTransposeOp(const tf::Node* op,
                                       Builder::OpMap& ng_op_map) {
  TF_RETURN_IF_ERROR(ValidateInputCount(op, 2));

  shared_ptr<ng::Node> ng_input;
  TF_RETURN_IF_ERROR(GetInputNode(ng_op_map, op, 0, &ng_input));
  shared_ptr<ng::Node> ng_permutation_op;
  TF_RETURN_IF_ERROR(GetInputNode(ng_op_map, op, 1, &ng_permutation_op));

  std::vector<tf::int64> permutation;
  TF_RETURN_IF_ERROR(tf::GetNodeAttr(
      op->attrs(), "_ngraph_transpose_static_permutation", &permutation));

  ng::AxisVector ng_axis_order;
  ng_axis_order.reserve(permutation.size());

  NGRAPH_VLOG(3) << ng::join(permutation);

  for (auto i : permutation) {
    ng_axis_order.push_back(i);
  }

  NGRAPH_VLOG(3) << ng::join(ng_axis_order);

  SaveNgOp(ng_op_map, op->name(),
           ng::builder::numpy_transpose(ng_input, ng_axis_order));
  return tf::Status::OK();
}

const static std::map<
    const string, const function<tf::Status(const tf::Node*, Builder::OpMap&)>>
    TRANSLATE_OP_MAP{
        {"Abs", TranslateUnaryOp<ngraph::op::Abs>},
        {"Add", TranslateBinaryOp<ngraph::op::Add>},
        {"AvgPool", TranslateAvgPoolOp},
        {"BatchMatMul", TranslateBatchMatMulOp},
        {"BiasAdd", TranslateBiasAddOp},
        {"Cast", TranslateCastOp},
        {"ConcatV2", TranslateConcatV2Op},
        {"Const", TranslateConstOp},
        {"Conv2D", TranslateConv2DOp},
        {"Conv2DBackpropInput", TranslateConv2DBackpropInputOp},
        {"DepthwiseConv2dNative", TranslateDepthwiseConv2dNativeOp},
        {"Equal", TranslateBinaryOp<ngraph::op::Equal>},
        {"Exp", TranslateUnaryOp<ngraph::op::Exp>},
        {"ExpandDims", TranslateExpandDimsOp},
        {"Fill", TranslateFillOp},
        {"Floor", TranslateUnaryOp<ngraph::op::Floor>},
        {"FusedBatchNorm", TranslateFusedBatchNormOp},
        {"Greater", TranslateBinaryOp<ngraph::op::Greater>},
        {"GreaterEqual", TranslateBinaryOp<ngraph::op::GreaterEq>},
        {"Identity", TranslateIdentityOp},
        {"Less", TranslateBinaryOp<ngraph::op::Less>},
        {"LessEqual", TranslateBinaryOp<ngraph::op::LessEq>},
        {"Log", TranslateUnaryOp<ngraph::op::Log>},
        {"LogicalAnd", TranslateBinaryOp<ngraph::op::And>},
        {"MatMul", TranslateMatMulOp},
        {"Maximum", TranslateBinaryOp<ngraph::op::Maximum>},
        {"MaxPool", TranslateMaxPoolOp},
        {"Mean", TranslateMeanOp},
        {"Minimum", TranslateBinaryOp<ngraph::op::Minimum>},
        {"Mul", TranslateBinaryOp<ngraph::op::Multiply>},
        // Do nothing! NoOps sometimes get placed on nGraph for bureaucratic
        // reasons, but they have no data flow inputs or outputs.
        {"NoOp",
         [](const tf::Node*, Builder::OpMap&) { return tf::Status::OK(); }},
        {"Pack", TranslatePackOp},
        {"Pad", TranslatePadOp},
        {"Pow", TranslateBinaryOp<ngraph::op::Power>},
        {"Prod", TranslateProdOp},
        {"RealDiv", TranslateBinaryOp<ngraph::op::Divide>},
        {"Reciprocal", TranslateReciprocalOp},
        {"Relu", TranslateReluOp},
        {"Relu6", TranslateRelu6Op},
        {"Reshape", TranslateReshapeOp},
        {"Rsqrt", TranslateRsqrtOp},
        {"Sigmoid", TranslateSigmoidOp},
        {"Sign", TranslateUnaryOp<ngraph::op::Sign>},
        {"Slice", TranslateSliceOp},
        {"Snapshot", TranslateSnapshotOp},
        {"Softmax", TranslateSoftmaxOp},
        {"Split", TranslateSplitOp},
        {"SplitV", TranslateSplitVOp},
        {"Square", TranslateSquareOp},
        {"SquaredDifference", TranslateSquaredDifferenceOp},
        {"Squeeze", TranslateSqueezeOp},
        {"StridedSlice", TranslateStridedSliceOp},
        {"Sub", TranslateBinaryOp<ngraph::op::Subtract>},
        {"Sum", TranslateSumOp},
        {"Tanh", TranslateUnaryOp<ngraph::op::Tanh>},
        {"Tile", TranslateTileOp},
        {"Transpose", TranslateTransposeOp}};
/*
static tf::Status TranslateConstOp(const tf::Node* op, Builder::OpMap&
ng_op_map) {
  {"Const", TranslateConstOp},
*/

tf::Status Builder::TranslateGraph(const std::vector<tf::TensorShape>& inputs,
                                   const tf::Graph* input_graph,
                                   shared_ptr<ng::Function>& ng_function) {
  //
  // We will visit ops in topological order.
  //
  // ought to be `const tf::Node*`, but tensorflow is whack
  vector<tf::Node*> ordered;
  tf::GetReversePostOrder(*input_graph, &ordered);

  //
  // Split ops into params, retvals, and all others.
  //
  vector<const tf::Node*> tf_params;
  vector<const tf::Node*> tf_ret_vals;
  vector<const tf::Node*> tf_ops;

  for (const auto n : ordered) {
    if (n->IsSink() || n->IsSource()) {
      continue;
    }

    if (n->IsControlFlow()) {
      return tf::errors::Unimplemented(
          "Encountered a control flow op in the nGraph bridge: ",
          n->DebugString());
    }

    if (n->type_string() == "_Arg") {
      tf_params.push_back(n);
    } else if (n->type_string() == "_Retval") {
      tf_ret_vals.push_back(n);
    } else {
      tf_ops.push_back(n);
    }
  }

  //
  // The op map holds a mapping from TensorFlow op names (strings) to
  // vector of generated nGraph nodes.
  //
  Builder::OpMap ng_op_map;

  //
  // Populate the parameter list, and also put parameters into the op map.
  //
  vector<shared_ptr<ng::op::Parameter>> ng_parameter_list(tf_params.size());

  for (auto parm : tf_params) {
    tf::DataType dtype;
    if (tf::GetNodeAttr(parm->attrs(), "T", &dtype) != tf::Status::OK()) {
      return tf::errors::InvalidArgument("No data type defined for _Arg");
    }
    int index;
    if (tf::GetNodeAttr(parm->attrs(), "index", &index) != tf::Status::OK()) {
      return tf::errors::InvalidArgument("No index defined for _Arg");
    }

    ng::element::Type ng_et;
    TF_RETURN_IF_ERROR(TFDataTypeToNGraphElementType(dtype, &ng_et));

    ng::Shape ng_shape;
    TF_RETURN_IF_ERROR(TFTensorShapeToNGraphShape(inputs[index], &ng_shape));

    auto ng_param = make_shared<ng::op::Parameter>(ng_et, ng_shape);
    SaveNgOp(ng_op_map, parm->name(), ng_param);
    ng_parameter_list[index] = ng_param;
  }

  //
  // Now create the nGraph ops from TensorFlow ops.
  //
  for (auto op : tf_ops) {
    NGRAPH_VLOG(2) << "Constructing op " << op->name() << " which is "
                   << op->type_string();

    // NOTE: The following cases should be kept in alphabetical order.

    try {
      TF_RETURN_IF_ERROR(TRANSLATE_OP_MAP.at(op->type_string())(op, ng_op_map));
    } catch (const std::out_of_range&) {
      // -----------------------------
      // Catch-all for unsupported ops
      // -----------------------------
      NGRAPH_VLOG(3) << "Unsupported Op: " << op->name() << " ("
                     << op->type_string() << ")";
      NGRAPH_VLOG(3) << op->def().DebugString();
      return tf::errors::InvalidArgument("Unsupported Op: ", op->name(), " (",
                                         op->type_string(), ")");
    }
  }

  //
  // Populate the result list.
  //
  vector<shared_ptr<ng::Node>> ng_result_list(tf_ret_vals.size());

  for (auto n : tf_ret_vals) {
    // Make sure that this _Retval only has one input node.
    if (n->num_inputs() != 1) {
      return tf::errors::InvalidArgument("_Retval has ", n->num_inputs(),
                                         " inputs, should have 1");
    }

    int index;
    if (tf::GetNodeAttr(n->attrs(), "index", &index) != tf::Status::OK()) {
      return tf::errors::InvalidArgument("No index defined for _Retval");
    }

    shared_ptr<ng::Node> result;
    TF_RETURN_IF_ERROR(GetInputNode(ng_op_map, n, 0, &result));

    ng_result_list[index] = result;
  }

  //
  // Create the nGraph function.
  //
  ng_function = make_shared<ng::Function>(ng_result_list, ng_parameter_list);
  return tf::Status::OK();
}
}  // namespace ngraph_bridge<|MERGE_RESOLUTION|>--- conflicted
+++ resolved
@@ -115,14 +115,9 @@
 //
 //
 
-<<<<<<< HEAD
 static tf::Status GetInputNode(const Builder::OpMap& ng_op_map,
                                const tf::Node* op, int input_idx,
                                shared_ptr<ng::Node>* result) {
-=======
-static tf::Status GetInputNode(const Builder::OpMap& ng_op_map, tf::Node* op,
-                               int input_idx, shared_ptr<ng::Node>* result) {
->>>>>>> 98d812bb
   // input op may have resulted in more than one ng::Node (eg. Split)
   // we need to look at Edge to check index of the input op
   std::vector<const tf::Edge*> edges;
@@ -305,37 +300,10 @@
   ng::Shape ng_image_shape(2);
   ng::Shape ng_kernel_shape(2);
 
-  if (is_nhwc) {
-    auto& s = ng_input->get_shape();
-    ng::Shape reshaped_shape{s[0], s[3], s[1], s[2]};
-
-    NGRAPH_VLOG(3) << "reshaped_shape: " << ng::join(reshaped_shape);
-
-    ng_input = make_shared<ng::op::Reshape>(
-        ng_input, ng::AxisVector{0, 3, 1, 2}, reshaped_shape);
-
-    ng_strides[0] = tf_strides[1];
-    ng_strides[1] = tf_strides[2];
-
-    ng_image_shape[0] = s[1];
-    ng_image_shape[1] = s[2];
-
-    ng_kernel_shape[0] = tf_ksize[1];
-    ng_kernel_shape[1] = tf_ksize[2];
-  } else {
-    auto& s = ng_input->get_shape();
-
-    ng_strides[0] = tf_strides[2];
-    ng_strides[1] = tf_strides[3];
-
-    ng_image_shape[0] = s[2];
-    ng_image_shape[1] = s[3];
-
-    ng_kernel_shape[0] = tf_ksize[2];
-    ng_kernel_shape[1] = tf_ksize[3];
-  }
-
-<<<<<<< HEAD
+  BatchToNGraph(is_nhwc, ng_input);
+  BatchedOpParamToNGraph(is_nhwc, tf_strides, ng_strides);
+  BatchedOpParamToNGraph(is_nhwc, ng_input->get_shape(), ng_image_shape);
+  BatchedOpParamToNGraph(is_nhwc, tf_ksize, ng_kernel_shape);
   NGRAPH_VLOG(3) << "ng_strides: " << ng::join(ng_strides);
   NGRAPH_VLOG(3) << "ng_image_shape: " << ng::join(ng_image_shape);
   NGRAPH_VLOG(3) << "ng_kernel_shape: " << ng::join(ng_kernel_shape);
@@ -377,14 +345,7 @@
       make_shared<ng::op::AvgPool>(ng_input, ng_kernel_shape, ng_strides,
                                    ng_padding_below, ng_padding_above, false);
 
-  if (is_nhwc) {
-    auto& s = ng_avgpool->get_shape();
-    ng::Shape reshaped_shape{s[0], s[2], s[3], s[1]};
-
-    ng_avgpool = make_shared<ng::op::Reshape>(
-        ng_avgpool, ng::AxisVector{0, 2, 3, 1}, reshaped_shape);
-  }
-
+  BatchToTensorflow(is_nhwc, ng_avgpool);
   NGRAPH_VLOG(3) << "avgpool outshape: {" << ng::join(ng_avgpool->get_shape())
                  << "}";
 
@@ -400,45 +361,6 @@
 
   shared_ptr<ng::Node> ng_rhs;
   TF_RETURN_IF_ERROR(GetInputNode(ng_op_map, op, 1, &ng_rhs));
-=======
-      BatchToNGraph(is_nhwc, ng_input);
-      BatchedOpParamToNGraph(is_nhwc, tf_strides, ng_strides);
-      BatchedOpParamToNGraph(is_nhwc, ng_input->get_shape(), ng_image_shape);
-      BatchedOpParamToNGraph(is_nhwc, tf_ksize, ng_kernel_shape);
-      NGRAPH_VLOG(3) << "ng_strides: " << ng::join(ng_strides);
-      NGRAPH_VLOG(3) << "ng_image_shape: " << ng::join(ng_image_shape);
-      NGRAPH_VLOG(3) << "ng_kernel_shape: " << ng::join(ng_kernel_shape);
-
-      // TODO: change this once nGraph supports negative padding
-      // (CoordinateDiff) for AvgPool
-      // ng::CoordinateDiff ng_padding_below{0,0};
-      // ng::CoordinateDiff ng_padding_above{0,0};
-      ng::Shape ng_padding_below{0, 0};
-      ng::Shape ng_padding_above{0, 0};
-
-      if (tf_padding_type == "SAME") {
-        for (size_t i = 0; i < 2; i++) {
-          size_t image_size = ng_image_shape[i];
-          size_t filter_shape = ng_kernel_shape[i];
-          size_t filter_stride = ng_strides[i];
-
-          tf::int64 padding_needed;
-          if (image_size % filter_stride == 0) {
-            padding_needed = filter_shape - filter_stride;
-          } else {
-            padding_needed = filter_shape - (image_size % filter_stride);
-          }
-          if (padding_needed < 0) {
-            padding_needed = 0;
-          }
-
-          size_t padding_lhs = padding_needed / 2;
-          size_t padding_rhs = padding_needed - padding_lhs;
-          ng_padding_below[i] = padding_lhs;
-          ng_padding_above[i] = padding_rhs;
-        }
-      }
->>>>>>> 98d812bb
 
   auto ng_lhs_shape = ng_lhs->get_shape();
   auto ng_rhs_shape = ng_rhs->get_shape();
@@ -453,7 +375,6 @@
         "Dimensions of input args for BatchMatMul must be >=2", n_dims);
   }
 
-<<<<<<< HEAD
   ng::AxisVector out_axes;
   for (size_t i = 0; i < n_dims - 2; ++i) {
     if (ng_lhs_shape[i] != ng_rhs_shape[i]) {
@@ -486,9 +407,6 @@
     ng_rhs_axes.insert(ng_rhs_axes.begin(), n_dims - 2);
     ng_rhs = ng::builder::numpy_transpose(ng_rhs, ng_rhs_axes);
   }
-=======
-      BatchToTensorflow(is_nhwc, ng_avgpool);
->>>>>>> 98d812bb
 
   ng_lhs_shape = ng_lhs->get_shape();
   ng_rhs_shape = ng_rhs->get_shape();
@@ -738,7 +656,6 @@
 
   bool is_nhwc = (tf_data_format == "NHWC");
 
-<<<<<<< HEAD
   NGRAPH_VLOG(3) << ng::join(tf_strides);
   NGRAPH_VLOG(3) << ng::join(tf_dilations);
   NGRAPH_VLOG(3) << tf_padding_type;
@@ -749,70 +666,25 @@
   ng::Shape ng_image_shape(2);
   ng::Shape ng_kernel_shape(2);
 
-  if (is_nhwc) {
-    auto& s = ng_input->get_shape();
-    ng::Shape reshaped_shape{s[0], s[3], s[1], s[2]};
-
-    NGRAPH_VLOG(3) << "reshaped_shape: " << ng::join(reshaped_shape);
-
-    ng_input = make_shared<ng::op::Reshape>(
-        ng_input, ng::AxisVector{0, 3, 1, 2}, reshaped_shape);
-
-    ng_strides[0] = tf_strides[1];
-    ng_strides[1] = tf_strides[2];
-
-    ng_dilations[0] = tf_dilations[1];
-    ng_dilations[1] = tf_dilations[2];
-
-    ng_image_shape[0] = s[1];
-    ng_image_shape[1] = s[2];
-  } else {
-    auto& s = ng_input->get_shape();
-
-    ng_strides[0] = tf_strides[2];
-    ng_strides[1] = tf_strides[3];
-
-    ng_dilations[0] = tf_dilations[2];
-    ng_dilations[1] = tf_dilations[3];
-
-    ng_image_shape[0] = s[2];
-    ng_image_shape[1] = s[3];
-  }
+  BatchToNGraph(is_nhwc, ng_input);
+  BatchedOpParamToNGraph(is_nhwc, tf_strides, ng_strides);
+  BatchedOpParamToNGraph(is_nhwc, ng_input->get_shape(), ng_image_shape);
+  BatchedOpParamToNGraph(is_nhwc, tf_dilations, ng_dilations);
 
   NGRAPH_VLOG(3) << "ng_strides: " << ng::join(ng_strides);
   NGRAPH_VLOG(3) << "ng_dilations: " << ng::join(ng_dilations);
   NGRAPH_VLOG(3) << "ng_image_shape: " << ng::join(ng_image_shape);
-=======
-      BatchToNGraph(is_nhwc, ng_input);
-      BatchedOpParamToNGraph(is_nhwc, tf_strides, ng_strides);
-      BatchedOpParamToNGraph(is_nhwc, ng_input->get_shape(), ng_image_shape);
-      BatchedOpParamToNGraph(is_nhwc, tf_dilations, ng_dilations);
-      NGRAPH_VLOG(3) << "ng_strides: " << ng::join(ng_strides);
-      NGRAPH_VLOG(3) << "ng_dilations: " << ng::join(ng_dilations);
-      NGRAPH_VLOG(3) << "ng_image_shape: " << ng::join(ng_image_shape);
-
-      auto& ng_filter_shape = ng_filter->get_shape();
-      ng_kernel_shape[0] = ng_filter_shape[0];
-      ng_kernel_shape[1] = ng_filter_shape[1];
-      Reshape<3, 2, 0, 1>(ng_filter);
->>>>>>> 98d812bb
-
-  {
-    auto& s = ng_filter->get_shape();
-    ng::Shape reshaped_shape{s[3], s[2], s[0], s[1]};
-    ng_filter = make_shared<ng::op::Reshape>(
-        ng_filter, ng::AxisVector{3, 2, 0, 1}, reshaped_shape);
-
-    ng_kernel_shape[0] = s[0];
-    ng_kernel_shape[1] = s[1];
-  }
+
+  auto& ng_filter_shape = ng_filter->get_shape();
+  ng_kernel_shape[0] = ng_filter_shape[0];
+  ng_kernel_shape[1] = ng_filter_shape[1];
+  Reshape<3, 2, 0, 1>(ng_filter);
 
   NGRAPH_VLOG(3) << "ng_kernel_shape: " << ng::join(ng_kernel_shape);
 
   ng::CoordinateDiff ng_padding_below{0, 0};
   ng::CoordinateDiff ng_padding_above{0, 0};
 
-<<<<<<< HEAD
   if (tf_padding_type == "SAME") {
     for (size_t i = 0; i < 2; i++) {
       size_t image_size = ng_image_shape[i];
@@ -828,9 +700,6 @@
       if (padding_needed < 0) {
         padding_needed = 0;
       }
-=======
-      BatchToTensorflow(is_nhwc, ng_conv);
->>>>>>> 98d812bb
 
       size_t padding_lhs = padding_needed / 2;
       size_t padding_rhs = padding_needed - padding_lhs;
@@ -846,14 +715,7 @@
       ng_input, ng_filter, ng_strides, ng_dilations, ng_padding_below,
       ng_padding_above);
 
-  if (is_nhwc) {
-    auto& s = ng_conv->get_shape();
-    ng::Shape reshaped_shape{s[0], s[2], s[3], s[1]};
-
-    ng_conv = make_shared<ng::op::Reshape>(ng_conv, ng::AxisVector{0, 2, 3, 1},
-                                           reshaped_shape);
-  }
-
+  BatchToTensorflow(is_nhwc, ng_conv);
   SaveNgOp(ng_op_map, op->name(), ng_conv);
   return tf::Status::OK();
 }
@@ -862,42 +724,10 @@
                                                  Builder::OpMap& ng_op_map) {
   TF_RETURN_IF_ERROR(ValidateInputCount(op, 3));
 
-<<<<<<< HEAD
   shared_ptr<ng::Node> ng_filter, ng_out_backprop;
-=======
-      bool is_nhwc = (tf_data_format == "NHWC");
-
-      NGRAPH_VLOG(3) << ng::join(tf_strides);
-      NGRAPH_VLOG(3) << ng::join(tf_dilations);
-      NGRAPH_VLOG(3) << tf_padding_type;
-      NGRAPH_VLOG(3) << tf_data_format;
-
-      ng::Strides ng_strides(2);
-      ng::Strides ng_dilations(2);
-      ng::Shape ng_image_shape(2);
-      ng::Shape ng_kernel_shape(2);
-      ng::Shape ng_batch_shape(4);
-
-      BatchToNGraph(is_nhwc, ng_out_backprop);
-      BatchedOpParamToNGraph(is_nhwc, tf_strides, ng_strides);
-      BatchedOpParamToNGraph(is_nhwc, tf_input_sizes, ng_image_shape);
-      BatchedOpParamToNGraph(is_nhwc, tf_dilations, ng_dilations);
-      if (is_nhwc) {
-        ng_batch_shape = {static_cast<unsigned long>(tf_input_sizes[0]),
-                          static_cast<unsigned long>(tf_input_sizes[3]),
-                          static_cast<unsigned long>(tf_input_sizes[1]),
-                          static_cast<unsigned long>(tf_input_sizes[2])};
-      } else {
-        ng_batch_shape = {static_cast<unsigned long>(tf_input_sizes[0]),
-                          static_cast<unsigned long>(tf_input_sizes[1]),
-                          static_cast<unsigned long>(tf_input_sizes[2]),
-                          static_cast<unsigned long>(tf_input_sizes[3])};
-      }
->>>>>>> 98d812bb
 
   TF_RETURN_IF_ERROR(GetInputNode(ng_op_map, op, 1, &ng_filter));
 
-<<<<<<< HEAD
   TF_RETURN_IF_ERROR(GetInputNode(ng_op_map, op, 2, &ng_out_backprop));
 
   // TODO: refactor me to be less redundant with other convolution ops
@@ -910,12 +740,6 @@
   TF_RETURN_IF_ERROR(tf::GetNodeAttr(op->attrs(), "padding", &tf_padding_type));
   TF_RETURN_IF_ERROR(
       tf::GetNodeAttr(op->attrs(), "data_format", &tf_data_format));
-=======
-      auto& ng_filter_shape = ng_filter->get_shape();
-      ng_kernel_shape[0] = ng_filter_shape[0];
-      ng_kernel_shape[1] = ng_filter_shape[1];
-      Reshape<3, 2, 0, 1>(ng_filter);
->>>>>>> 98d812bb
 
   if (tf_data_format != "NHWC" && tf_data_format != "NCHW") {
     return tf::errors::InvalidArgument(
@@ -945,28 +769,16 @@
   ng::Shape ng_kernel_shape(2);
   ng::Shape ng_batch_shape(4);
 
+  BatchToNGraph(is_nhwc, ng_out_backprop);
+  BatchedOpParamToNGraph(is_nhwc, tf_strides, ng_strides);
+  BatchedOpParamToNGraph(is_nhwc, tf_input_sizes, ng_image_shape);
+  BatchedOpParamToNGraph(is_nhwc, tf_dilations, ng_dilations);
   if (is_nhwc) {
-    ng_strides[0] = tf_strides[1];
-    ng_strides[1] = tf_strides[2];
-    ng_dilations[0] = tf_dilations[1];
-    ng_dilations[1] = tf_dilations[2];
-    ng_image_shape[0] = tf_input_sizes[1];
-    ng_image_shape[1] = tf_input_sizes[2];
     ng_batch_shape = {static_cast<unsigned long>(tf_input_sizes[0]),
                       static_cast<unsigned long>(tf_input_sizes[3]),
                       static_cast<unsigned long>(tf_input_sizes[1]),
                       static_cast<unsigned long>(tf_input_sizes[2])};
-    auto& s = ng_out_backprop->get_shape();
-    ng::Shape reshaped{s[0], s[3], s[1], s[2]};
-    ng_out_backprop = make_shared<ng::op::Reshape>(
-        ng_out_backprop, ng::AxisVector{0, 3, 1, 2}, reshaped);
   } else {
-    ng_strides[0] = tf_strides[2];
-    ng_strides[1] = tf_strides[3];
-    ng_dilations[0] = tf_dilations[2];
-    ng_dilations[1] = tf_dilations[3];
-    ng_image_shape[0] = tf_input_sizes[2];
-    ng_image_shape[1] = tf_input_sizes[3];
     ng_batch_shape = {static_cast<unsigned long>(tf_input_sizes[0]),
                       static_cast<unsigned long>(tf_input_sizes[1]),
                       static_cast<unsigned long>(tf_input_sizes[2]),
@@ -977,22 +789,16 @@
   NGRAPH_VLOG(3) << "ng_dilations: " << ng::join(ng_dilations);
   NGRAPH_VLOG(3) << "ng_image_shape: " << ng::join(ng_image_shape);
 
-  {
-    auto& s = ng_filter->get_shape();
-    ng::Shape reshaped_shape{s[3], s[2], s[0], s[1]};
-    ng_filter = make_shared<ng::op::Reshape>(
-        ng_filter, ng::AxisVector{3, 2, 0, 1}, reshaped_shape);
-
-    ng_kernel_shape[0] = s[0];
-    ng_kernel_shape[1] = s[1];
-  }
+  auto& ng_filter_shape = ng_filter->get_shape();
+  ng_kernel_shape[0] = ng_filter_shape[0];
+  ng_kernel_shape[1] = ng_filter_shape[1];
+  Reshape<3, 2, 0, 1>(ng_filter);
 
   NGRAPH_VLOG(3) << "ng_kernel_shape: " << ng::join(ng_kernel_shape);
 
   ng::CoordinateDiff ng_padding_below{0, 0};
   ng::CoordinateDiff ng_padding_above{0, 0};
 
-<<<<<<< HEAD
   if (tf_padding_type == "SAME") {
     for (size_t i = 0; i < 2; i++) {
       size_t image_size = ng_image_shape[i];
@@ -1008,9 +814,6 @@
       if (padding_needed < 0) {
         padding_needed = 0;
       }
-=======
-      BatchToTensorflow(is_nhwc, ng_data);
->>>>>>> 98d812bb
 
       size_t padding_lhs = padding_needed / 2;
       size_t padding_rhs = padding_needed - padding_lhs;
@@ -1028,12 +831,7 @@
           ng_padding_below, ng_padding_above,
           ng::Strides(ng_batch_shape.size() - 2, 1));
 
-  if (is_nhwc) {
-    auto& s = ng_data->get_shape();
-    ng::Shape reshaped{s[0], s[2], s[3], s[1]};
-    ng_data = make_shared<ng::op::Reshape>(ng_data, ng::AxisVector{0, 2, 3, 1},
-                                           reshaped);
-  }
+  BatchToTensorflow(is_nhwc, ng_data);
 
   SaveNgOp(ng_op_map, op->name(), ng_data);
   return tf::Status::OK();
@@ -1070,68 +868,24 @@
   NGRAPH_VLOG(3) << tf_padding_type;
   NGRAPH_VLOG(3) << tf_data_format;
 
-<<<<<<< HEAD
   ng::Strides ng_strides(2);
   ng::Strides ng_dilations(2);
   ng::Shape ng_image_shape(2);
   ng::Shape ng_kernel_shape(2);
 
-  if (is_nhwc) {
-    auto& s = ng_input->get_shape();
-    ng::Shape reshaped_shape{s[0], s[3], s[1], s[2]};
-
-    NGRAPH_VLOG(3) << "reshaped_shape: " << ng::join(reshaped_shape);
-
-    ng_input = make_shared<ng::op::Reshape>(
-        ng_input, ng::AxisVector{0, 3, 1, 2}, reshaped_shape);
-
-    ng_strides[0] = tf_strides[1];
-    ng_strides[1] = tf_strides[2];
-
-    ng_dilations[0] = tf_dilations[0];
-    ng_dilations[1] = tf_dilations[1];
-
-    ng_image_shape[0] = s[1];
-    ng_image_shape[1] = s[2];
-  } else {
-    auto& s = ng_input->get_shape();
-
-    ng_strides[0] = tf_strides[1];
-    ng_strides[1] = tf_strides[2];
-
-    ng_dilations[0] = tf_dilations[0];
-    ng_dilations[1] = tf_dilations[1];
-=======
-      BatchToNGraph(is_nhwc, ng_input);
-      BatchedOpParamToNGraph(is_nhwc, ng_input->get_shape(), ng_image_shape);
-      BatchedOpParamToNGraph(is_nhwc, tf_strides, ng_strides);
-      BatchedOpParamToNGraph(is_nhwc, tf_dilations, ng_dilations);
->>>>>>> 98d812bb
-
-    ng_image_shape[0] = s[2];
-    ng_image_shape[1] = s[3];
-  }
-
-<<<<<<< HEAD
+  BatchToNGraph(is_nhwc, ng_input);
+  BatchedOpParamToNGraph(is_nhwc, ng_input->get_shape(), ng_image_shape);
+  BatchedOpParamToNGraph(is_nhwc, tf_strides, ng_strides);
+  BatchedOpParamToNGraph(is_nhwc, tf_dilations, ng_dilations);
+
   NGRAPH_VLOG(3) << "ng_strides: " << ng::join(ng_strides);
   NGRAPH_VLOG(3) << "ng_dilations: " << ng::join(ng_dilations);
   NGRAPH_VLOG(3) << "ng_image_shape: " << ng::join(ng_image_shape);
 
-  {
-    auto& s = ng_filter->get_shape();
-    ng::Shape reshaped_shape{s[3], s[2], s[0], s[1]};
-    ng_filter = make_shared<ng::op::Reshape>(
-        ng_filter, ng::AxisVector{3, 2, 0, 1}, reshaped_shape);
-=======
-      auto& ng_filter_shape = ng_filter->get_shape();
-      Reshape<3, 2, 0, 1>(ng_filter);
-      ng_kernel_shape[0] = ng_filter_shape[0];
-      ng_kernel_shape[1] = ng_filter_shape[1];
->>>>>>> 98d812bb
-
-    ng_kernel_shape[0] = s[0];
-    ng_kernel_shape[1] = s[1];
-  }
+  auto& ng_filter_shape = ng_filter->get_shape();
+  Reshape<3, 2, 0, 1>(ng_filter);
+  ng_kernel_shape[0] = ng_filter_shape[0];
+  ng_kernel_shape[1] = ng_filter_shape[1];
 
   NGRAPH_VLOG(3) << "ng_kernel_shape: " << ng::join(ng_kernel_shape);
 
@@ -1144,7 +898,6 @@
       size_t filter_shape = (ng_kernel_shape[i] - 1) * ng_dilations[i] + 1;
       size_t filter_stride = ng_strides[i];
 
-<<<<<<< HEAD
       tf::int64 padding_needed;
       if (image_size % filter_stride == 0) {
         padding_needed = filter_shape - filter_stride;
@@ -1159,22 +912,6 @@
       size_t padding_rhs = padding_needed - padding_lhs;
       ng_padding_below[i] = padding_lhs;
       ng_padding_above[i] = padding_rhs;
-=======
-      BatchToTensorflow(is_nhwc, ng_concat);
-      SaveNgOp(ng_op_map, op->name(), ng_concat);
-    }
-    // -----
-    // Equal
-    // -----
-    else if (op->type_string() == "Equal") {
-      TF_RETURN_IF_ERROR(TranslateBinaryOp<ngraph::op::Equal>(op, ng_op_map));
-    }
-    // -----
-    // Exp
-    // -----
-    else if (op->type_string() == "Exp") {
-      TF_RETURN_IF_ERROR(TranslateUnaryOp<ngraph::op::Exp>(op, ng_op_map));
->>>>>>> 98d812bb
     }
   }
 
@@ -1215,13 +952,7 @@
   std::shared_ptr<ng::Node> ng_concat =
       make_shared<ng::op::Concat>(ng_args, ng_concatenation_axis);
 
-  if (is_nhwc) {
-    auto& s = ng_concat->get_shape();
-    ng::Shape reshaped_shape{s[0], s[2], s[3], s[1]};
-    ng_concat = make_shared<ng::op::Reshape>(
-        ng_concat, ng::AxisVector{0, 2, 3, 1}, reshaped_shape);
-  }
-
+  BatchToTensorflow(is_nhwc, ng_concat);
   SaveNgOp(ng_op_map, op->name(), ng_concat);
   return tf::Status::OK();
 }
@@ -1271,7 +1002,6 @@
   TF_RETURN_IF_ERROR(
       tf::GetNodeAttr(op->attrs(), "_ngraph_fill_static_dims", &dims_vec));
 
-<<<<<<< HEAD
   ng::Shape ng_output_shape(dims_vec.size());
   ng::AxisSet ng_axis_set;
   for (size_t i = 0; i < dims_vec.size(); ++i) {
@@ -1293,9 +1023,6 @@
     NGRAPH_VLOG(3) << "is_training attribute not present, setting to true";
     tf_is_training = true;
   }
-=======
-      BatchToNGraph(is_nhwc, ng_input);
->>>>>>> 98d812bb
 
   NGRAPH_VLOG(3) << "is_training: " << tf_is_training;
 
@@ -1314,7 +1041,6 @@
   TF_RETURN_IF_ERROR(
       tf::GetNodeAttr(op->attrs(), "data_format", &tf_data_format));
 
-<<<<<<< HEAD
   if (tf_data_format != "NHWC" && tf_data_format != "NCHW") {
     return tf::errors::InvalidArgument(
         "Conv2D data format is neither NHWC nor NCHW");
@@ -1323,83 +1049,6 @@
   bool is_nhwc = (tf_data_format == "NHWC");
 
   NGRAPH_VLOG(3) << "data_format: " << tf_data_format;
-=======
-      BatchToTensorflow(is_nhwc, ng_batch_norm);
-      SaveNgOp(ng_op_map, op->name(), ng_batch_norm);
-    }
-    // -----
-    // Greater
-    // -----
-    else if (op->type_string() == "Greater") {
-      TF_RETURN_IF_ERROR(TranslateBinaryOp<ngraph::op::Greater>(op, ng_op_map));
-    }
-    // -----
-    // GreaterEqual
-    // -----
-    else if (op->type_string() == "GreaterEqual") {
-      TF_RETURN_IF_ERROR(
-          TranslateBinaryOp<ngraph::op::GreaterEq>(op, ng_op_map));
-    }
-    // --------
-    // Identity
-    // --------
-    else if (op->type_string() == "Identity") {
-      TF_RETURN_IF_ERROR(ValidateInputCount(op, 1));
-
-      shared_ptr<ng::Node> ng_arg;
-      TF_RETURN_IF_ERROR(GetInputNode(ng_op_map, op, 0, &ng_arg));
-      SaveNgOp(ng_op_map, op->name(), ng_arg);
-    }
-    // -----
-    // Less
-    // -----
-    else if (op->type_string() == "Less") {
-      TF_RETURN_IF_ERROR(TranslateBinaryOp<ngraph::op::Less>(op, ng_op_map));
-    }
-    // -----
-    // LessEqual
-    // -----
-    else if (op->type_string() == "LessEqual") {
-      TF_RETURN_IF_ERROR(TranslateBinaryOp<ngraph::op::LessEq>(op, ng_op_map));
-    }
-    // ---
-    // Log
-    // ---
-    else if (op->type_string() == "Log") {
-      TF_RETURN_IF_ERROR(TranslateUnaryOp<ngraph::op::Log>(op, ng_op_map));
-    }
-    // -----
-    // LogicalAnd
-    // -----
-    else if (op->type_string() == "LogicalAnd") {
-      TF_RETURN_IF_ERROR(TranslateBinaryOp<ngraph::op::And>(op, ng_op_map));
-    }
-    // ------
-    // MatMul
-    // ------
-    else if (op->type_string() == "MatMul") {
-      TF_RETURN_IF_ERROR(ValidateInputCount(op, 2));
-
-      shared_ptr<ng::Node> ng_lhs;
-      TF_RETURN_IF_ERROR(GetInputNode(ng_op_map, op, 0, &ng_lhs));
-      shared_ptr<ng::Node> ng_rhs;
-      TF_RETURN_IF_ERROR(GetInputNode(ng_op_map, op, 1, &ng_rhs));
-
-      // Transpose arguments if requested.
-      bool transpose_a = false;
-      bool transpose_b = false;
-
-      if (tf::GetNodeAttr(op->attrs(), "transpose_a", &transpose_a) ==
-              tf::Status::OK() &&
-          transpose_a) {
-        ng_lhs = ng::builder::numpy_transpose(ng_lhs, ng::AxisVector{1, 0});
-      }
-      if (tf::GetNodeAttr(op->attrs(), "transpose_b", &transpose_b) ==
-              tf::Status::OK() &&
-          transpose_b) {
-        ng_rhs = ng::builder::numpy_transpose(ng_rhs, ng::AxisVector{1, 0});
-      }
->>>>>>> 98d812bb
 
   float tf_epsilon;
   if (tf::GetNodeAttr(op->attrs(), "epsilon", &tf_epsilon) !=
@@ -1410,30 +1059,15 @@
 
   NGRAPH_VLOG(3) << "epsilon: " << tf_epsilon;
 
-  if (is_nhwc) {
-    auto& s = ng_input->get_shape();
-    ng::Shape reshaped_shape{s[0], s[3], s[1], s[2]};
-
-    NGRAPH_VLOG(3) << "reshaped_shape: " << ng::join(reshaped_shape);
-
-    ng_input = make_shared<ng::op::Reshape>(
-        ng_input, ng::AxisVector{0, 3, 1, 2}, reshaped_shape);
-  }
-
-<<<<<<< HEAD
+  BatchToNGraph(is_nhwc, ng_input);
+
   std::shared_ptr<ng::Node> ng_batch_norm;
 
   ng_batch_norm =
       make_shared<ng::op::BatchNorm>(tf_epsilon, ng_scale, ng_offset, ng_input,
                                      ng_mean, ng_variance, tf_is_training);
 
-  if (is_nhwc) {
-    auto& s = ng_batch_norm->get_shape();
-    ng::Shape reshaped_shape{s[0], s[2], s[3], s[1]};
-
-    ng_batch_norm = make_shared<ng::op::Reshape>(
-        ng_batch_norm, ng::AxisVector{0, 2, 3, 1}, reshaped_shape);
-  }
+  BatchToTensorflow(is_nhwc, ng_batch_norm);
 
   SaveNgOp(ng_op_map, op->name(), ng_batch_norm);
   return tf::Status::OK();
@@ -1461,45 +1095,6 @@
   // Transpose arguments if requested.
   bool transpose_a = false;
   bool transpose_b = false;
-=======
-      BatchToNGraph(is_nhwc, ng_input);
-      BatchedOpParamToNGraph(is_nhwc, tf_strides, ng_strides);
-      BatchedOpParamToNGraph(is_nhwc, ng_input->get_shape(), ng_image_shape);
-      BatchedOpParamToNGraph(is_nhwc, tf_ksize, ng_kernel_shape);
-      NGRAPH_VLOG(3) << "ng_strides: " << ng::join(ng_strides);
-      NGRAPH_VLOG(3) << "ng_image_shape: " << ng::join(ng_image_shape);
-      NGRAPH_VLOG(3) << "ng_kernel_shape: " << ng::join(ng_kernel_shape);
-
-      // TODO: change this once nGraph supports negative padding
-      // (CoordinateDiff) for MaxPool
-      // ng::CoordinateDiff ng_padding_below{0,0};
-      // ng::CoordinateDiff ng_padding_above{0,0};
-      ng::Shape ng_padding_below{0, 0};
-      ng::Shape ng_padding_above{0, 0};
-
-      if (tf_padding_type == "SAME") {
-        for (size_t i = 0; i < 2; i++) {
-          size_t image_size = ng_image_shape[i];
-          size_t filter_shape = ng_kernel_shape[i];
-          size_t filter_stride = ng_strides[i];
-
-          tf::int64 padding_needed;
-          if (image_size % filter_stride == 0) {
-            padding_needed = filter_shape - filter_stride;
-          } else {
-            padding_needed = filter_shape - (image_size % filter_stride);
-          }
-          if (padding_needed < 0) {
-            padding_needed = 0;
-          }
-
-          size_t padding_lhs = padding_needed / 2;
-          size_t padding_rhs = padding_needed - padding_lhs;
-          ng_padding_below[i] = padding_lhs;
-          ng_padding_above[i] = padding_rhs;
-        }
-      }
->>>>>>> 98d812bb
 
   if (tf::GetNodeAttr(op->attrs(), "transpose_a", &transpose_a) ==
           tf::Status::OK() &&
@@ -1518,16 +1113,12 @@
   return tf::Status::OK();
 }
 
-<<<<<<< HEAD
 static tf::Status TranslateMaxPoolOp(const tf::Node* op,
                                      Builder::OpMap& ng_op_map) {
   TF_RETURN_IF_ERROR(ValidateInputCount(op, 1));
 
   shared_ptr<ng::Node> ng_input;
   TF_RETURN_IF_ERROR(GetInputNode(ng_op_map, op, 0, &ng_input));
-=======
-      BatchToTensorflow(is_nhwc, ng_maxpool);
->>>>>>> 98d812bb
 
   std::vector<tf::int32> tf_strides;
   std::vector<tf::int32> tf_ksize;
@@ -1555,36 +1146,10 @@
   ng::Shape ng_image_shape(2);
   ng::Shape ng_kernel_shape(2);
 
-  if (is_nhwc) {
-    auto& s = ng_input->get_shape();
-    ng::Shape reshaped_shape{s[0], s[3], s[1], s[2]};
-
-    NGRAPH_VLOG(3) << "reshaped_shape: " << ng::join(reshaped_shape);
-
-    ng_input = make_shared<ng::op::Reshape>(
-        ng_input, ng::AxisVector{0, 3, 1, 2}, reshaped_shape);
-
-    ng_strides[0] = tf_strides[1];
-    ng_strides[1] = tf_strides[2];
-
-    ng_image_shape[0] = s[1];
-    ng_image_shape[1] = s[2];
-
-    ng_kernel_shape[0] = tf_ksize[1];
-    ng_kernel_shape[1] = tf_ksize[2];
-  } else {
-    auto& s = ng_input->get_shape();
-
-    ng_strides[0] = tf_strides[2];
-    ng_strides[1] = tf_strides[3];
-
-    ng_image_shape[0] = s[2];
-    ng_image_shape[1] = s[3];
-
-    ng_kernel_shape[0] = tf_ksize[2];
-    ng_kernel_shape[1] = tf_ksize[3];
-  }
-
+  BatchToNGraph(is_nhwc, ng_input);
+  BatchedOpParamToNGraph(is_nhwc, tf_strides, ng_strides);
+  BatchedOpParamToNGraph(is_nhwc, ng_input->get_shape(), ng_image_shape);
+  BatchedOpParamToNGraph(is_nhwc, tf_ksize, ng_kernel_shape);
   NGRAPH_VLOG(3) << "ng_strides: " << ng::join(ng_strides);
   NGRAPH_VLOG(3) << "ng_image_shape: " << ng::join(ng_image_shape);
   NGRAPH_VLOG(3) << "ng_kernel_shape: " << ng::join(ng_kernel_shape);
@@ -1626,13 +1191,7 @@
       make_shared<ng::op::MaxPool>(ng_input, ng_kernel_shape, ng_strides,
                                    ng_padding_below, ng_padding_above);
 
-  if (is_nhwc) {
-    auto& s = ng_maxpool->get_shape();
-    ng::Shape reshaped_shape{s[0], s[2], s[3], s[1]};
-
-    ng_maxpool = make_shared<ng::op::Reshape>(
-        ng_maxpool, ng::AxisVector{0, 2, 3, 1}, reshaped_shape);
-  }
+  BatchToTensorflow(is_nhwc, ng_maxpool);
 
   NGRAPH_VLOG(3) << "maxpool outshape: {" << ng::join(ng_maxpool->get_shape())
                  << "}";
