--- conflicted
+++ resolved
@@ -74,13 +74,8 @@
 //    shared_ptr<ng::Node> output_node - ng::Node to store
 //
 
-<<<<<<< HEAD
-static void SaveNgOp(Builder::OpMap& ng_op_map, const std::string op_name,
-                     const shared_ptr<ng::Node> output_node) {
-=======
 static void SaveNgOp(Builder::OpMap& ng_op_map, const std::string& op_name,
                      const shared_ptr<ng::Node>& output_node) {
->>>>>>> 4c1f7d07
   // no need to try-catch, map[key] will create vector object
   // if not exists
   ng_op_map[op_name].push_back(output_node);
