--- conflicted
+++ resolved
@@ -238,12 +238,7 @@
   attrs.mode_ = "SCALED";
 
   vector<int> static_input_indexes = {1, 2};
-<<<<<<< HEAD
-  ops::QuantizeV2 R =
-      ops::QuantizeV2(root, A, 0.9f, 5.0f, quant_type, attrs);
-=======
   ops::QuantizeV2 R = ops::QuantizeV2(root, A, 0.9f, 5.0f, quant_type, attrs);
->>>>>>> 8ba9f562
 
   vector<DataType> output_datatypes = {quant_type};
 
@@ -269,12 +264,7 @@
   attrs.mode_ = "SCALED";
 
   vector<int> static_input_indexes = {1, 2};
-<<<<<<< HEAD
-  ops::QuantizeV2 R =
-      ops::QuantizeV2(root, A, 0.0f, 6.0f, quant_type, attrs);
-=======
   ops::QuantizeV2 R = ops::QuantizeV2(root, A, 0.0f, 6.0f, quant_type, attrs);
->>>>>>> 8ba9f562
 
   vector<DataType> output_datatypes = {quant_type};
 
