/*******************************************************************************
 * Copyright 2017-2018 Intel Corporation
 *
 * Licensed under the Apache License, Version 2.0 (the "License");
 * you may not use this file except in compliance with the License.
 * You may obtain a copy of the License at
 *
 *     http://www.apache.org/licenses/LICENSE-2.0
 *
 * Unless required by applicable law or agreed to in writing, software
 * distributed under the License is distributed on an "AS IS" BASIS,
 * WITHOUT WARRANTIES OR CONDITIONS OF ANY KIND, either express or implied.
 * See the License for the specific language governing permissions and
 * limitations under the License.
 *******************************************************************************/
#include <cstdlib>
#include <mutex>
#include <utility>

#include "tensorflow/core/common_runtime/dma_helper.h"
#include "tensorflow/core/common_runtime/optimization_registry.h"
#include "tensorflow/core/framework/graph.pb.h"
#include "tensorflow/core/framework/node_def_util.h"
#include "tensorflow/core/framework/op.h"
#include "tensorflow/core/framework/op_kernel.h"
#include "tensorflow/core/graph/graph.h"
#include "tensorflow/core/graph/graph_constructor.h"

#include "ngraph_backend_manager.h"
#include "ngraph_builder.h"
#include "ngraph_cluster_manager.h"
#include "ngraph_freshness_tracker.h"
#include "ngraph_log.h"
#include "ngraph_mark_for_clustering.h"
#include "ngraph_timer.h"
#include "ngraph_utils.h"

#include "ngraph/runtime/backend.hpp"

#if defined NGRAPH_DISTRIBUTED
#include "ngraph/distributed.hpp"
#endif

using namespace std;
namespace ng = ngraph;

namespace tensorflow {

// For each I/O tensor, cache TF's data ptr and nGraph's Tensor
using NgFunctionIOCache = std::unordered_map<
    std::shared_ptr<ngraph::runtime::Executable>,
    std::vector<std::pair<void*, shared_ptr<ng::runtime::Tensor>>>>;

namespace ngraph_bridge {

REGISTER_OP("NGraphEncapsulate")
    .Input("args: Targuments")
    .Attr("Targuments: list(type) >= 0")
    .Output("results: Tresults")
    .Attr("Tresults: list(type) >= 0")
    .Attr("ngraph_cluster: int")
    .SetIsStateful()
    .Doc("nGraph Encapsulation Op. For use by the nGraph JIT only.");

class NGraphEncapsulateOp : public OpKernel {
 public:
  //---------------------------------------------------------------------------
  //  NGraphEncapsulateOp::ctor
  //---------------------------------------------------------------------------
  explicit NGraphEncapsulateOp(OpKernelConstruction* ctx)
      : OpKernel(ctx),
        m_graph(OpRegistry::Global()),
        m_freshness_tracker(nullptr) {
    my_instance_id = s_instance_count;
    s_instance_count++;

    NGRAPH_VLOG(1) << "NGraphEncapsulateOp: " << my_instance_id
                   << " Name: " << name();

    GraphDef* graph_def;

    OP_REQUIRES_OK(ctx, ctx->GetAttr<int>("ngraph_cluster", &m_ngraph_cluster));
    graph_def = NGraphClusterManager::GetClusterGraph(m_ngraph_cluster);

    GraphConstructorOptions opts;
    opts.allow_internal_ops = true;
    OP_REQUIRES_OK(ctx, ConvertGraphDefToGraph(opts, *graph_def, &m_graph));

    //
    // Initialize the "m_input_is_static" vector as follows:
    // (1) create m_input_is_static with n+1 elements, where n is the max arg
    //     index
    // (2) for each _Arg node n, set m_input_is_static[n.index] to true if n
    //     is driving any static input; else set it to false.
    //

    // Create the vector.
    int32 max_arg_index = -1;
    std::vector<const Node*> arg_nodes;

    for (auto node : m_graph.nodes()) {
      if (node->type_string() == "_Arg") {
        arg_nodes.push_back(node);

        int32 index;
        OP_REQUIRES_OK(ctx, GetNodeAttr(node->attrs(), "index", &index));
        if (index > max_arg_index) max_arg_index = index;
      }
    }

    m_input_is_static = std::vector<bool>(max_arg_index + 1, false);

    // Fill the vector.
    for (auto node : arg_nodes) {
      int32 index;
      OP_REQUIRES_OK(ctx, GetNodeAttr(node->attrs(), "index", &index));

      bool is_static = false;
      for (auto edge : node->out_edges()) {
        if (edge->IsControlEdge() || !edge->dst()->IsOp()) {
          continue;
        }

        NGRAPH_VLOG(5) << "For arg " << index << " checking edge "
                       << edge->DebugString();

        if (InputIsStatic(edge->dst(), edge->dst_input())) {
          NGRAPH_VLOG(5) << "Marking edge static: " << edge->DebugString();
          is_static = true;
          break;
        }
      }

      NGRAPH_VLOG(5) << "Marking arg " << index << " is_static: " << is_static;
      m_input_is_static[index] = is_static;
    }

    // Set the backend type for the op
    OP_REQUIRES_OK(ctx,
                   ctx->GetAttr<string>("_ngraph_backend", &m_op_backend_name));
    BackendManager::CreateBackend(m_op_backend_name);
  }

  //---------------------------------------------------------------------------
  //  ~NGraphEncapsulateOp()
  //---------------------------------------------------------------------------
  ~NGraphEncapsulateOp() override {
    // If the kernel goes away, we must de-register all of its cached
    // functions
    // from the freshness tracker.
    if (m_freshness_tracker != nullptr) {
      for (auto kv : m_ng_exec_map) {
        m_freshness_tracker->RemoveUser(kv.second);
      }

      // TODO(amprocte): We should be able to unref the tracker here, but it
      // seems to screw things up in the C++ unit tests.
      // m_freshness_tracker->Unref();

      // Release the backend
      BackendManager::ReleaseBackend(m_op_backend_name);
      NGRAPH_VLOG(2) << "~NGraphEncapsulateOp()";
    }
  }

  template <typename T>
  static void TensorDataToStream(std::ostream& ostream, int64 n_elements,
                                 const char* data) {
    const T* data_T = reinterpret_cast<const T*>(data);
    for (size_t i = 0; i < n_elements; i++) {
      ostream << data_T[i] << ",";
    }
  }

  //---------------------------------------------------------------------------
  //  TensorToStream
  //---------------------------------------------------------------------------
  static Status TensorToStream(std::ostream& ostream, const Tensor& tensor) {
    const char* data = tensor.tensor_data().data();
    int64 n_elements = tensor.NumElements();
    switch (tensor.dtype()) {
      case DT_HALF:
        TensorDataToStream<Eigen::half>(ostream, n_elements, data);
        break;
      case DT_FLOAT:
        TensorDataToStream<float>(ostream, n_elements, data);
        break;
      case DT_DOUBLE:
        TensorDataToStream<double>(ostream, n_elements, data);
        break;
      case DT_UINT32:
        TensorDataToStream<uint32>(ostream, n_elements, data);
        break;
      case DT_INT32:
        TensorDataToStream<int32>(ostream, n_elements, data);
        break;
      case DT_UINT8:
      case DT_QUINT8:
        TensorDataToStream<uint8>(ostream, n_elements, data);
        break;
      case DT_UINT16:
      case DT_QUINT16:
        TensorDataToStream<uint16>(ostream, n_elements, data);
        break;
      case DT_INT8:
      case DT_QINT8:
        TensorDataToStream<int8>(ostream, n_elements, data);
        break;
      case DT_INT16:
      case DT_QINT16:
        TensorDataToStream<int16>(ostream, n_elements, data);
        break;
      case DT_UINT64:
        TensorDataToStream<uint64>(ostream, n_elements, data);
        break;
      case DT_INT64:
        TensorDataToStream<int64>(ostream, n_elements, data);
        break;
      case DT_BOOL:
        TensorDataToStream<bool>(ostream, n_elements, data);
        break;
      default:
        return errors::Internal("TensorToStream got unsupported data type ",
                                DataType_Name(tensor.dtype()));
        break;
    }
    return Status::OK();
  }

  //---------------------------------------------------------------------------
  // OpKernel::Compute
  //---------------------------------------------------------------------------
  void Compute(OpKernelContext* ctx) override {
    Timer compute_time;
    std::lock_guard<std::mutex> lock(m_compute_lock);
    NGRAPH_VLOG(4) << "NGraphEncapsulateOp::Compute starting for cluster "
                   << m_ngraph_cluster;

    NGRAPH_VLOG(4) << "Got backend of type: " << m_op_backend_name;
    ng::runtime::Backend* op_backend =
        BackendManager::GetBackend(m_op_backend_name);

    Timer function_lookup_or_create;
    // Get the inputs
    std::vector<TensorShape> input_shapes;
    std::stringstream signature_ss;
    for (int i = 0; i < ctx->num_inputs(); i++) {
      const Tensor& input_tensor = ctx->input(i);
      input_shapes.push_back(input_tensor.shape());
      for (const auto& x : input_tensor.shape()) {
        signature_ss << x.size << ",";
      }
      signature_ss << ";";
    }

    signature_ss << "/";

    std::vector<const Tensor*> static_input_map(ctx->num_inputs());
    for (int i = 0; i < ctx->num_inputs(); i++) {
      const Tensor& input_tensor = ctx->input(i);
      if (m_input_is_static[i]) {
        static_input_map[i] = &input_tensor;
        OP_REQUIRES_OK(ctx, TensorToStream(signature_ss, input_tensor));
        signature_ss << ";";
      }
    }

    std::shared_ptr<ngraph::Function> ng_function;
    std::shared_ptr<ngraph::runtime::Executable> ng_exec;
    std::shared_ptr<ngraph::runtime::Executable> evicted_ng_exec;
    std::string signature = signature_ss.str();

    if (NGRAPH_VLOG_IS_ON(5)) {
      NGRAPH_VLOG(5) << "Computed signature: " << signature;
    }

    auto it = m_ng_exec_map.find(signature);

    NGRAPH_VLOG(4) << "NGraphEncapsulateOp::Compute got inputs for cluster "
                   << m_ngraph_cluster;

    // Translate the TensorFlow graph to nGraph.
    if (it == m_ng_exec_map.end()) {
      // Measure the current total memory usage
      long vm, rss, vm0, rss0;
      MemoryProfile(vm0, rss0);

      NGRAPH_VLOG(1) << "Compilation cache miss: " << ctx->op_kernel().name();
      OP_REQUIRES_OK(
          ctx, Builder::TranslateGraph(input_shapes, static_input_map, &m_graph,
                                       ng_function));

      auto function_size = ng_function->get_graph_size() / 1024;  // kb unit

      // Serialize to nGraph if needed
      if (std::getenv("NGRAPH_ENABLE_SERIALIZE") != nullptr) {
        std::string file_name =
            "tf_function_" + ctx->op_kernel().name() + ".json";
        NgraphSerialize("tf_function_" + ctx->op_kernel().name() + ".json",
                        ng_function);
#if defined NGRAPH_DISTRIBUTED
        ngraph::Distributed dist;
        int Rank_ID;
        Rank_ID = dist.get_rank();
        NgraphSerialize("tf_function_" + ctx->op_kernel().name() + "_" +
                            to_string(Rank_ID) + ".json",
                        ng_function);
#endif
      }
      // Evict the cache if the number of elements exceeds the limit
      const char* cache_depth_specified =
          std::getenv("NGRAPH_TF_FUNCTION_CACHE_ITEM_DEPTH");
      if (cache_depth_specified != nullptr) {
        my_function_cache_depth_in_items = atoi(cache_depth_specified);
      }

      if (m_ng_exec_map.size() >= my_function_cache_depth_in_items) {
        int input_tensors_bytes_free = 0;
        evicted_ng_exec = m_ng_exec_map[m_lru.back()];
        m_ng_exec_map.erase(m_lru.back());
        m_ng_function_map.erase(evicted_ng_exec);

        // Call delete function here pf he erased func
        op_backend->remove_compiled_function(evicted_ng_exec);

        // Now clean the input cache
        std::vector<std::pair<void*, std::shared_ptr<ng::runtime::Tensor>>>&
            input_caches = m_ng_exec_input_cache_map[evicted_ng_exec];
        for (auto& next_input : input_caches) {
          input_tensors_bytes_free += next_input.second->get_size_in_bytes();
          next_input.second.reset();
        }
        m_ng_exec_input_cache_map.erase(evicted_ng_exec);

        // Clean the output cache
        std::vector<std::pair<void*, std::shared_ptr<ng::runtime::Tensor>>>&
            output_caches = m_ng_exec_output_cache_map[evicted_ng_exec];
        int output_tensors_bytes_free = 0;
        for (auto& next_output : output_caches) {
          output_tensors_bytes_free += next_output.second->get_size_in_bytes();
          next_output.second.reset();
        }

        m_ng_exec_output_cache_map.erase(evicted_ng_exec);
        m_lru.pop_back();
        NGRAPH_VLOG(1) << "NGRAPH_TF_MEM_PROFILE:  OP_ID: " << my_instance_id
                       << " Step_ID: " << ctx->step_id()
                       << " Cluster: " << ctx->op_kernel().name()
                       << " Input Tensors freed: "
                       << input_tensors_bytes_free / (1024 * 1024) << " MB"
                       << " Output Tensors freed: "
                       << output_tensors_bytes_free / (1024 * 1024) << " MB";
      }

      BackendManager::LockBackend(m_op_backend_name);
      NGRAPH_VLOG(4)
          << "NGraphEncapsulateOp::Compute call starting for cluster "
          << m_ngraph_cluster;
      try {
        ng_exec = op_backend->compile(ng_function);
      } catch (const std::exception& exp) {
        ng_function = m_ng_function_map[ng_exec];
        BackendManager::UnlockBackend(m_op_backend_name);
        NgraphSerialize(
            "tf_function_error_" + ctx->op_kernel().name() + ".json",
            ng_function);
        OP_REQUIRES(
            ctx, false,
            errors::Internal("Caught exception while compiling op_backend: ",
                             exp.what(), "\n"));
      } catch (...) {
        BackendManager::UnlockBackend(m_op_backend_name);
        NgraphSerialize(
            "tf_function_error_" + ctx->op_kernel().name() + ".json",
            ng_function);
        OP_REQUIRES(ctx, false,
                    errors::Internal("Error in compiling op_backend\n"));
      }
      BackendManager::UnlockBackend(m_op_backend_name);

      m_ng_exec_map[signature] = ng_exec;
      // caching ng_function to serialize to ngraph if needed
      m_ng_function_map[ng_exec] = ng_function;

      m_lru.push_front(signature);
      // Memory after
      MemoryProfile(vm, rss);
      auto delta_vm_mem = vm - vm0;
      auto delta_res_mem = rss - rss0;
      NGRAPH_VLOG(1) << "NGRAPH_TF_CACHE_PROFILE: OP_ID: " << my_instance_id
                     << " Step_ID: " << ctx->step_id()
                     << " Cache length: " << m_ng_exec_map.size()
                     << "  Cluster: " << ctx->op_kernel().name()
                     << " Delta VM: " << delta_vm_mem
                     << "  Delta RSS: " << delta_res_mem
                     << "  Function size: " << function_size
                     << " KB Total RSS: " << rss / (1024 * 1024) << " GB "
                     << " VM: " << vm / (1024 * 1024) << " GB" << endl;
    } else {
      // Update the m_lru
      if (signature != m_lru.front()) {
        m_lru.remove(signature);
        m_lru.push_front(signature);
      }
      ng_exec = it->second;
    }

    int time_func_create_or_lookup = function_lookup_or_create.ElapsedInMS();

    NGRAPH_VLOG(4) << "NGraphEncapsulateOp::Compute got graph for cluster "
                   << m_ngraph_cluster;

    Timer create_or_lookup_tensors;

    if (m_freshness_tracker == nullptr) {
      auto creator = [](NGraphFreshnessTracker** tracker) {
        *tracker = new NGraphFreshnessTracker();
        return Status::OK();
      };
      OP_REQUIRES_OK(
          ctx, ctx->resource_manager()->LookupOrCreate<NGraphFreshnessTracker>(
                   ctx->resource_manager()->default_container(),
                   "ngraph_freshness_tracker", &m_freshness_tracker, creator));
    }

    NGRAPH_VLOG(4)
        << "NGraphEncapsulateOp::Compute got freshness tracker for cluster "
        << m_ngraph_cluster;

    // Allocate tensors for input arguments.
    vector<shared_ptr<ng::runtime::Tensor>> ng_inputs;
    int ng_input_tensor_size_in_bytes = 0;

    std::vector<std::pair<void*, std::shared_ptr<ng::runtime::Tensor>>>&
        input_caches = m_ng_exec_input_cache_map[ng_exec];
    input_caches.resize(input_shapes.size());

    for (int i = 0; i < input_shapes.size(); i++) {
      ng::Shape ng_shape(input_shapes[i].dims());
      for (int j = 0; j < input_shapes[i].dims(); ++j) {
        ng_shape[j] = input_shapes[i].dim_size(j);
      }
      ng::element::Type ng_element_type;
      OP_REQUIRES_OK(ctx, TFDataTypeToNGraphElementType(ctx->input(i).dtype(),
                                                        &ng_element_type));

      // At the first call of the ng_exec, both last_src_ptr and
      // last_ng_tensor shall point to null. Otherwise, they are retrived
      // from cache.
      void* last_src_ptr = input_caches[i].first;
      std::shared_ptr<ng::runtime::Tensor> last_ng_tensor =
          input_caches[i].second;

      void* current_src_ptr = (void*)DMAHelper::base(&ctx->input(i));
      std::shared_ptr<ng::runtime::Tensor> current_ng_tensor =
          get_current_ng_tensor(current_src_ptr, last_src_ptr, last_ng_tensor,
                                false, ng_exec, op_backend, ng_element_type,
                                ng_shape);

      bool is_cpu = m_op_backend_name == "CPU";

      if (!is_cpu && current_ng_tensor->get_stale()) {
        // Fresh or stale, in case of CPU this step is never needed
        try {
          current_ng_tensor->write(
              current_src_ptr, 0,
              current_ng_tensor->get_element_count() * ng_element_type.size());
        } catch (const std::exception& exp) {
          OP_REQUIRES(
              ctx, false,
              errors::Internal(
                  "Caught exception while transferring tensor data to nGraph: ",
                  exp.what(), "\n"));
        } catch (...) {
          OP_REQUIRES(ctx, false,
                      errors::Internal(
                          "Error in transferring tensor data to nGraph\n"));
        }
      }

      input_caches[i] = std::make_pair(current_src_ptr, current_ng_tensor);
      ng_inputs.push_back(current_ng_tensor);
    }  // for (int i = 0; i < input_shapes.size(); i++)

    NGRAPH_VLOG(4) << "NGraphEncapsulateOp::Compute allocated argument tensors "
                      "for cluster "
                   << m_ngraph_cluster;

    // Allocate tensors for the output results.
    vector<shared_ptr<ng::runtime::Tensor>> ng_outputs;
    int ng_output_tensor_size_in_bytes = 0;

    std::vector<std::pair<void*, std::shared_ptr<ng::runtime::Tensor>>>&
        output_caches = m_ng_exec_output_cache_map[ng_exec];
    output_caches.resize(ng_exec->get_results().size());

    // ngraph executable returns get_results, using that to get the tensor shape
    // and element type.
    for (auto i = 0; i < ng_exec->get_results().size(); i++) {
      auto ng_element = ng_exec->get_results()[i];
      auto ng_shape = ng_element->get_shape();
      auto ng_element_type = ng_element->get_element_type();

      // Create the TF output tensor
      vector<int64> dims;
      for (auto dim : ng_shape) {
        dims.push_back(dim);
      }
      TensorShape tf_shape(dims);
      Tensor* output_tensor = nullptr;
      OP_REQUIRES_OK(ctx, ctx->allocate_output(i, tf_shape, &output_tensor));

      // Make sure the nGraph-inferred element type agrees with what TensorFlow
      // expected.
      ng::element::Type expected_elem_type;
      OP_REQUIRES_OK(
          ctx, TFDataTypeToNGraphElementType(ctx->expected_output_dtype(i),
                                             &expected_elem_type));
      OP_REQUIRES(
          ctx, ng_element_type == expected_elem_type,
          errors::Internal("Element type inferred by nGraph does not match "
                           "the element type expected by TensorFlow"));

      void* last_dst_ptr = output_caches[i].first;
      std::shared_ptr<ng::runtime::Tensor> last_ng_tensor =
          output_caches[i].second;

      void* current_dst_ptr = DMAHelper::base(output_tensor);
      std::shared_ptr<ng::runtime::Tensor> current_ng_tensor =
          get_current_ng_tensor(current_dst_ptr, last_dst_ptr, last_ng_tensor,
                                true, ng_exec, op_backend, ng_element_type,
                                ng_shape);

      current_ng_tensor->set_stale(true);
      output_caches[i] = std::make_pair(current_dst_ptr, current_ng_tensor);
      ng_outputs.push_back(current_ng_tensor);
    }

    NGRAPH_VLOG(4)
        << "NGraphEncapsulateOp::Compute allocated result tensors for cluster "
        << m_ngraph_cluster;

    int time_create_or_lookup_tensors = create_or_lookup_tensors.ElapsedInMS();

    // Execute the nGraph function.
    Timer execute_function;
    {
      BackendManager::LockBackend(m_op_backend_name);
      NGRAPH_VLOG(4)
          << "NGraphEncapsulateOp::Compute call starting for cluster "
          << m_ngraph_cluster;
      try {
<<<<<<< HEAD
        std::shared_ptr<ngraph::runtime::Executable> compiled_exec =
            op_backend->compile(ng_function);
        compiled_exec->call(ng_outputs, ng_inputs);
        // op_backend->call(op_backend->compile(ng_function), ng_outputs,
        //                  ng_inputs);
=======
        ng_exec->call(ng_outputs, ng_inputs);
>>>>>>> e849764c
      } catch (const std::exception& exp) {
        ng_function = m_ng_function_map[ng_exec];
        BackendManager::UnlockBackend(m_op_backend_name);
        NgraphSerialize(
            "tf_function_error_" + ctx->op_kernel().name() + ".json",
            ng_function);
        OP_REQUIRES(ctx, false,
                    errors::Internal(
                        "Caught exception while executing nGraph computation: ",
                        exp.what(), "\n"));
      } catch (...) {
        BackendManager::UnlockBackend(m_op_backend_name);
        NgraphSerialize(
            "tf_function_error_" + ctx->op_kernel().name() + ".json",
            ng_function);
        OP_REQUIRES(
            ctx, false,
            errors::Internal("Error in executing the nGraph computation\n"));
      }
      BackendManager::UnlockBackend(m_op_backend_name);
    }
    int time_execute_function = execute_function.ElapsedInMS();

    long vm, rss;
    MemoryProfile(vm, rss);
    NGRAPH_VLOG(1) << "NGRAPH_TF_MEM_PROFILE:  OP_ID: " << my_instance_id
                   << " Step_ID: " << ctx->step_id()
                   << " Cluster: " << ctx->op_kernel().name()
                   << " Input Tensors created: "
                   << ng_input_tensor_size_in_bytes / (1024 * 1024) << " MB"
                   << " Output Tensors created: "
                   << ng_output_tensor_size_in_bytes / (1024 * 1024) << " MB"
                   << " Total process memory: " << rss / (1024 * 1024) << " GB";

    NGRAPH_VLOG(4) << "NGraphEncapsulateOp::Compute call done for cluster "
                   << m_ngraph_cluster;

    // Copy value to host if backend is not CPU
    Timer copy_output_tensors_to_host;

    try {
      if (m_op_backend_name != "CPU") {
        for (size_t i = 0; i < output_caches.size(); ++i) {
          void* dst_ptr;
          std::shared_ptr<ng::runtime::Tensor> dst_ng_tensor;
          std::tie(dst_ptr, dst_ng_tensor) = output_caches[i];
          auto ng_element_type = dst_ng_tensor->get_element_type();
          dst_ng_tensor->read(dst_ptr, 0, dst_ng_tensor->get_element_count() *
                                              ng_element_type.size());
        }
      }
    } catch (const std::exception& exp) {
      OP_REQUIRES(
          ctx, false,
          errors::Internal(
              "Caught exception while transferring tensor data to host: ",
              exp.what(), "\n"));
    } catch (...) {
      OP_REQUIRES(
          ctx, false,
          errors::Internal("Error in transferring tensor data to host\n"));
    }

    // Mark input tensors as fresh for the next time around.
    // Note: these ng_tensors are being marked fresh so that in the next
    // iteration if this encapsulate finds the tensor fresh, then it will use it
    for (int i = 0; i < input_shapes.size(); i++) {
      void* src_ptr = (void*)DMAHelper::base(&ctx->input(i));
      m_freshness_tracker->MarkFresh(src_ptr, ng_exec);
    }
    int time_copy_output_tensors_to_host =
        copy_output_tensors_to_host.ElapsedInMS();

    NGRAPH_VLOG(4)
        << "NGraphEncapsulateOp::Compute done marking fresh for cluster "
        << m_ngraph_cluster;
    NGRAPH_VLOG(1) << "NGRAPH_TF_TIMING_PROFILE: OP_ID: " << my_instance_id
                   << " Step_ID: " << ctx->step_id()
                   << " Cluster: " << ctx->op_kernel().name()
                   << " Time-Compute: " << compute_time.ElapsedInMS()
                   << " Function-Create-or-Lookup: "
                   << time_func_create_or_lookup << " Create-and-copy-tensors: "
                   << time_create_or_lookup_tensors
                   << " Execute: " << time_execute_function
                   << " Copy-outputs-to-host: "
                   << time_copy_output_tensors_to_host;
  }  // end compute

 private:
  // TF Graph for the cluster
  Graph m_graph;

  std::unordered_map<std::string, std::shared_ptr<ngraph::runtime::Executable>>
      m_ng_exec_map;
  std::unordered_map<std::shared_ptr<ngraph::runtime::Executable>,
                     std::shared_ptr<ngraph::Function>>
      m_ng_function_map;

  NgFunctionIOCache m_ng_exec_input_cache_map;
  NgFunctionIOCache m_ng_exec_output_cache_map;

  // Freshness tracker maintains a set of ng::functions using a particular base
  // pointer(for Tensor)
  // A single instance of freshness_tracker is used across all
  // nGraphEncapsulateOp and nGraphVariable op
  NGraphFreshnessTracker* m_freshness_tracker;
  int m_ngraph_cluster;
  std::vector<bool> m_input_is_static;
  std::mutex m_compute_lock;
  string m_op_backend_name;

  std::shared_ptr<ng::runtime::Tensor> get_current_ng_tensor(
      void* current_tf_ptr, void* last_tf_ptr,
      const std::shared_ptr<ng::runtime::Tensor>& last_ng_tensor,
      const bool& output_tensor,
      const std::shared_ptr<ngraph::runtime::Executable>& ng_exec,
      ng::runtime::Backend* op_backend,
      const ng::element::Type& ng_element_type, const ng::Shape& ng_shape) {
    // NOTE: we assume that TF's pointers WILL change if it actually changes
    // values. ie, it will not reuse the same space if its rewritten it
    bool tf_tensor_has_changed = current_tf_ptr != last_tf_ptr;
    bool no_ng_tensor_found = last_ng_tensor == nullptr;
    bool is_cpu = m_op_backend_name == "CPU";

    // We need to check last_ng_tensor != nullptr, since there are cases where
    // at the first call to the ng_exec, both current_dst_ptr (when the
    // output is a 0-sized tensor) and last_dst_ptr (uninitialized at the
    // first call) are nullptr
    // A new tensor needs to be created for sure if no_ng_tensor_found
    // Additionally for CPU, it needs to be created if tf_tensor_has_changed,
    // for others, we do not create
    bool need_new_tensor_creation;
    if (is_cpu) {
      need_new_tensor_creation = no_ng_tensor_found || tf_tensor_has_changed;
    } else {
      need_new_tensor_creation = no_ng_tensor_found;
    }

    // It is stale if a new tensor was created OR the tf tensor has changed OR
    // (tf tensor has not changed, but freshness tracker says its stale)
    bool is_stale;
    if (output_tensor) {
      is_stale = true;  // For output tensors, it is always set stale to true
    } else {
      is_stale = need_new_tensor_creation || tf_tensor_has_changed ||
                 (!tf_tensor_has_changed &&
                  !m_freshness_tracker->IsFresh(current_tf_ptr, ng_exec));
    }

    // create a new ng tensor or use the last one
    std::shared_ptr<ng::runtime::Tensor> current_ng_tensor;
    if (need_new_tensor_creation) {
      if (is_cpu) {
        current_ng_tensor = op_backend->create_tensor(ng_element_type, ng_shape,
                                                      current_tf_ptr);
      } else {
        current_ng_tensor =
            op_backend->create_tensor(ng_element_type, ng_shape);
      }
    } else {
      current_ng_tensor = last_ng_tensor;
    }
    current_ng_tensor->set_stale(is_stale);
    return current_ng_tensor;
  }
  std::list<std::string> m_lru;
  int my_function_cache_depth_in_items = 16;
  static int s_instance_count;
  int my_instance_id{0};
};

int NGraphEncapsulateOp::s_instance_count = 0;

}  // namespace ngraph_bridge

REGISTER_KERNEL_BUILDER(Name("NGraphEncapsulate").Device(DEVICE_CPU),
                        ngraph_bridge::NGraphEncapsulateOp);

}  // namespace tensorflow<|MERGE_RESOLUTION|>--- conflicted
+++ resolved
@@ -550,15 +550,7 @@
           << "NGraphEncapsulateOp::Compute call starting for cluster "
           << m_ngraph_cluster;
       try {
-<<<<<<< HEAD
-        std::shared_ptr<ngraph::runtime::Executable> compiled_exec =
-            op_backend->compile(ng_function);
-        compiled_exec->call(ng_outputs, ng_inputs);
-        // op_backend->call(op_backend->compile(ng_function), ng_outputs,
-        //                  ng_inputs);
-=======
         ng_exec->call(ng_outputs, ng_inputs);
->>>>>>> e849764c
       } catch (const std::exception& exp) {
         ng_function = m_ng_function_map[ng_exec];
         BackendManager::UnlockBackend(m_op_backend_name);
