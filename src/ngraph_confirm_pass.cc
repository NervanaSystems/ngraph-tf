--- conflicted
+++ resolved
@@ -230,11 +230,8 @@
         //
         type_constraint_map["Abs"]["T"] = NGraphNumericDTypes();
         type_constraint_map["Add"]["T"] = NGraphNumericDTypes();
-<<<<<<< HEAD
         type_constraint_map["HorovodAllreduce"]["T"] = NGraphNumericDTypes();
-=======
         type_constraint_map["AddN"]["T"] = NGraphNumericDTypes();
->>>>>>> 0596aac6
         type_constraint_map["AvgPool"]["T"] = NGraphNumericDTypes();
         type_constraint_map["AvgPoolGrad"]["T"] = NGraphNumericDTypes();
         type_constraint_map["BatchMatMul"]["T"] = NGraphNumericDTypes();
@@ -329,11 +326,8 @@
         //
         confirmation_functions["Abs"] = always;
         confirmation_functions["Add"] = always;
-<<<<<<< HEAD
         confirmation_functions["HorovodAllreduce"] = always;
-=======
         confirmation_functions["AddN"] = always;
->>>>>>> 0596aac6
         confirmation_functions["AvgPool"] = always;
         confirmation_functions["AvgPoolGrad"] = [](tf::Node* n, bool* result) {
           tf::Node* tf_orig_input_shape;
