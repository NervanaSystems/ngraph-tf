# ==============================================================================
#  Copyright 2018 Intel Corporation
#
#  Licensed under the Apache License, Version 2.0 (the "License");
#  you may not use this file except in compliance with the License.
#  You may obtain a copy of the License at
#
#      http://www.apache.org/licenses/LICENSE-2.0
#
#  Unless required by applicable law or agreed to in writing, software
#  distributed under the License is distributed on an "AS IS" BASIS,
#  WITHOUT WARRANTIES OR CONDITIONS OF ANY KIND, either express or implied.
#  See the License for the specific language governing permissions and
#  limitations under the License.
# ==============================================================================

import os
import platform
import random

import tensorflow as tf

import ngraph_config

__all__ = ['LIBNGRAPH_BRIDGE', 'NgraphTest']

_ext = 'dylib' if platform.system() == 'Darwin' else 'so'

LIBNGRAPH_BRIDGE = 'libngraph_bridge.' + _ext


class NgraphTest(object):

    def with_ngraph(self, l, config=tf.ConfigProto()):
        ngraph_tf_disable_deassign_clusters = os.environ.pop(
            'NGRAPH_TF_DISABLE_DEASSIGN_CLUSTERS', None)

        os.environ['NGRAPH_TF_DISABLE_DEASSIGN_CLUSTERS'] = '1'
<<<<<<< HEAD
        ngraph.disable()
=======
        ngraph_config.enable()
>>>>>>> 09a277be
        with tf.Session(config=config) as sess:
            retval = l(sess)

        os.environ.pop('NGRAPH_TF_DISABLE_DEASSIGN_CLUSTERS', None)

        if ngraph_tf_disable_deassign_clusters is not None:
            os.environ['NGRAPH_TF_DISABLE_DEASSIGN_CLUSTERS'] = \
                ngraph_tf_disable_deassign_clusters

        return retval

    def without_ngraph(self, l, config=tf.ConfigProto()):
        ngraph_tf_disable_deassign_clusters = os.environ.pop(
            'NGRAPH_TF_DISABLE_DEASSIGN_CLUSTERS', None)

        ngraph_config.disable()
        with tf.Session(config=config) as sess:
            retval = l(sess)

        if ngraph_tf_disable_deassign_clusters is not None:
            os.environ['NGRAPH_TF_DISABLE_DEASSIGN_CLUSTERS'] = \
                ngraph_tf_disable_deassign_clusters

        return retval

    # returns a vector of length 'vector_length' with random
    # float numbers in range [start,end]
    def generate_random_numbers(self,
                                vector_length,
                                start,
                                end,
                                datatype="DTYPE_FLOAT"):
        if datatype == "DTYPE_INT":
            return [random.randint(start, end) for i in range(vector_length)]
        return [random.uniform(start, end) for i in range(vector_length)]<|MERGE_RESOLUTION|>--- conflicted
+++ resolved
@@ -36,11 +36,7 @@
             'NGRAPH_TF_DISABLE_DEASSIGN_CLUSTERS', None)
 
         os.environ['NGRAPH_TF_DISABLE_DEASSIGN_CLUSTERS'] = '1'
-<<<<<<< HEAD
-        ngraph.disable()
-=======
         ngraph_config.enable()
->>>>>>> 09a277be
         with tf.Session(config=config) as sess:
             retval = l(sess)
 
