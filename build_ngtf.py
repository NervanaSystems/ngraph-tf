#!/usr/bin/env python3
# ==============================================================================
#  Copyright 2018 Intel Corporation
#
#  Licensed under the Apache License, Version 2.0 (the "License");
#  you may not use this file except in compliance with the License.
#  You may obtain a copy of the License at
#
#      http://www.apache.org/licenses/LICENSE-2.0
#
#  Unless required by applicable law or agreed to in writing, software
#  distributed under the License is distributed on an "AS IS" BASIS,
#  WITHOUT WARRANTIES OR CONDITIONS OF ANY KIND, either express or implied.
#  See the License for the specific language governing permissions and
#  limitations under the License.
# ==============================================================================

import argparse
from argparse import RawTextHelpFormatter

import errno
import os
from subprocess import check_output, call
import sys
import shutil
import glob
import platform
import shlex


def command_executor(cmd, verbose=False, msg=None, stdout=None):
    '''
    Executes the command.
    Example: 
      - command_executor('ls -lrt')
      - command_executor(['ls', '-lrt'])
    '''
    if type(cmd) == type([]):  #if its a list, convert to string
        cmd = ' '.join(cmd)
    if verbose:
        tag = 'Running COMMAND: ' if msg is None else msg
        print(tag + cmd)
    if (call(shlex.split(cmd), stdout=stdout) != 0):
        raise Exception("Error running command: " + cmd)


def build_ngraph(src_location, cmake_flags, verbose):
    pwd = os.getcwd()

    src_location = os.path.abspath(src_location)
    print("Source location: " + src_location)

    os.chdir(src_location)

    # mkdir build directory
    path = 'build'
    try:
        os.makedirs(path)
    except OSError as exc:  # Python >2.5
        if exc.errno == errno.EEXIST and os.path.isdir(path):
            pass

    # Run cmake
    os.chdir('build')

    cmake_cmd = ["cmake"]
    cmake_cmd.extend(cmake_flags)
    cmake_cmd.extend([src_location])

    command_executor(cmake_cmd, verbose=True)

    import psutil
    num_cores = str(psutil.cpu_count(logical=True))
    cmd = ["make", "-j" + num_cores, "install"]
    if verbose:
        cmd.extend(['VERBOSE=1'])

    command_executor(cmd, verbose=True)

    os.chdir(pwd)


def install_virtual_env(venv_dir):
    # Check if we have virtual environment
    # TODO

    # Setup virtual environment
    venv_dir = os.path.abspath(venv_dir)
    # Note: We assume that we are using Python 3 (as this script is also being
    # executed under Python 3 as marked in line 1)
    command_executor(["virtualenv", "-p", "python3", venv_dir])


def load_venv(venv_dir):
    venv_dir = os.path.abspath(venv_dir)

    # Check if we are already inside the virtual environment
    # return (hasattr(sys, 'real_prefix')
    #         or (hasattr(sys, 'base_prefix') and sys.base_prefix != sys.prefix))
    print("Loading virtual environment from: %s" % venv_dir)

    activate_this_file = venv_dir + "/bin/activate_this.py"
    # The execfile API is for Python 2. We keep here just in case you are on an
    # obscure system without Python 3
    # execfile(activate_this_file, dict(__file__=activate_this_file))
    exec(
        compile(
            open(activate_this_file, "rb").read(), activate_this_file, 'exec'),
        dict(__file__=activate_this_file), dict(__file__=activate_this_file))

    return venv_dir


def setup_venv(venv_dir):
    load_venv(venv_dir)

    print("PIP location")
    call(['which', 'pip'])

    # Patch the MacOS pip to avoid the TLS issue
    if (platform.system() == 'Darwin'):
        get_pip = open("get-pip.py", "wb")
        call([
            "curl",
            "https://bootstrap.pypa.io/get-pip.py",
        ],
             stdout=get_pip)
        call(["python3", "./get-pip.py"])

    # Install the pip packages
    package_list = [
        "pip",
        "install",
        "-U",
        "pip",
        "setuptools",
        "psutil",
        "six>=1.10.0",
        "numpy>=1.13.3",
        "absl-py>=0.1.6",
        "astor>=0.6.0",
        "google_pasta>=0.1.1",
        "wheel>=0.26",
        "mock",
        "termcolor>=1.1.0",
        "protobuf>=3.6.1",
        "keras_applications>=1.0.6",
        "--no-deps",
        "keras_preprocessing==1.0.5",
        "--no-deps",
    ]
    command_executor(package_list)

    # Print the current packages
    command_executor(["pip", "list"])


def build_tensorflow(venv_dir, src_dir, artifacts_dir, target_arch, verbosity):

    base = sys.prefix
    python_lib_path = os.path.join(base, 'lib', 'python%s' % sys.version[:3],
                                   'site-packages')
    python_executable = os.path.join(base, "bin", "python")

    print("PYTHON_BIN_PATH: " + python_executable)

    # In order to build TensorFlow, we need to be in the virtual environment
    pwd = os.getcwd()

    src_dir = os.path.abspath(src_dir)
    print("SOURCE DIR: " + src_dir)

    # Update the artifacts directory
    artifacts_dir = os.path.join(os.path.abspath(artifacts_dir), "tensorflow")
    print("ARTIFACTS DIR: %s" % artifacts_dir)

    os.chdir(src_dir)

    # Set the TensorFlow configuration related variables
    os.environ["PYTHON_BIN_PATH"] = python_executable
    os.environ["PYTHON_LIB_PATH"] = python_lib_path
    os.environ["TF_NEED_IGNITE"] = "0"
    if (platform.system() == 'Darwin'):
        os.environ["TF_ENABLE_XLA"] = "0"
    else:
        os.environ["TF_ENABLE_XLA"] = "1"
    os.environ["TF_NEED_OPENCL_SYCL"] = "0"
    os.environ["TF_NEED_COMPUTECPP"] = "0"
    os.environ["TF_NEED_ROCM"] = "0"
    os.environ["TF_NEED_MPI"] = "0"
    os.environ["TF_NEED_CUDA"] = "0"
    os.environ["TF_DOWNLOAD_CLANG"] = "0"
    os.environ["TF_SET_ANDROID_WORKSPACE"] = "0"
    os.environ["CC_OPT_FLAGS"] = "-march=" + target_arch

    command_executor("./configure")

    # Build the python package
    cmd = [
        "bazel",
        "build",
        "--config=opt",
        "--config=mkl",
        "--copt=\"-DINTEL_MKL_QUANTIZED\"",
        "//tensorflow/tools/pip_package:build_pip_package",
    ]
    if verbosity:
        cmd.extend(['-s'])

    command_executor(cmd)

    command_executor([
        "bazel-bin/tensorflow/tools/pip_package/build_pip_package",
        artifacts_dir
    ])

    # Get the name of the TensorFlow pip package
    tf_wheel_files = glob.glob(os.path.join(artifacts_dir, "tensorflow-*.whl"))
    print("TF Wheel: %s" % tf_wheel_files[0])

    # Now build the TensorFlow C++ library
    cmd = [
        "bazel", "build", "--config=opt", "--config=mkl", "--copt=\"-DINTEL_MKL_QUANTIZED\"", "//tensorflow:libtensorflow_cc.so"
    ]
    command_executor(cmd)

    # Remove just in case
    try:
        doomed_file = os.path.join(artifacts_dir, "libtensorflow_cc.so")
        os.remove(doomed_file)
        doomed_file = os.path.join(artifacts_dir, "libtensorflow_framework.so")
        os.remove(doomed_file)
    except OSError:
        print("Cannot remove: %s" % doomed_file)
        pass

    # Now copy the TF libraries
    tf_cc_lib_file = "bazel-bin/tensorflow/libtensorflow_cc.so"
    print("Copying %s to %s" % (tf_cc_lib_file, artifacts_dir))
    shutil.copy(tf_cc_lib_file, artifacts_dir)

    tf_cc_fmwk_file = "bazel-bin/tensorflow/libtensorflow_framework.so"
    print("Copying %s to %s" % (tf_cc_fmwk_file, artifacts_dir))
    shutil.copy(tf_cc_fmwk_file, artifacts_dir)

    # popd
    os.chdir(pwd)


def install_tensorflow(venv_dir, artifacts_dir):

    # Load the virtual env
    load_venv(venv_dir)

    # Install tensorflow pip
    tf_pip = os.path.join(os.path.abspath(artifacts_dir), "tensorflow")

    pwd = os.getcwd()
    os.chdir(os.path.join(artifacts_dir, "tensorflow"))

    # Get the name of the TensorFlow pip package
    tf_wheel_files = glob.glob("tensorflow-*.whl")
    if (len(tf_wheel_files) != 1):
        raise Exception(
            "artifacts directory contains more than 1 version of tensorflow wheel"
        )

    command_executor(["pip", "install", "-U", tf_wheel_files[0]])

    cxx_abi = "0"
    if (platform.system() == 'Linux'):
        import tensorflow as tf
        cxx_abi = tf.__cxx11_abi_flag__
        print("LIB: %s" % tf.sysconfig.get_lib())
        print("CXX_ABI: %d" % cxx_abi)

    # popd
    os.chdir(pwd)

    return str(cxx_abi)


def build_ngraph_tf(artifacts_location, ngtf_src_loc, venv_dir, cmake_flags,
                    verbose):
    pwd = os.getcwd()

    # Load the virtual env
    load_venv(venv_dir)

    command_executor(["pip", "list"])

    # Get the absolute path for the artifacts
    artifacts_location = os.path.abspath(artifacts_location)

    ngtf_src_loc = os.path.abspath(ngtf_src_loc)
    print("Source location: " + ngtf_src_loc)

    os.chdir(ngtf_src_loc)

    # mkdir build directory
    path = 'build'
    try:
        os.makedirs(path)
    except OSError as exc:  # Python >2.5
        if exc.errno == errno.EEXIST and os.path.isdir(path):
            pass

    # Run cmake
    os.chdir('build')
    cmake_cmd = ["cmake"]
    cmake_cmd.extend(cmake_flags)
    cmake_cmd.extend([ngtf_src_loc])
    command_executor(cmake_cmd)

    import psutil
    num_cores = str(psutil.cpu_count(logical=True))
    make_cmd = ["make", "-j" + num_cores, "install"]
    if verbose:
        make_cmd.extend(['VERBOSE=1'])

    command_executor(make_cmd)

    os.chdir(os.path.join("python", "dist"))
    ngtf_wheel_files = glob.glob("ngraph_tensorflow_bridge-*.whl")
    if (len(ngtf_wheel_files) != 1):
        print("Multiple Python whl files exist. Please remove old wheels")
        for whl in ngtf_wheel_files:
            print("Existing Wheel: " + whl)
        raise Exception("Error getting the ngraph-tf wheel file")

    output_wheel = ngtf_wheel_files[0]
    print("OUTPUT WHL FILE: %s" % output_wheel)

    output_path = os.path.join(artifacts_location, output_wheel)
    print("OUTPUT WHL DST: %s" % output_path)
    # Delete just in case it exists
    try:
        os.remove(output_path)
    except OSError:
        pass

    # Now copy
    shutil.copy2(output_wheel, artifacts_location)

    os.chdir(pwd)
    return output_wheel


def install_ngraph_tf(venv_dir, ngtf_pip_whl):
    # Load the virtual env
    load_venv(venv_dir)

    command_executor(["pip", "install", "-U", ngtf_pip_whl])

    import tensorflow as tf
    print('TensorFlow version: r', tf.__version__)
    print(tf.__compiler_version__)
    import ngraph_bridge
    print(ngraph_bridge.__version__)


def download_repo(target_name, repo, version):

    # First download to a temp folder
    call(["git", "clone", repo, target_name])

    call(["git", "fetch"])

    # Next goto this folder nd determine the name of the root folder
    pwd = os.getcwd()

    # Go to the tree
    os.chdir(target_name)

    # checkout the specified branch
    command_executor(["git", "checkout", version])
    os.chdir(pwd)


def main():
    '''
    Builds TensorFlow, ngraph, and ngraph-tf for python 3
    '''
    parser = argparse.ArgumentParser(formatter_class=RawTextHelpFormatter)

    parser.add_argument(
        '--debug_build',
        help="Builds a debug version of the nGraph components\n",
        action="store_true")

    parser.add_argument(
        '--verbose_build',
        help="Display verbose error messages\n",
        action="store_true")

    parser.add_argument(
        '--target_arch',
        help=
        "Architecture flag to use (e.g., haswell, core-avx2 etc. Default \'native\'\n",
    )

    parser.add_argument(
        '--use_prebuilt_binaries',
        help=
        "Skip building nGraph and TensorFlow. Rather use \"build\" directory.\n"
        + "The following directory structure is assumed:\n" + "build\n" +
        "  |\n" + "   -- artifacts\n" + "  |   |\n" +
        "  |   |-- bin (contains binaries from nGraph build)\n" +
        "  |   |-- include (contains include files from nGraph build)\n" +
        "  |   |-- lib (contains library files from nGraph build)\n" +
        "  |   |-- . . . \n" +
        "  |   |-- tensorflow (contains tf whl and tf_cc lib)\n" + "  |\n" +
        "  |-- tensorflow (contains tf source)\n" +
        "  |-- venv-tf-py3 (Virtualenv directory to be used)\n",
        action="store_true")

    parser.add_argument(
        '--distributed_build',
        help="Builds a distributed version of the nGraph components\n",
        action="store_true")

    arguments = parser.parse_args()

    if (arguments.debug_build):
        print("Building in DEBUG mode\n")

    verbosity = False
    if (arguments.verbose_build):
        print("Building in with VERBOSE output messages\n")
        verbosity = True

    #-------------------------------
    # Recipe
    #-------------------------------

    # Component versions
<<<<<<< HEAD
    #ngraph_version = "nishant_quantized_concat" #"v0.12.0"
    #ngraph_version = "b9ff5d1fda7cd749bec891b63aa1faa4378d47fb" #"v0.12.0"
    ngraph_version = "65141c5f6f796d6f4fe9fe3865af0f73d80892fc"
    #tf_version = "quantized_concat_part_1"
    tf_version = "86950c2c440be956a9fcb3a25868a1df15444467"
=======
    ngraph_version = "v0.15.0-rc.1"
    tf_version = "v1.12.0"
>>>>>>> e849764c

    # Default directories
    build_dir = 'build'

    # Override the pre-built location is specified
    use_prebuilt_binaries = False
    if (arguments.use_prebuilt_binaries):
        print("Using prebuilt artifacts.")
        use_prebuilt_binaries = True

    try:
        os.makedirs(build_dir)
    except OSError as exc:  # Python >2.5
        if exc.errno == errno.EEXIST and os.path.isdir(build_dir):
            pass

    pwd = os.getcwd()
    os.chdir(build_dir)

    venv_dir = 'venv-tf-py3'
    artifacts_location = 'artifacts'

    artifacts_location = os.path.abspath(artifacts_location)
    print("ARTIFACTS location: " + artifacts_location)

    if not use_prebuilt_binaries:
        #install virtualenv
        install_virtual_env(venv_dir)

    # Load the virtual env
    load_venv(venv_dir)

    if not use_prebuilt_binaries:
        # Setup the virtual env
        setup_venv(venv_dir)

    target_arch = 'native'
    if (arguments.target_arch):
        target_arch = arguments.target_arch

    print("Target Arch: %s" % target_arch)

    cxx_abi = "0"
    if not use_prebuilt_binaries:
        # Download TensorFlow
        download_repo("tensorflow",
                      "https://github.com/tensorflow/tensorflow.git",
                      tf_version)

        # Build TensorFlow
        build_tensorflow(venv_dir, "tensorflow", artifacts_location,
                         target_arch, verbosity)

        # Install tensorflow
        cxx_abi = install_tensorflow(venv_dir, artifacts_location)
    else:
        print("Skipping the TensorFlow build")
        import tensorflow as tf
        cxx_abi = tf.__cxx11_abi_flag__

    if not use_prebuilt_binaries:
        # Download nGraph
        download_repo("ngraph", "https://github.com/NervanaSystems/ngraph.git",
                      ngraph_version)

        # Now build nGraph

        ngraph_cmake_flags = [
            "-DNGRAPH_INSTALL_PREFIX=" + artifacts_location,
            "-DNGRAPH_USE_CXX_ABI=" + cxx_abi,
            "-DNGRAPH_UNIT_TEST_ENABLE=NO",
            "-DNGRAPH_DEX_ONLY=TRUE",
            "-DNGRAPH_GPU_ENABLE=NO",
            "-DNGRAPH_PLAIDML_ENABLE=NO",
            "-DNGRAPH_DEBUG_ENABLE=NO",
            "-DNGRAPH_TARGET_ARCH=" + target_arch,
            "-DNGRAPH_TUNE_ARCH=" + target_arch,
        ]
        if (platform.system() != 'Darwin'):
            ngraph_cmake_flags.extend(["-DNGRAPH_TOOLS_ENABLE=YES"])
        else:
            ngraph_cmake_flags.extend(["-DNGRAPH_TOOLS_ENABLE=NO"])

        if (arguments.debug_build):
            ngraph_cmake_flags.extend(["-DCMAKE_BUILD_TYPE=Debug"])

        if (arguments.distributed_build): 
            ngraph_cmake_flags.extend(["-DNGRAPH_DISTRIBUTED_OMPI_ENABLE=TRUE"])
        else:
            ngraph_cmake_flags.extend(["-DNGRAPH_DISTRIBUTED_OMPI_ENABLE=FALSE"])

        build_ngraph("./ngraph", ngraph_cmake_flags, verbosity)

    # Next build CMAKE options for the bridge
    tf_src_dir = os.path.abspath("tensorflow")

    ngraph_tf_cmake_flags = [
        "-DNGRAPH_TF_INSTALL_PREFIX=" + artifacts_location,
        "-DUSE_PRE_BUILT_NGRAPH=ON", "-DNGRAPH_TARGET_ARCH=" + target_arch,
        "-DNGRAPH_TUNE_ARCH=" + target_arch,
        "-DNGRAPH_ARTIFACTS_DIR=" + artifacts_location,
        "-DUNIT_TEST_ENABLE=ON",
        "-DTF_SRC_DIR=" + tf_src_dir, "-DUNIT_TEST_TF_CC_DIR=" + os.path.join(
            artifacts_location, "tensorflow")
    ]
    if (arguments.debug_build):
        ngraph_tf_cmake_flags.extend(["-DCMAKE_BUILD_TYPE=Debug"])

    if (arguments.distributed_build):
        ngraph_tf_cmake_flags.extend(["-DNGRAPH_DISTRIBUTED_ENABLE=TRUE"])
    else:
        ngraph_tf_cmake_flags.extend(["-DNGRAPH_DISTRIBUTED_ENABLE=FALSE"])

    # Now build the bridge
    ng_tf_whl = build_ngraph_tf(artifacts_location, "../", venv_dir,
                                ngraph_tf_cmake_flags, verbosity)

    print("SUCCESSFULLY generated wheel: %s" % ng_tf_whl)

    # Run a quick test
    install_ngraph_tf(venv_dir, os.path.join(artifacts_location, ng_tf_whl))

    os.chdir(pwd)


if __name__ == '__main__':
    main()<|MERGE_RESOLUTION|>--- conflicted
+++ resolved
@@ -434,16 +434,13 @@
     #-------------------------------
 
     # Component versions
-<<<<<<< HEAD
     #ngraph_version = "nishant_quantized_concat" #"v0.12.0"
     #ngraph_version = "b9ff5d1fda7cd749bec891b63aa1faa4378d47fb" #"v0.12.0"
-    ngraph_version = "65141c5f6f796d6f4fe9fe3865af0f73d80892fc"
+    #ngraph_version = "65141c5f6f796d6f4fe9fe3865af0f73d80892fc"
+    ngraph_version = "v0.15.0-rc.1"
+
     #tf_version = "quantized_concat_part_1"
     tf_version = "86950c2c440be956a9fcb3a25868a1df15444467"
-=======
-    ngraph_version = "v0.15.0-rc.1"
-    tf_version = "v1.12.0"
->>>>>>> e849764c
 
     # Default directories
     build_dir = 'build'
