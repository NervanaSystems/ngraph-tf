--- conflicted
+++ resolved
@@ -278,7 +278,6 @@
   AssertTensorEquals(outputs[0],outputs_cpu[0]);
 }
 
-<<<<<<< HEAD
 TEST(tf_exec, Tile) { 
   tf::Scope root = tf::Scope::NewRootScope();
   auto dev_scope = root.WithDevice("/device:NGRAPH:0");
@@ -312,8 +311,6 @@
   AssertTensorEquals(outputs_D[0],outputs_D_cpu[0]);
 }
 
-=======
->>>>>>> dbe84b2c
 // Test Op :"Op_RealDiv"
 // With Const inputs tensorflow's constant folding optimisation converts the op to "Mul". 
 // To test "RealDiv" operator, explicitly placed the op on NGRAPH and the inputs as placeholders
