--- conflicted
+++ resolved
@@ -617,10 +617,6 @@
 
     // Copy value to host if backend is not CPU
     Event event_copy_output("Output - copy back", name().c_str());
-<<<<<<< HEAD
-
-=======
->>>>>>> 0694e655
     Timer copy_output_tensors_to_host;
 
     try {
