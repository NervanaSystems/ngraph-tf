/*******************************************************************************
 * Copyright 2017-2018 Intel Corporation
 *
 * Licensed under the Apache License, Version 2.0 (the "License");
 * you may not use this file except in compliance with the License.
 * You may obtain a copy of the License at
 *
 *     http://www.apache.org/licenses/LICENSE-2.0
 *
 * Unless required by applicable law or agreed to in writing, software
 * distributed under the License is distributed on an "AS IS" BASIS,
 * WITHOUT WARRANTIES OR CONDITIONS OF ANY KIND, either express or implied.
 * See the License for the specific language governing permissions and
 * limitations under the License.
 *******************************************************************************/

#include "tensorflow/core/graph/graph.h"

#include "ngraph_api.h"
#include "ngraph_utils.h"

using namespace std;

namespace tensorflow {

namespace ngraph_bridge {

//
// The "marking" pass checks every node with requested placement on nGraph,
// and either rejects the placement request, or tags it with suitable metadata.
//
// For now we assume that every node has nGraph placement requested, unless the
// environment variable NGRAPH_TF_DISABLE is set. (TODO(amprocte): implement
// something better.)
//
// Each TensorFlow op supported by nGraph has a "confirmation function"
// associated with it. When the confirmation pass encounters a node of op "Op",
// the confirmation function for "Op" first checks if this particular instance
// of the op can be placed on nGraph, possibly attaching extra metadata to the
// node for later use, and returns "true" if placement is allowed. Every
// confirmed op has the attribute "_ngraph_marked_for_clustering" set to
// "true".
//
// See the body of "MarkForClustering" for more details on what a "confirmation
// function" does.
//

using ConfirmationFunction = std::function<Status(Node*, bool*)>;

//
// Utility function to check if placement on the NGRAPH device has been
// requested.
//
// FIXME(amprocte): stubbed out for now because NGRAPH device is gone.
//
static bool NGraphPlacementRequested(const Node* node) { return true; }

//
// Marks the input indices in "inputs" as static, i.e., inputs that must be
// driven either by an _Arg or by a Const in the encapsulated graph.
//
static inline void SetStaticInputs(Node* n, std::vector<int32> inputs) {
  n->AddAttr("_ngraph_static_inputs", inputs);
}

// Generates a "simple" confirmation function which always returns true, and
// tags the input indices given in static_input_indices as static. A negative
// value in static_input_indices indicates that the input index is counted from
// the right.
static ConfirmationFunction SimpleConfirmationFunction(
    const std::vector<int32>& static_input_indices = {}) {
  auto cf = [static_input_indices](Node* n, bool* result) {
    // Adjust negative input indices.
    auto indices = static_input_indices;
    std::transform(indices.begin(), indices.end(), indices.begin(),
                   [n](int x) { return x >= 0 ? x : n->num_inputs() + x; });

    SetStaticInputs(n, indices);

    *result = true;
    return Status::OK();
  };
  return cf;
};

//
// Main entry point for the marking pass.
//
Status MarkForClustering(Graph* graph) {
  if (config::IsEnabled() == false) {
    return Status::OK();
  }

  //
  // If NGRAPH_TF_DISABLE is set we will not mark anything; all subsequent
  // passes become a no-op.
  //
  if (std::getenv("NGRAPH_TF_DISABLE") != nullptr) {
    return Status::OK();
  }

  //
  // A map of op types (e.g. "Add") to type constraint maps. For (fake)
  // example:
  //
  //  type_constraint_map["Cast"]["SrcT"] = {DT_FLOAT, DT_BOOL};
  //  type_constraint_map["Cast"]["DstT"] = {DT_DOUBLE, DT_INT16};
  //
  // ...would mean that for the "Cast" op, the "SrcT" type variable can be
  // DT_FLOAT or DT_BOOL, and the "DstT" type variable can be DT_DOUBLE or
  // DT_INT16.
  //
  static std::map<std::string, std::map<std::string, gtl::ArraySlice<DataType>>>
      type_constraint_map;

  //
  // A map of op types (e.g. "Add") to confirmation functions. These can be
  // used to check arbitrary constraints, and attach information to the node
  // in the process. For example:
  //
  //    confirmation_functions["MyOp"] = [](Node* n, bool* confirmed) {
  //      int dummy;
  //      if (GetAttr(n->attrs(),"my_unsupported_attr",&dummy).ok()) {
  //        *confirmed = false;
  //        return Status::OK();
  //      }
  //
  //      SetStaticInputs(n, {0});
  //      *confirmed = true;
  //      return Status::OK();
  //    };
  //
  // The foregoing function checks every "MyOp" node to make sure that it does
  // not have the attribute "my_unsupported_attr", and rejects placement if it
  // does. Otherwise, it marks the zeroth input to the node as static (meaning
  // that its value must be known at translation-to-nGraph time, and accepts
  // placement.
  //
  static std::map<std::string, ConfirmationFunction> confirmation_functions;

  mutex init_mu;
  static bool initialized = false;

  // If the type constraint and confirmation function maps have not been
  // initialized, initialize them.
  //
  // IF YOU ARE ADDING A NEW OP IMPLEMENTATION, ADD TYPE CONSTRAINTS AND A
  // CONFIRMATION FUNCTION FOR THE OP HERE. The constraint function should
  // refuse placement if the node is not supported in the builder, and tag
  // the node with any data that will be needed in case the graph is broken
  // up in a later rewrite pass (for example, constant data).
  {
    mutex_lock l(init_mu);

    if (!initialized) {
      //
      // Initialize type constraint map.
      //
      type_constraint_map["Abs"]["T"] = NGraphNumericDTypes();
      type_constraint_map["Add"]["T"] = NGraphNumericDTypes();
      type_constraint_map["AddN"]["T"] = NGraphNumericDTypes();
      type_constraint_map["AvgPool"]["T"] = NGraphNumericDTypes();
      type_constraint_map["AvgPoolGrad"]["T"] = NGraphNumericDTypes();
      type_constraint_map["BatchMatMul"]["T"] = NGraphNumericDTypes();
      type_constraint_map["BiasAdd"]["T"] = NGraphNumericDTypes();
      type_constraint_map["BiasAddGrad"]["T"] = NGraphNumericDTypes();
      type_constraint_map["Cast"]["SrcT"] = NGraphDTypes();
      type_constraint_map["Cast"]["DstT"] = NGraphDTypes();
      type_constraint_map["ConcatV2"]["T"] = NGraphDTypes();
      type_constraint_map["ConcatV2"]["Tidx"] = NGraphIndexDTypes();
      type_constraint_map["Const"]["dtype"] = NGraphDTypes();
      type_constraint_map["Conv2D"]["T"] = NGraphNumericDTypes();
      type_constraint_map["Conv2DBackpropInput"]["T"] = NGraphNumericDTypes();
      type_constraint_map["DepthwiseConv2dNative"]["T"] = NGraphNumericDTypes();
      type_constraint_map["Equal"]["T"] = NGraphDTypes();
      type_constraint_map["Exp"]["T"] = NGraphNumericDTypes();
      type_constraint_map["ExpandDims"]["T"] = NGraphDTypes();
      type_constraint_map["Floor"]["T"] = NGraphNumericDTypes();
      type_constraint_map["FloorDiv"]["T"] = NGraphNumericDTypes();
      type_constraint_map["FloorMod"]["T"] = NGraphNumericDTypes();
      type_constraint_map["FusedBatchNorm"]["T"] = NGraphNumericDTypes();
      type_constraint_map["FusedBatchNormGrad"]["T"] = NGraphNumericDTypes();
      type_constraint_map["Greater"]["T"] = NGraphDTypes();
      type_constraint_map["GreaterEqual"]["T"] = NGraphDTypes();
      type_constraint_map["Identity"]["T"] = NGraphDTypes();
      type_constraint_map["L2Loss"]["T"] = NGraphNumericDTypes();
      type_constraint_map["Less"]["T"] = NGraphDTypes();
      type_constraint_map["LessEqual"]["T"] = NGraphDTypes();
      type_constraint_map["Log"]["T"] = NGraphNumericDTypes();
      // LogicalAnd and LogicalNot have no type attributes ("T", if it existed,
      // would always be bool).
      type_constraint_map["MatMul"]["T"] = NGraphNumericDTypes();
      type_constraint_map["Maximum"]["T"] = NGraphNumericDTypes();
      type_constraint_map["MaxPool"]["T"] = NGraphNumericDTypes();
      type_constraint_map["MaxPoolGrad"]["T"] = NGraphNumericDTypes();
      type_constraint_map["Mean"]["T"] = NGraphNumericDTypes();
      type_constraint_map["Mean"]["Tidx"] = NGraphIndexDTypes();
      type_constraint_map["Minimum"]["T"] = NGraphNumericDTypes();
      type_constraint_map["Mul"]["T"] = NGraphNumericDTypes();
      type_constraint_map["Neg"]["T"] = NGraphNumericDTypes();
      type_constraint_map["Pack"]["T"] = NGraphDTypes();
      type_constraint_map["Pad"]["T"] = NGraphDTypes();
      type_constraint_map["Pad"]["Tpaddings"] = NGraphIndexDTypes();
      type_constraint_map["Pow"]["T"] = NGraphNumericDTypes();
      type_constraint_map["PreventGradient"]["T"] = NGraphDTypes();
      type_constraint_map["Prod"]["T"] = NGraphNumericDTypes();
      type_constraint_map["Prod"]["Tidx"] = NGraphIndexDTypes();
      type_constraint_map["RealDiv"]["T"] = NGraphNumericDTypes();
      type_constraint_map["Reciprocal"]["T"] = NGraphNumericDTypes();
      type_constraint_map["Relu"]["T"] = NGraphNumericDTypes();
      type_constraint_map["Relu6"]["T"] = NGraphNumericDTypes();
      type_constraint_map["ReluGrad"]["T"] = NGraphNumericDTypes();
      type_constraint_map["Reshape"]["T"] = NGraphDTypes();
      type_constraint_map["Reshape"]["Tshape"] = NGraphIndexDTypes();
      type_constraint_map["Rsqrt"]["T"] = NGraphDTypes();
      type_constraint_map["Sigmoid"]["T"] = NGraphNumericDTypes();
      type_constraint_map["Sign"]["T"] = NGraphNumericDTypes();
      type_constraint_map["Slice"]["T"] = NGraphDTypes();
      type_constraint_map["Slice"]["Index"] = NGraphIndexDTypes();
      type_constraint_map["Snapshot"]["T"] = NGraphDTypes();
      type_constraint_map["Softmax"]["T"] = NGraphNumericDTypes();
      type_constraint_map["SparseSoftmaxCrossEntropyWithLogits"]["T"] =
          NGraphNumericDTypes();
      type_constraint_map["SparseSoftmaxCrossEntropyWithLogits"]["Tlabels"] =
          NGraphNumericDTypes();
      type_constraint_map["Split"]["T"] = NGraphDTypes();
      type_constraint_map["SplitV"]["T"] = NGraphDTypes();
      type_constraint_map["SplitV"]["Tlen"] = NGraphIndexDTypes();
      type_constraint_map["Square"]["T"] = NGraphDTypes();
      type_constraint_map["SquaredDifference"]["T"] = NGraphDTypes();
      type_constraint_map["Squeeze"]["T"] = NGraphDTypes();
      type_constraint_map["StridedSlice"]["T"] = NGraphDTypes();
      type_constraint_map["StridedSlice"]["Index"] = NGraphIndexDTypes();
      type_constraint_map["Sub"]["T"] = NGraphNumericDTypes();
      type_constraint_map["Sum"]["T"] = NGraphNumericDTypes();
      type_constraint_map["Sum"]["Tidx"] = NGraphIndexDTypes();
      type_constraint_map["Tanh"]["T"] = NGraphNumericDTypes();
      type_constraint_map["Tile"]["T"] = NGraphNumericDTypes();
      type_constraint_map["Tile"]["Tmultiples"] = NGraphIndexDTypes();
      type_constraint_map["Transpose"]["T"] = NGraphDTypes();
      type_constraint_map["Transpose"]["Tperm"] = NGraphIndexDTypes();
      type_constraint_map["Unpack"]["T"] = NGraphDTypes();

      //
      // Initialize confirmation function map.
      //
      // Please keep these in alphabetical order by op name.
      //
      confirmation_functions["Abs"] = SimpleConfirmationFunction();
      confirmation_functions["Add"] = SimpleConfirmationFunction();
      confirmation_functions["AddN"] = SimpleConfirmationFunction();
      confirmation_functions["AvgPool"] = SimpleConfirmationFunction();
      confirmation_functions["AvgPoolGrad"] = SimpleConfirmationFunction({0});
      confirmation_functions["BatchMatMul"] = SimpleConfirmationFunction();
      confirmation_functions["BiasAdd"] = SimpleConfirmationFunction();
      confirmation_functions["BiasAddGrad"] = SimpleConfirmationFunction();
      confirmation_functions["Cast"] = SimpleConfirmationFunction();
      confirmation_functions["ConcatV2"] = SimpleConfirmationFunction({-1});
      confirmation_functions["Const"] = SimpleConfirmationFunction();
      confirmation_functions["Conv2D"] = SimpleConfirmationFunction();
      confirmation_functions["Conv2DBackpropFilter"] =
          SimpleConfirmationFunction({1});
      confirmation_functions["Conv2DBackpropInput"] =
          SimpleConfirmationFunction({0});
      confirmation_functions["DepthwiseConv2dNative"] =
          SimpleConfirmationFunction();
      confirmation_functions["Equal"] = SimpleConfirmationFunction();
      confirmation_functions["Exp"] = SimpleConfirmationFunction();
      confirmation_functions["ExpandDims"] = SimpleConfirmationFunction({1});
      confirmation_functions["Fill"] = SimpleConfirmationFunction({0});
      confirmation_functions["Floor"] = SimpleConfirmationFunction();
      confirmation_functions["FloorDiv"] = SimpleConfirmationFunction();
      confirmation_functions["FloorMod"] = SimpleConfirmationFunction();
      confirmation_functions["FusedBatchNorm"] = SimpleConfirmationFunction();
      confirmation_functions["FusedBatchNormGrad"] = [](Node* n, bool* result) {
        // Reject if "is_training" is set false.
        bool tf_is_training;
<<<<<<< HEAD
        TF_RETURN_IF_ERROR( 
            GetNodeAttr(n->attrs(), "is_training", &tf_is_training));
=======
        TF_RETURN_IF_ERROR(
            GetNodeAttr(n->attrs(), "new_axis_mask", &tf_is_training));
>>>>>>> c1c72fb1
        if (!tf_is_training) {
          *result = false;
          return Status::OK();
        }
        SimpleConfirmationFunction()(n, result);
      };
      confirmation_functions["Greater"] = SimpleConfirmationFunction();
      confirmation_functions["GreaterEqual"] = SimpleConfirmationFunction();
      confirmation_functions["Identity"] = SimpleConfirmationFunction();
      confirmation_functions["L2Loss"] = SimpleConfirmationFunction();
      confirmation_functions["Less"] = SimpleConfirmationFunction();
      confirmation_functions["LessEqual"] = SimpleConfirmationFunction();
      confirmation_functions["Log"] = SimpleConfirmationFunction();
      confirmation_functions["LogicalAnd"] = SimpleConfirmationFunction();
      confirmation_functions["LogicalNot"] = SimpleConfirmationFunction();
      confirmation_functions["MatMul"] = SimpleConfirmationFunction();
      confirmation_functions["Maximum"] = SimpleConfirmationFunction();
      confirmation_functions["MaxPool"] = SimpleConfirmationFunction();
      confirmation_functions["MaxPoolGrad"] = SimpleConfirmationFunction();
      confirmation_functions["Mean"] = SimpleConfirmationFunction({1});
      confirmation_functions["Minimum"] = SimpleConfirmationFunction();
      confirmation_functions["Mul"] = SimpleConfirmationFunction();
      confirmation_functions["Neg"] = SimpleConfirmationFunction();
      confirmation_functions["Pad"] = SimpleConfirmationFunction({1});
      confirmation_functions["Pow"] = SimpleConfirmationFunction();
      confirmation_functions["PreventGradient"] = SimpleConfirmationFunction();
      confirmation_functions["Prod"] = SimpleConfirmationFunction({1});
      confirmation_functions["RealDiv"] = SimpleConfirmationFunction();
      confirmation_functions["Reciprocal"] = SimpleConfirmationFunction();
      confirmation_functions["Relu"] = SimpleConfirmationFunction();
      confirmation_functions["Relu6"] = SimpleConfirmationFunction();
      confirmation_functions["ReluGrad"] = SimpleConfirmationFunction();
      confirmation_functions["Reshape"] = SimpleConfirmationFunction({1});
      confirmation_functions["Rsqrt"] = SimpleConfirmationFunction();
      confirmation_functions["Sigmoid"] = SimpleConfirmationFunction();
      confirmation_functions["Sign"] = SimpleConfirmationFunction();
      confirmation_functions["Slice"] = SimpleConfirmationFunction({1, 2});
      confirmation_functions["Snapshot"] = SimpleConfirmationFunction();
      confirmation_functions["Softmax"] = SimpleConfirmationFunction();
      confirmation_functions["SparseSoftmaxCrossEntropyWithLogits"] =
          SimpleConfirmationFunction();
      confirmation_functions["Split"] = SimpleConfirmationFunction({0});
      confirmation_functions["SplitV"] = SimpleConfirmationFunction({1, 2});
      confirmation_functions["Square"] = SimpleConfirmationFunction();
      confirmation_functions["SquaredDifference"] =
          SimpleConfirmationFunction();
      confirmation_functions["Squeeze"] = SimpleConfirmationFunction();
      confirmation_functions["StridedSlice"] = [](Node* n, bool* result) {
        // Reject if "new_axis_mask" is set.
        int tf_new_axis_mask;
        TF_RETURN_IF_ERROR(
            GetNodeAttr(n->attrs(), "new_axis_mask", &tf_new_axis_mask));
        if (tf_new_axis_mask != 0) {
          *result = false;
          return Status::OK();
        }

        return SimpleConfirmationFunction({1, 2, 3})(n, result);
      };
      confirmation_functions["Pack"] = SimpleConfirmationFunction();
      confirmation_functions["Sub"] = SimpleConfirmationFunction();
      confirmation_functions["Sum"] = SimpleConfirmationFunction({1});
      confirmation_functions["Tanh"] = SimpleConfirmationFunction();
      confirmation_functions["Tile"] = SimpleConfirmationFunction({1});
      confirmation_functions["Transpose"] = SimpleConfirmationFunction({1});
      confirmation_functions["Unpack"] = SimpleConfirmationFunction();

      initialized = true;
    }
  }

  for (auto node : graph->op_nodes()) {
    if (NGraphPlacementRequested(node)) {
      bool type_constraints_ok = true;

      // First check type constraints.
      for (auto& name_and_set : type_constraint_map[node->type_string()]) {
        auto& type_attr_name = name_and_set.first;
        auto& allowed_types = name_and_set.second;

        DataType dt;

        if (GetNodeAttr(node->attrs(), type_attr_name, &dt) != Status::OK() ||
            std::find(allowed_types.begin(), allowed_types.end(), dt) ==
                allowed_types.end()) {
          type_constraints_ok = false;
          break;
        }
      }

      // If type constraints are satisfied, check for a confirmation
      // function.
      bool confirmed = false;
      if (type_constraints_ok) {
        auto it = confirmation_functions.find(node->type_string());

        if (it != confirmation_functions.end()) {
          TF_RETURN_IF_ERROR(it->second(node, &confirmed));
        }
      }

      // Set the _ngraph_marked_for_clustering attribute if type constraints
      // are satisfied and the confirmation function (if any) has returned
      // true.
      if (confirmed) {
        NGRAPH_VLOG(4) << "Accepting: " << node->name() << "["
                       << node->type_string() << "]";
        // TODO(amprocte): move attr name to a constant
        node->AddAttr("_ngraph_marked_for_clustering", true);
      } else {
        NGRAPH_VLOG(4) << "Rejecting: " << node->name() << "["
                       << node->type_string() << "]";
      }
    }
  }

  return Status::OK();
}

bool NodeIsMarkedForClustering(const Node* node) {
  bool is_marked;
  // TODO(amprocte): move attr name to a constant
  return (GetNodeAttr(node->attrs(), "_ngraph_marked_for_clustering",
                      &is_marked) == Status::OK() &&
          is_marked);
}

void GetStaticInputs(const Node* node, std::vector<int32>* inputs) {
  if (GetNodeAttr(node->attrs(), "_ngraph_static_inputs", inputs) !=
      Status::OK()) {
    *inputs = std::vector<int32>{};
  }
}

bool InputIsStatic(const Node* node, int index) {
  std::vector<int32> inputs;
  GetStaticInputs(node, &inputs);
  return std::find(inputs.begin(), inputs.end(), index) != inputs.end();
}

}  // namespace ngraph_bridge

}  // namespace tensorflow<|MERGE_RESOLUTION|>--- conflicted
+++ resolved
@@ -275,13 +275,8 @@
       confirmation_functions["FusedBatchNormGrad"] = [](Node* n, bool* result) {
         // Reject if "is_training" is set false.
         bool tf_is_training;
-<<<<<<< HEAD
         TF_RETURN_IF_ERROR( 
             GetNodeAttr(n->attrs(), "is_training", &tf_is_training));
-=======
-        TF_RETURN_IF_ERROR(
-            GetNodeAttr(n->attrs(), "new_axis_mask", &tf_is_training));
->>>>>>> c1c72fb1
         if (!tf_is_training) {
           *result = false;
           return Status::OK();
