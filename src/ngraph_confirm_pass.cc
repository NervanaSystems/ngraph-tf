/*******************************************************************************
 * Copyright 2017-2018 Intel Corporation
 *
 * Licensed under the Apache License, Version 2.0 (the "License");
 * you may not use this file except in compliance with the License.
 * You may obtain a copy of the License at
 *
 *     http://www.apache.org/licenses/LICENSE-2.0
 *
 * Unless required by applicable law or agreed to in writing, software
 * distributed under the License is distributed on an "AS IS" BASIS,
 * WITHOUT WARRANTIES OR CONDITIONS OF ANY KIND, either express or implied.
 * See the License for the specific language governing permissions and
 * limitations under the License.
 *******************************************************************************/

#include "tensorflow/core/common_runtime/optimization_registry.h"
#include "tensorflow/core/graph/graph.h"

#include "ngraph_utils.h"

using namespace std;
namespace ngraph_bridge {

// TODO(amprocte): this decl should probably be in a header.
extern const char* const DEVICE_NGRAPH;

//
// In some cases, we require more complex placement constraints than than
// TensorFlow's native "soft-placement" machinery is capable of handling. To
// handle this, we insert a pass called the "confirmation" pass during the
// pre-placement phase.
//
// For example, we can only handle Reshape if the "shape" input is a constant,
// so this is okay:
//
//   Foo       Const[2,4,2]
//     \       /
//      Reshape                     (1)
//
// but this is not:
//
//   Foo       Placeholder
//     \       /
//      Reshape                     (2)
//
// We want to reject placement of Reshape on NGRAPH for the second graph, but
// allow it for the first. We also want to attach some more metadata to the
// Reshape node so that we can remember the requested output shape even if the
// Const node winds up being placed in a different subgraph.
//
// This pass exploits a feature of the placement engine that allows a kernel
// builder registration request to restrict use of the kernel to nodes that
// have a particular value set for the "_kernel" attribute. In this case, we
// will check every node that has a requested placement on NGRAPH, and make
// sure that it conforms to certain (op-dependent) constraints. If the
// constraints are satisfied, we will tag the node with a "_kernel" value of
// "ngraph". The stub kernels, in turn, are registered with the constraint
// that _kernel="ngraph". This means that during the placement pass, our
// kernels will not be allowed for nodes we did not mark during this pass, and
// placement will fall back on CPU.
//
// The per-op checks are implemented by callbacks of the type:
//
//      std::function<tf::Status(tf::Node*, bool*)>.
//
// A confirmation function should return true/false by reference through its
// second parameter: true if placement is "accepted", and false if it is
// "rejected". For example, the confirmation function for "Reshape" will return
// true for (1) above, and false for (2) above.
//
// A confirmation function can also, as a side effect, add attributes to the
// node being checked, which can be used later in ngraph_builder. In this case,
// the "Reshape" confirmation function extracts the tensor data from the Const
// input node, and adds an attribute to the "Reshape" node with the name
// "_ngraph_reshape_static_shape", which is an array of int values (here, the
// values [2,4,2]). (Note that in general such attributes will need to start
// with "_" to mark them as "internal" or "system" attributes, as otherwise
// TensorFlow attempts to validate them as against the op schema.)
//
class NGraphConfirmPass : public tensorflow::GraphOptimizationPass {
 public:
  tf::Status Run(const tf::GraphOptimizationPassOptions& options) {
    return ConfirmPlacement(options.graph->get());
  }

 private:
  using ConfirmationFunction = std::function<tf::Status(tf::Node*, bool*)>;

  //
  // Utility function to check if placement on the NGRAPH device has been
  // requested.
  //
  static bool NGraphPlacementRequested(const tf::Node* node) {
    tf::DeviceNameUtils::ParsedName parsed;

    if (!tf::DeviceNameUtils::ParseFullName(node->requested_device(),
                                            &parsed)) {
      return false;
    }

    return (parsed.has_type && parsed.type == DEVICE_NGRAPH);
  }

  //
  // Utility function to extract data from a constant node used to express a
  // shape (or strides, axis indices, etc.). Only works on nodes of data type
  // INT32 or INT64.
  //
  static tf::Status ExtractConstantData(tf::Node* node,
                                        std::vector<tf::int64>* values) {
    if (node->type_string() != "Const") {
      return tf::errors::InvalidArgument(
          "Tried to extract constant data from a non-Const node");
    }

    tf::DataType dtype;
    TF_RETURN_IF_ERROR(tf::GetNodeAttr(node->attrs(), "dtype", &dtype));

    tf::TensorShapeProto shape_proto;

    switch (dtype) {
      case tf::DataType::DT_INT32: {
        std::vector<tf::int32> values_int32;
        TF_RETURN_IF_ERROR(ValuesFromConstNode<tf::int32>(
            node->def(), &shape_proto, &values_int32));
        values->resize(values_int32.size());
        for (size_t i = 0; i < values_int32.size(); i++) {
          (*values)[i] = (tf::int64)values_int32[i];
        }
      } break;
      case tf::DataType::DT_INT64:
        TF_RETURN_IF_ERROR(
            ValuesFromConstNode<tf::int32>(node->def(), &shape_proto, values));
        break;
      default:
        return tf::errors::InvalidArgument(
            "Tried to extract constant data from a Const node that is neither "
            "DT_INT32 nor DT_INT64");
    }

    return tf::Status::OK();
  }

  //
  // Main entry point for the confirmation pass.
  //
  tf::Status ConfirmPlacement(tf::Graph* graph) {
    // A map of op types (e.g. "Add") to confirmation functions.
    static std::map<std::string, ConfirmationFunction> confirmation_functions;

    tf::mutex init_mu;
    static bool initialized = false;

    // If the confirmation function map has not been initialized, initialize
    // it.
    //
    // IF YOU ARE ADDING A NEW OP IMPLEMENTATION, ADD A CONFIRMATION FUNCTION
    // FOR THE OP HERE.
    {
      tf::mutex_lock l(init_mu);

      if (!initialized) {
        // Trivial confirmation function which always accepts placement.
        ConfirmationFunction always = [](tf::Node* n, bool* result) {
          *result = true;
          return tf::Status::OK();
        };
        // Trivial confirmation function which always rejects placement.
        ConfirmationFunction never = [](tf::Node* n, bool* result) {
          *result = false;
          return tf::Status::OK();
        };

        //
        // Please keep these in alphabetical order.
        //
        confirmation_functions["Abs"] = always;
        confirmation_functions["Add"] = always;
        confirmation_functions["AvgPool"] = always;
        confirmation_functions["BiasAdd"] = always;
        confirmation_functions["Cast"] = always;

        // Constraint: axis selection input must be Const.
        confirmation_functions["ConcatV2"] = [](tf::Node* n, bool* result) {
          tf::Node* tf_axis_node;
          TF_RETURN_IF_ERROR(n->input_node(n->num_inputs() - 1, &tf_axis_node));

          std::vector<tf::int64> tf_static_axis;
          if (ExtractConstantData(tf_axis_node, &tf_static_axis) !=
                  tf::Status::OK() ||
              tf_static_axis.size() != 1) {
            *result = false;
            return tf::Status::OK();
          }

          n->AddAttr("_ngraph_concat_static_axis", tf_static_axis[0]);
          *result = true;
          return tf::Status::OK();
        };

        confirmation_functions["Conv2D"] = always;
        confirmation_functions["DepthwiseConv2dNative"] = always;
        confirmation_functions["Equal"] = always;
        confirmation_functions["Exp"] = always;
        confirmation_functions["ExpandDims"] = always;
        confirmation_functions["Floor"] = always;
        confirmation_functions["FusedBatchNorm"] = always;
        confirmation_functions["Greater"] = always;
        confirmation_functions["GreaterEqual"] = always;
        confirmation_functions["Less"] = always;
        confirmation_functions["LessEqual"] = always;
        confirmation_functions["Log"] = always;
        confirmation_functions["LogicalAnd"] = always;
        confirmation_functions["MatMul"] = always;
        confirmation_functions["Maximum"] = always;
        confirmation_functions["MaxPool"] = always;

        // Constraints: "keep_dims" is not supported, reduction-axes input
        // must be Const.
        confirmation_functions["Mean"] = [](tf::Node* n, bool* result) {
          bool tf_keep_dims;

          if (tf::GetNodeAttr(n->attrs(), "keep_dims", &tf_keep_dims) !=
              tf::Status::OK()) {
            tf_keep_dims = false;
          }

          tf::Node* tf_axes_node;
          TF_RETURN_IF_ERROR(n->input_node(1, &tf_axes_node));

          std::vector<tf::int64> tf_static_axes;
          if (ExtractConstantData(tf_axes_node, &tf_static_axes) !=
              tf::Status::OK()) {
            *result = false;
            return tf::Status::OK();
          }

          n->AddAttr("_ngraph_mean_static_axes", tf_static_axes);
          *result = true;
          return tf::Status::OK();
        };

        confirmation_functions["Mul"] = always;

        // Constraint: padding-widths input must be Const.
        confirmation_functions["Pad"] = [](tf::Node* n, bool* result) {
          tf::Node* tf_paddings_node;
          TF_RETURN_IF_ERROR(n->input_node(1, &tf_paddings_node));

          std::vector<tf::int64> tf_static_paddings;
          if (ExtractConstantData(tf_paddings_node, &tf_static_paddings) !=
              tf::Status::OK()) {
            *result = false;
            return tf::Status::OK();
          }

          n->AddAttr("_ngraph_pad_static_paddings", tf_static_paddings);
          *result = true;
          return tf::Status::OK();
        };

        confirmation_functions["Pow"] = always;
        confirmation_functions["Relu"] = always;
        confirmation_functions["Relu6"] = always;

        // Constraint: shape input must be Const.
        confirmation_functions["Reshape"] = [](tf::Node* n, bool* result) {
          tf::Node* tf_shape_node;
          TF_RETURN_IF_ERROR(n->input_node(1, &tf_shape_node));

          std::vector<tf::int64> tf_static_shape;
          if (ExtractConstantData(tf_shape_node, &tf_static_shape) !=
              tf::Status::OK()) {
            *result = false;
            return tf::Status::OK();
          }

          n->AddAttr("_ngraph_reshape_static_shape", tf_static_shape);
          *result = true;
          return tf::Status::OK();
        };

        confirmation_functions["Sigmoid"] = always;
        confirmation_functions["Sign"] = always;
        confirmation_functions["Slice"] = always;
        confirmation_functions["Snapshot"] = always;
        confirmation_functions["Softmax"] = always;
        confirmation_functions["Squeeze"] = always;
<<<<<<< HEAD
        confirmation_functions["StridedSlice"] = always;
=======
        confirmation_functions["Sub"] = always;
>>>>>>> 85db92d5

        // Constraints: "keep_dims" is not supported, reduction-axes input
        // must be Const.
        confirmation_functions["Sum"] = [](tf::Node* n, bool* result) {
          // For now, the "keep_dims" option is not supported.
          bool tf_keep_dims;

          if (tf::GetNodeAttr(n->attrs(), "keep_dims", &tf_keep_dims) !=
              tf::Status::OK()) {
            tf_keep_dims = false;
          }

          tf::Node* tf_axes_node;
          TF_RETURN_IF_ERROR(n->input_node(1, &tf_axes_node));

          std::vector<tf::int64> tf_static_axes;
          if (ExtractConstantData(tf_axes_node, &tf_static_axes) !=
              tf::Status::OK()) {
            *result = false;
            return tf::Status::OK();
          }

          n->AddAttr("_ngraph_sum_static_axes", tf_static_axes);
          *result = true;
          return tf::Status::OK();
        };

        confirmation_functions["Tanh"] = always;
        // Constraint: permutation input must be Const.
        confirmation_functions["Transpose"] = [](tf::Node* n, bool* result) {
          tf::Node* tf_permutation_node;
          TF_RETURN_IF_ERROR(n->input_node(1, &tf_permutation_node));

          std::vector<tf::int64> tf_static_permutation;
          if (ExtractConstantData(tf_permutation_node,
                                  &tf_static_permutation) != tf::Status::OK()) {
            *result = false;
            return tf::Status::OK();
          }

          n->AddAttr("_ngraph_transpose_static_permutation",
                     tf_static_permutation);
          *result = true;
          return tf::Status::OK();
        };
      }

      initialized = true;
    }

    for (auto node : graph->op_nodes()) {
      if (NGraphPlacementRequested(node)) {
        bool confirmed = false;

        auto it = confirmation_functions.find(node->type_string());

        if (it != confirmation_functions.end()) {
          TF_RETURN_IF_ERROR(it->second(node, &confirmed));
        }

        if (confirmed) {
          node->AddAttr("_kernel", "ngraph");
        } else {
          NGRAPH_VLOG(4) << "Rejecting: " << node->name() << "["
                         << node->type_string() << "]";
        }
      }
    }

    return tf::Status::OK();
  }
};
}  // namespace ngraph_bridge

namespace tensorflow {
REGISTER_OPTIMIZATION(OptimizationPassRegistry::PRE_PLACEMENT, 90,
                      ngraph_bridge::NGraphConfirmPass);
}  // namespace tensorflow<|MERGE_RESOLUTION|>--- conflicted
+++ resolved
@@ -287,11 +287,8 @@
         confirmation_functions["Snapshot"] = always;
         confirmation_functions["Softmax"] = always;
         confirmation_functions["Squeeze"] = always;
-<<<<<<< HEAD
         confirmation_functions["StridedSlice"] = always;
-=======
         confirmation_functions["Sub"] = always;
->>>>>>> 85db92d5
 
         // Constraints: "keep_dims" is not supported, reduction-axes input
         // must be Const.
