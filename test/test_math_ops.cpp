--- conflicted
+++ resolved
@@ -140,7 +140,6 @@
   opexecuter.RunTest();
 }  // end of test op AddN
 
-<<<<<<< HEAD
 // Test op: Any
 // Any with attribute KeepDims set to true
 TEST(MathOps, AnyKeepDims) {
@@ -161,37 +160,11 @@
   auto R = ops::Any(root, A, axis, keep_dims);
   std::vector<Output> sess_run_fetchoutputs = {R};
   OpExecuter opexecuter(root, "Any", static_input_indexes, output_datatypes,
-=======
-// Test op: All
-// All with attribute KeepDims set to true
-TEST(MathOps, AllKeepDims) {
-  Scope root = Scope::NewRootScope();
-  int dim1 = 2;
-  int dim2 = 2;
-
-  std::vector<bool> v = {true, true, true, false};
-  Tensor A(DT_BOOL, TensorShape({dim1, dim2}));
-  auto keep_dims = ops::All::Attrs().KeepDims(true);
-
-  AssignInputValuesFromVector<bool>(A, v);
-
-  // axis at which the dimension will be inserted
-  // should be -rank <= axis < rank
-  int axis = 0;
-
-  vector<int> static_input_indexes = {1};
-  vector<DataType> output_datatypes = {DT_BOOL};
-
-  auto R = ops::All(root, A, axis, keep_dims);
-  std::vector<Output> sess_run_fetchoutputs = {R};
-  OpExecuter opexecuter(root, "All", static_input_indexes, output_datatypes,
->>>>>>> 2ff9f626
-                        sess_run_fetchoutputs);
-
-  opexecuter.RunTest();
-}
-
-<<<<<<< HEAD
+                        sess_run_fetchoutputs);
+
+  opexecuter.RunTest();
+}
+
 TEST(MathOps, AnyNegativeAxis) {
   int dim1 = 2;
   int dim2 = 3;
@@ -234,7 +207,35 @@
                         sess_run_fetchoutputs);
   opexecuter.RunTest();
 }  // end of test op Any
-=======
+
+// Test op: All
+// All with attribute KeepDims set to true
+TEST(MathOps, AllKeepDims) {
+  Scope root = Scope::NewRootScope();
+  int dim1 = 2;
+  int dim2 = 2;
+
+  std::vector<bool> v = {true, true, true, false};
+  Tensor A(DT_BOOL, TensorShape({dim1, dim2}));
+  auto keep_dims = ops::All::Attrs().KeepDims(true);
+
+  AssignInputValuesFromVector<bool>(A, v);
+
+  // axis at which the dimension will be inserted
+  // should be -rank <= axis < rank
+  int axis = 0;
+
+  vector<int> static_input_indexes = {1};
+  vector<DataType> output_datatypes = {DT_BOOL};
+
+  auto R = ops::All(root, A, axis, keep_dims);
+  std::vector<Output> sess_run_fetchoutputs = {R};
+  OpExecuter opexecuter(root, "All", static_input_indexes, output_datatypes,
+                        sess_run_fetchoutputs);
+
+  opexecuter.RunTest();
+}
+
 TEST(MathOps, AllNegativeAxis) {
   Scope root = Scope::NewRootScope();
   int dim1 = 2;
@@ -285,7 +286,55 @@
 
   opexecuter.RunTest();
 }  // end of test op All
->>>>>>> 2ff9f626
+
+// ArgMax test for negative dimension
+TEST(MathOps, ArgMax_Neg) {
+  Scope root = Scope::NewRootScope();
+  int dim1 = 2;
+  int dim2 = 3;
+
+  Tensor A(DT_FLOAT, TensorShape({dim1, dim2}));
+  AssignInputValuesRandom(A);
+
+  int dim = -1;
+
+  vector<int> static_input_indexes = {1};
+
+  auto R = ops::ArgMax(root, A, dim);
+
+  vector<DataType> output_datatypes = {DT_INT64};
+
+  std::vector<Output> sess_run_fetchoutputs = {R};
+  OpExecuter opexecuter(root, "ArgMax", static_input_indexes, output_datatypes,
+                        sess_run_fetchoutputs);
+  opexecuter.RunTest();
+}
+
+// ArgMax test for positive dimension
+TEST(MathOps, ArgMax_Pos) {
+  Scope root = Scope::NewRootScope();
+  int dim1 = 2;
+  int dim2 = 3;
+
+  Tensor A(DT_FLOAT, TensorShape({dim1, dim2}));
+  AssignInputValuesRandom(A);
+
+  int dim = 1;
+
+  vector<int> static_input_indexes = {1};
+
+  auto attrs = ops::ArgMax::Attrs();
+  attrs.output_type_ = DT_INT32;
+
+  auto R = ops::ArgMax(root, A, dim, attrs);
+
+  vector<DataType> output_datatypes = {DT_INT32};
+
+  std::vector<Output> sess_run_fetchoutputs = {R};
+  OpExecuter opexecuter(root, "ArgMax", static_input_indexes, output_datatypes,
+                        sess_run_fetchoutputs);
+  opexecuter.RunTest();
+}  // end of test op ArgMax
 
 // Test op: BatchMatMul
 TEST(MathOps, BatchMatMul2D) {
@@ -1000,55 +1049,6 @@
   opexecuter.RunTest();
 }  // end of test op SquaredDifferenceBroadcasting
 
-// ArgMax test for positive dimension
-TEST(MathOps, ArgMax_Pos) {
-  Scope root = Scope::NewRootScope();
-  int dim1 = 2;
-  int dim2 = 3;
-
-  Tensor A(DT_FLOAT, TensorShape({dim1, dim2}));
-  AssignInputValuesRandom(A);
-
-  int dim = 1;
-
-  vector<int> static_input_indexes = {1};
-
-  auto attrs = ops::ArgMax::Attrs();
-  attrs.output_type_ = DT_INT32;
-
-  auto R = ops::ArgMax(root, A, dim, attrs);
-
-  vector<DataType> output_datatypes = {DT_INT32};
-
-  std::vector<Output> sess_run_fetchoutputs = {R};
-  OpExecuter opexecuter(root, "ArgMax", static_input_indexes, output_datatypes,
-                        sess_run_fetchoutputs);
-  opexecuter.RunTest();
-}
-
-// ArgMax test for negative dimension
-TEST(MathOps, ArgMax_Neg) {
-  Scope root = Scope::NewRootScope();
-  int dim1 = 2;
-  int dim2 = 3;
-
-  Tensor A(DT_FLOAT, TensorShape({dim1, dim2}));
-  AssignInputValuesRandom(A);
-
-  int dim = -1;
-
-  vector<int> static_input_indexes = {1};
-
-  auto R = ops::ArgMax(root, A, dim);
-
-  vector<DataType> output_datatypes = {DT_INT64};
-
-  std::vector<Output> sess_run_fetchoutputs = {R};
-  OpExecuter opexecuter(root, "ArgMax", static_input_indexes, output_datatypes,
-                        sess_run_fetchoutputs);
-  opexecuter.RunTest();
-}
-
 }  // namespace testing
 }  // namespace ngraph_bridge
 }  // namespace tensorflow