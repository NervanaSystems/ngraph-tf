/*******************************************************************************
 * Copyright 2017-2018 Intel Corporation
 *
 * Licensed under the Apache License, Version 2.0 (the "License");
 * you may not use this file except in compliance with the License.
 * You may obtain a copy of the License at
 *
 *     http://www.apache.org/licenses/LICENSE-2.0
 *
 * Unless required by applicable law or agreed to in writing, software
 * distributed under the License is distributed on an "AS IS" BASIS,
 * WITHOUT WARRANTIES OR CONDITIONS OF ANY KIND, either express or implied.
 * See the License for the specific language governing permissions and
 * limitations under the License.
 *******************************************************************************/

#include "ngraph_builder.h"
#include "ngraph_conversions.h"
#include "ngraph_log.h"
#include "ngraph_utils.h"

#include "ngraph/builder/autobroadcast.hpp"
#include "ngraph/builder/numpy_transpose.hpp"

#include "tensorflow/core/framework/tensor.pb.h"
#include "tensorflow/core/framework/tensor_shape.pb.h"
#include "tensorflow/core/framework/tensor_shape.pb_text.h"
#include "tensorflow/core/graph/algorithm.h"
#include "tensorflow/core/graph/edgeset.h"
#include "tensorflow/core/lib/core/errors.h"

namespace ngraph_bridge {

const static std::map<tf::DataType, ngraph::element::Type> TF_NGRAPH_TYPE_MAP{
    {tf::DataType::DT_FLOAT, ng::element::f32},
    {tf::DataType::DT_DOUBLE, ng::element::f64},
    {tf::DataType::DT_INT8, ng::element::i8},
    {tf::DataType::DT_INT16, ng::element::i16},
    {tf::DataType::DT_INT32, ng::element::i32},
    {tf::DataType::DT_INT64, ng::element::i64},
    {tf::DataType::DT_UINT8, ng::element::u8},
    {tf::DataType::DT_UINT16, ng::element::u16},
    {tf::DataType::DT_BOOL, ng::element::boolean}};

static tf::Status ValidateInputCount(const tf::Node* op, size_t count) {
  if (op->num_inputs() != count) {
    return tf::errors::InvalidArgument("\"", op->name(), "\" requires ", count,
                                       " input(s), got ", op->num_inputs(),
                                       " instead");
  }
  return tf::Status::OK();
}

static tf::Status ValidateInputCountMin(const tf::Node* op, size_t count) {
  if (op->num_inputs() < count) {
    return tf::errors::InvalidArgument(
        "\"", op->name(), "\" requires at least ", count, " input(s), got ",
        op->num_inputs(), " instead");
  }
  return tf::Status::OK();
}
//
// Helper for storing ops in ng_op_map.
// For most of the cases, op would have one output so
// vector ng_op_map[op_name] would contain one element.
//
// If storing more than one output_nodes, make sure it's in
// the same order as tensorflow would do that.
//
// Parameters:
//    Builder::OpMap& ng_op_map        - The TF-to-nGraph op map.
//    std::string op_name              - Name of the op.
//
//    shared_ptr<ng::Node> output_node - ng::Node to store
//

static void SaveNgOp(Builder::OpMap& ng_op_map, const std::string op_name,
                     const shared_ptr<ng::Node> output_node) {
  // no need to try-catch, map[key] will create vector object
  // if not exists
  ng_op_map[op_name].push_back(output_node);
}

// Helper for fetching correct input node from ng_op_map.
// Handles edge checking to make sure correct input node is
// fetched.
//
// Reduces some boilerplate code (incorrect from now) like this:
//
//      tf::Node* tf_input;
//      TF_RETURN_IF_ERROR(op->input_node(0, &tf_input));
//
//      shared_ptr<ng::Node> ng_input;
//      try {
//        ng_input = ng_op_map.at(tf_input->name());
//      } catch (const std::out_of_range&) {
//        return tf::errors::NotFound(tf_input->name(),
//                                    " is not found in the ng_op_map");
//      }
//
// Into 2 lines:
//
//      shared_ptr<ng::node> ng_input;
//      TF_RETURN_IF_ERROR(GetInputNode(ng_op_map, op, 0, &ng_input))
//
//
//
// Parameters:
//    Builder::OpMap& ng_op_map     - The TF-to-nGraph op map.
//    tf::Node* op                  - TF op being translated.
//    input_idx                     - index of input
//
//    shared_ptr<ng::Node> *result  - ng::Node pointer where result
//                                    will be written
//
//

static tf::Status GetInputNode(const Builder::OpMap& ng_op_map,
                               const tf::Node* op, int input_idx,
                               shared_ptr<ng::Node>* result) {
  // input op may have resulted in more than one ng::Node (eg. Split)
  // we need to look at Edge to check index of the input op
  std::vector<const tf::Edge*> edges;
  TF_RETURN_IF_ERROR(op->input_edges(&edges));
  int src_output_idx;
  try {
    src_output_idx = edges.at(input_idx)->src_output();
  } catch (const out_of_range&) {
    return tf::Status(tensorflow::error::NOT_FOUND, "Edge not found");
  }

  tf::Node* tf_input;
  TF_RETURN_IF_ERROR(op->input_node(input_idx, &tf_input));
  try {
    *result = ng_op_map.at(tf_input->name()).at(src_output_idx);
  } catch (const out_of_range&) {
    return tf::Status(tensorflow::error::NOT_FOUND, "Input node not found");
  }
  return tf::Status::OK();
}

// Helper for Builder::TranslateGraph ("Const" op)
template <typename T, typename VecT = T>
static tf::Status MakeConstOp(const tf::Node* op, ng::element::Type et,
                              std::shared_ptr<ng::Node>* ng_node) {
  vector<VecT> const_values;
  tf::TensorShapeProto shape_proto;

  TF_RETURN_IF_ERROR(
      ValuesFromConstNode<T, VecT>(op->def(), &shape_proto, &const_values));

  tf::TensorShape const_shape(shape_proto);
  ng::Shape ng_shape;
  TF_RETURN_IF_ERROR(TFTensorShapeToNGraphShape(const_shape, &ng_shape));

  *ng_node = make_shared<ng::op::Constant>(et, ng_shape, const_values);
  return tf::Status::OK();
}

// Helper function to translate a unary op.
//
// Parameters:
//
//    tf::Node* op               - TF op being translated. Must have one input.
//    Builder::OpMap& ng_op_map  - The TF-to-nGraph op map.
//
//    std::function<std::shared_ptr<ng::Node>(std::shared_ptr<ng::Node>>
//      create_unary_op           - Function to construct the graph implementing
//                                 the unary op, given the input to the unop
//                                 as an argument.
//
// Example usage:
//
//  if (n->type_string == "Square") {
//    TF_RETURN_IF_ERROR(TranslateUnaryOp(n, ng_op_map,
//                       [] (std::shared_ptr<ng::Node> n) {
//                           return (std::make_shared<ng::op::Multiply>(n,n));
//                       });
//  }
static tf::Status TranslateUnaryOp(
    const tf::Node* op, Builder::OpMap& ng_op_map,
    std::function<std::shared_ptr<ng::Node>(std::shared_ptr<ng::Node>)>
        create_unary_op) {
  TF_RETURN_IF_ERROR(ValidateInputCount(op, 1));

  shared_ptr<ng::Node> ng_input;
  TF_RETURN_IF_ERROR(GetInputNode(ng_op_map, op, 0, &ng_input));
  SaveNgOp(ng_op_map, op->name(), create_unary_op(ng_input));

  return tf::Status::OK();
}

// Helper function to translate a unary op in cases where there is a one-to-one
// mapping from TensorFlow ops to nGraph ops.
//
// Example usage:
//
//  if (n->type_string == "Abs") {
//    TF_RETURN_IF_ERROR(TranslateUnaryOp<ng::op::Abs>(n, ng_op_map));
//  }
//
template <typename T>
static tf::Status TranslateUnaryOp(const tf::Node* op,
                                   Builder::OpMap& ng_op_map) {
  return TranslateUnaryOp(op, ng_op_map, [](std::shared_ptr<ng::Node> n) {
    return make_shared<T>(n);
  });
}

// Helper function to translate a binary op
// Parameters:
//
//    tf::Node* op               - TF op being translated. Must have only two
//    inputs.
//    Builder::OpMap& ng_op_map  - The TF-to-nGraph op map.
//    std::function<std::shared_ptr<ng::Node>(std::shared_ptr<ng::Node>,
//    std::shared_ptr<ng::Node>)>
//    create_binary_op           - Function to construct the graph implementing
//                                 the binary op, given the 2 ng_inputs to the
//                                 binaryop
// Example Usage:
//
// if (op->type_string() == "SquaredDifference") {
//      TF_RETURN_IF_ERROR(TranslateBinaryOp(op, ng_op_map,
//         [](std::shared_ptr<ng::Node> ng_input1, std::shared_ptr<ng::Node>
//         ng_input2) {
//           auto ng_diff = std::make_shared<ng::op::Subtract>(input1, input2);
//           return std::make_shared<ng::op::Multiply>(ng_diff,ng_diff);
//         }));
//    }
//

static tf::Status TranslateBinaryOp(
    const tf::Node* op, Builder::OpMap& ng_op_map,
    std::function<std::shared_ptr<ng::Node>(std::shared_ptr<ng::Node>,
                                            std::shared_ptr<ng::Node>)>
        create_binary_op) {
  TF_RETURN_IF_ERROR(ValidateInputCount(op, 2));

  std::shared_ptr<ng::Node> ng_lhs, ng_rhs;
  TF_RETURN_IF_ERROR(GetInputNode(ng_op_map, op, 0, &ng_lhs));
  TF_RETURN_IF_ERROR(GetInputNode(ng_op_map, op, 1, &ng_rhs));

  std::tie(ng_lhs, ng_rhs) =
      ng::builder::numpy_broadcast(std::make_pair(ng_lhs, ng_rhs));

  SaveNgOp(ng_op_map, op->name(), create_binary_op(ng_lhs, ng_rhs));

  return tf::Status::OK();
}

// Helper function to translate a binary op in cases where there is a one-to-one
// mapping from TensorFlow ops to nGraph ops.
//
// Example usage:
//
//  if (n->type_string == "Add") {
//    TF_RETURN_IF_ERROR(TranslateBinaryOp<ng::op::Add>(op, ng_op_map));
//  }
//
template <typename T>
static tf::Status TranslateBinaryOp(const tf::Node* op,
                                    Builder::OpMap& ng_op_map) {
  return TranslateBinaryOp(op, ng_op_map, [](std::shared_ptr<ng::Node> ng_lhs,
                                             std::shared_ptr<ng::Node> ng_rhs) {
    return make_shared<T>(ng_lhs, ng_rhs);
  });
}

static tf::Status TranslateAvgPoolOp(const tf::Node* op,
                                     Builder::OpMap& ng_op_map) {
  TF_RETURN_IF_ERROR(ValidateInputCount(op, 1));

  shared_ptr<ng::Node> ng_input;
  TF_RETURN_IF_ERROR(GetInputNode(ng_op_map, op, 0, &ng_input));

  std::vector<tf::int32> tf_strides;
  std::vector<tf::int32> tf_ksize;
  std::string tf_padding_type;
  std::string tf_data_format;
  TF_RETURN_IF_ERROR(tf::GetNodeAttr(op->attrs(), "strides", &tf_strides));
  TF_RETURN_IF_ERROR(tf::GetNodeAttr(op->attrs(), "ksize", &tf_ksize));
  TF_RETURN_IF_ERROR(tf::GetNodeAttr(op->attrs(), "padding", &tf_padding_type));
  TF_RETURN_IF_ERROR(
      tf::GetNodeAttr(op->attrs(), "data_format", &tf_data_format));

  if (tf_data_format != "NHWC" && tf_data_format != "NCHW") {
    return tf::errors::InvalidArgument(
        "AvgPool data format is neither NHWC nor NCHW");
  }

  bool is_nhwc = (tf_data_format == "NHWC");

  NGRAPH_VLOG(3) << ng::join(tf_strides);
  NGRAPH_VLOG(3) << ng::join(tf_ksize);
  NGRAPH_VLOG(3) << tf_padding_type;
  NGRAPH_VLOG(3) << tf_data_format;

  ng::Strides ng_strides(2);
  ng::Shape ng_image_shape(2);
  ng::Shape ng_kernel_shape(2);

  BatchToNGraph(is_nhwc, ng_input);
  BatchedOpParamToNGraph(is_nhwc, tf_strides, ng_strides);
  BatchedOpParamToNGraph(is_nhwc, ng_input->get_shape(), ng_image_shape);
  BatchedOpParamToNGraph(is_nhwc, tf_ksize, ng_kernel_shape);
  NGRAPH_VLOG(3) << "ng_strides: " << ng::join(ng_strides);
  NGRAPH_VLOG(3) << "ng_image_shape: " << ng::join(ng_image_shape);
  NGRAPH_VLOG(3) << "ng_kernel_shape: " << ng::join(ng_kernel_shape);

  // TODO: change this once nGraph supports negative padding
  // (CoordinateDiff) for AvgPool
  // ng::CoordinateDiff ng_padding_below{0,0};
  // ng::CoordinateDiff ng_padding_above{0,0};
  ng::Shape ng_padding_below{0, 0};
  ng::Shape ng_padding_above{0, 0};

  if (tf_padding_type == "SAME") {
    for (size_t i = 0; i < 2; i++) {
      size_t image_size = ng_image_shape[i];
      size_t filter_shape = ng_kernel_shape[i];
      size_t filter_stride = ng_strides[i];

      tf::int64 padding_needed;
      if (image_size % filter_stride == 0) {
        padding_needed = filter_shape - filter_stride;
      } else {
        padding_needed = filter_shape - (image_size % filter_stride);
      }
      if (padding_needed < 0) {
        padding_needed = 0;
      }

      size_t padding_lhs = padding_needed / 2;
      size_t padding_rhs = padding_needed - padding_lhs;
      ng_padding_below[i] = padding_lhs;
      ng_padding_above[i] = padding_rhs;
    }
  }

  NGRAPH_VLOG(3) << "ng_padding_below: " << ng::join(ng_padding_below);
  NGRAPH_VLOG(3) << "ng_padding_above: " << ng::join(ng_padding_above);

  std::shared_ptr<ng::Node> ng_avgpool =
      make_shared<ng::op::AvgPool>(ng_input, ng_kernel_shape, ng_strides,
                                   ng_padding_below, ng_padding_above, false);

  BatchToTensorflow(is_nhwc, ng_avgpool);
  NGRAPH_VLOG(3) << "avgpool outshape: {" << ng::join(ng_avgpool->get_shape())
                 << "}";

  SaveNgOp(ng_op_map, op->name(), ng_avgpool);
  return tf::Status::OK();
}

static tf::Status TranslateBatchMatMulOp(const tf::Node* op,
                                         Builder::OpMap& ng_op_map) {
  TF_RETURN_IF_ERROR(ValidateInputCount(op, 2));
  shared_ptr<ng::Node> ng_lhs;
  TF_RETURN_IF_ERROR(GetInputNode(ng_op_map, op, 0, &ng_lhs));

  shared_ptr<ng::Node> ng_rhs;
  TF_RETURN_IF_ERROR(GetInputNode(ng_op_map, op, 1, &ng_rhs));

  auto ng_lhs_shape = ng_lhs->get_shape();
  auto ng_rhs_shape = ng_rhs->get_shape();

  if (ng_lhs_shape.size() != ng_rhs_shape.size()) {
    return tf::errors::InvalidArgument(
        "Dimensions of two input args are not the same for BatchMatMul");
  }
  size_t n_dims = ng_lhs_shape.size();
  if (n_dims < 2) {
    return tf::errors::InvalidArgument(
        "Dimensions of input args for BatchMatMul must be >=2", n_dims);
  }

  ng::AxisVector out_axes;
  for (size_t i = 0; i < n_dims - 2; ++i) {
    if (ng_lhs_shape[i] != ng_rhs_shape[i]) {
      return tf::errors::InvalidArgument(
          "ng_lhs_shape and ng_rhs_shape must be the same for BatchMatMul "
          "for each dimension",
          i);
    }
<<<<<<< HEAD
    out_axes.push_back(i);
  }

  bool tf_adj_x = false;
  bool tf_adj_y = false;
  TF_RETURN_IF_ERROR(tf::GetNodeAttr(op->attrs(), "adj_x", &tf_adj_x));
  TF_RETURN_IF_ERROR(tf::GetNodeAttr(op->attrs(), "adj_y", &tf_adj_y));

  auto ng_lhs_axes = out_axes;
  auto ng_rhs_axes = out_axes;
  if (tf_adj_x) {
    ng_lhs_axes.push_back(n_dims - 1);
    ng_lhs_axes.push_back(n_dims - 2);
    ng_lhs = ng::builder::numpy_transpose(ng_lhs, ng_lhs_axes);
  }
  if (tf_adj_y) {
    ng_rhs_axes.insert(ng_rhs_axes.begin(), n_dims - 2);
    ng_rhs_axes.insert(ng_rhs_axes.begin(), n_dims - 1);
    ng_rhs = ng::builder::numpy_transpose(ng_rhs, ng_rhs_axes);
  } else {
    ng_rhs_axes.insert(ng_rhs_axes.begin(), n_dims - 1);
    ng_rhs_axes.insert(ng_rhs_axes.begin(), n_dims - 2);
    ng_rhs = ng::builder::numpy_transpose(ng_rhs, ng_rhs_axes);
  }
=======
    // ---
    // Add
    // ---
    else if (op->type_string() == "Add") {
      TF_RETURN_IF_ERROR(TranslateBinaryOp<ngraph::op::Add>(op, ng_op_map));
    }
    // -------
    // AvgPool
    // -------
    else if (op->type_string() == "AvgPool") {
      TF_RETURN_IF_ERROR(ValidateInputCount(op, 1));

      shared_ptr<ng::Node> ng_input;
      TF_RETURN_IF_ERROR(GetInputNode(ng_op_map, op, 0, &ng_input));

      std::vector<tf::int32> tf_strides;
      std::vector<tf::int32> tf_ksize;
      std::string tf_padding_type;
      std::string tf_data_format;
      TF_RETURN_IF_ERROR(tf::GetNodeAttr(op->attrs(), "strides", &tf_strides));
      TF_RETURN_IF_ERROR(tf::GetNodeAttr(op->attrs(), "ksize", &tf_ksize));
      TF_RETURN_IF_ERROR(
          tf::GetNodeAttr(op->attrs(), "padding", &tf_padding_type));
      TF_RETURN_IF_ERROR(
          tf::GetNodeAttr(op->attrs(), "data_format", &tf_data_format));

      if (tf_data_format != "NHWC" && tf_data_format != "NCHW") {
        return tf::errors::InvalidArgument(
            "AvgPool data format is neither NHWC nor NCHW");
      }

      bool is_nhwc = (tf_data_format == "NHWC");

      NGRAPH_VLOG(3) << ng::join(tf_strides);
      NGRAPH_VLOG(3) << ng::join(tf_ksize);
      NGRAPH_VLOG(3) << tf_padding_type;
      NGRAPH_VLOG(3) << tf_data_format;

      ng::Strides ng_strides(2);
      ng::Shape ng_image_shape(2);
      ng::Shape ng_kernel_shape(2);

      BatchToNGraph(is_nhwc, ng_input);
      BatchedOpParamToNGraph(is_nhwc, tf_strides, ng_strides);
      BatchedOpParamToNGraph(is_nhwc, ng_input->get_shape(), ng_image_shape);
      BatchedOpParamToNGraph(is_nhwc, tf_ksize, ng_kernel_shape);
      NGRAPH_VLOG(3) << "ng_strides: " << ng::join(ng_strides);
      NGRAPH_VLOG(3) << "ng_image_shape: " << ng::join(ng_image_shape);
      NGRAPH_VLOG(3) << "ng_kernel_shape: " << ng::join(ng_kernel_shape);

      // TODO: change this once nGraph supports negative padding
      // (CoordinateDiff) for AvgPool
      // ng::CoordinateDiff ng_padding_below{0,0};
      // ng::CoordinateDiff ng_padding_above{0,0};
      ng::Shape ng_padding_below{0, 0};
      ng::Shape ng_padding_above{0, 0};

      MakePadding(tf_padding_type, ng_image_shape, ng_kernel_shape, ng_strides,
                  ng_padding_below, ng_padding_above);
>>>>>>> 2929d1dc

  ng_lhs_shape = ng_lhs->get_shape();
  ng_rhs_shape = ng_rhs->get_shape();

  if (ng_lhs_shape[n_dims - 1] != ng_rhs_shape[0]) {
    return tf::errors::InvalidArgument(
        "The last dimension of ng_lhs and the first dimension of ng_rhs "
        "should have the same size");
  }
  if (n_dims == 2) {
    SaveNgOp(ng_op_map, op->name(),
             make_shared<ngraph::op::Dot>(ng_lhs, ng_rhs));
  } else {
    auto output_shape = ng_lhs_shape;
    output_shape[n_dims - 1] = ng_rhs_shape[1];
    auto dot_output = make_shared<ngraph::op::Dot>(ng_lhs, ng_rhs);
    size_t compound_size = 1;
    for (int i = 0; i < out_axes.size(); i++) {
      compound_size *= output_shape[i];
    }
    auto dot_axes = out_axes;
    dot_axes.push_back(n_dims - 2);
    dot_axes.push_back(n_dims - 1);
    for (int i = 0; i < out_axes.size(); i++) {
      dot_axes.push_back(n_dims + i);
    }
    ng::Shape dot_shape = {compound_size, ng_lhs_shape[n_dims - 2],
                           ng_rhs_shape[1], compound_size};
    std::shared_ptr<ng::Node> dot_reshape;
    if (n_dims == 3) {
      dot_reshape = dot_output;
    } else {
      dot_reshape =
          make_shared<ngraph::op::Reshape>(dot_output, dot_axes, dot_shape);
    }
    ng::Shape tmp_shape = {1, ng_lhs_shape[n_dims - 2], ng_rhs_shape[1]};
    vector<shared_ptr<ngraph::Node>> tmp_tensors;
    for (size_t i = 0; i < dot_shape[0]; i++) {
      const std::vector<size_t> lower_bound{i, 0, 0, i};
      const std::vector<size_t> upper_bound{i + 1, dot_shape[1], dot_shape[2],
                                            i + 1};
      auto slice_out =
          make_shared<ngraph::op::Slice>(dot_reshape, lower_bound, upper_bound);
      auto reshape_out = make_shared<ngraph::op::Reshape>(
          slice_out, ng::AxisVector{0, 1, 2, 3}, tmp_shape);
      tmp_tensors.push_back(reshape_out);
    }
    auto concat_op = make_shared<ngraph::op::Concat>(tmp_tensors, 0);
    if (n_dims == 3) {
      SaveNgOp(ng_op_map, op->name(), concat_op);
    } else {
      SaveNgOp(ng_op_map, op->name(),
               make_shared<ngraph::op::Reshape>(
                   concat_op, ng::AxisVector{0, 1, 2}, output_shape));
    }
  }
  return tf::Status::OK();
}

static tf::Status TranslateBiasAddOp(const tf::Node* op,
                                     Builder::OpMap& ng_op_map) {
  TF_RETURN_IF_ERROR(ValidateInputCount(op, 2));

  shared_ptr<ng::Node> ng_input;
  TF_RETURN_IF_ERROR(GetInputNode(ng_op_map, op, 0, &ng_input));

  shared_ptr<ng::Node> ng_bias;
  TF_RETURN_IF_ERROR(GetInputNode(ng_op_map, op, 1, &ng_bias));

  std::string tf_data_format;
  if (tf::GetNodeAttr(op->attrs(), "data_format", &tf_data_format) !=
      tf::Status::OK()) {
    tf_data_format = "NHWC";
  }

  if (tf_data_format != "NHWC" && tf_data_format != "NCHW") {
    return tf::errors::InvalidArgument(
        "BiasAdd data format is neither NHWC nor NCHW");
  }

  auto ng_input_shape = ng_input->get_shape();
  auto ng_bias_shape = ng_bias->get_shape();
  if (ng_bias_shape.size() != 1) {
    return tf::errors::InvalidArgument(
        "Bias argument to BiasAdd does not have one dimension");
  }

  bool is_nhwc = (tf_data_format == "NHWC");

  ng::AxisSet ng_broadcast_axes;

  if (is_nhwc) {
    for (size_t i = 0; i < ng_input_shape.size() - 1; i++) {
      ng_broadcast_axes.insert(i);
    }
  } else {
    for (size_t i = 0; i < ng_input_shape.size(); i++) {
      if (i != 1) {
        ng_broadcast_axes.insert(i);
      }
    }
  }

  auto ng_bias_broadcasted = make_shared<ng::op::Broadcast>(
      ng_bias, ng_input_shape, ng_broadcast_axes);
  auto ng_add = ng_input + ng_bias_broadcasted;

  SaveNgOp(ng_op_map, op->name(), ng_add);
  return tf::Status::OK();
}

static tf::Status TranslateCastOp(const tf::Node* op,
                                  Builder::OpMap& ng_op_map) {
  TF_RETURN_IF_ERROR(ValidateInputCount(op, 1));

  shared_ptr<ng::Node> ng_input;
  TF_RETURN_IF_ERROR(GetInputNode(ng_op_map, op, 0, &ng_input));

  tf::DataType dtype;
  TF_RETURN_IF_ERROR(tf::GetNodeAttr(op->attrs(), "DstT", &dtype));

  try {
    SaveNgOp(
        ng_op_map, op->name(),
        make_shared<ng::op::Convert>(ng_input, TF_NGRAPH_TYPE_MAP.at(dtype)));
  } catch (const std::out_of_range&) {
    return tf::errors::Unimplemented("Unsupported TensorFlow data type: ",
                                     tf::DataType_Name(dtype));
  }
  return tf::Status::OK();
}

static tf::Status TranslateConcatV2Op(const tf::Node* op,
                                      Builder::OpMap& ng_op_map) {
  TF_RETURN_IF_ERROR(ValidateInputCountMin(op, 2));

  shared_ptr<ng::Node> ng_axis_op;
  TF_RETURN_IF_ERROR(
      GetInputNode(ng_op_map, op, op->num_inputs() - 1, &ng_axis_op));

  tf::int64 concat_axis;
  TF_RETURN_IF_ERROR(
      tf::GetNodeAttr(op->attrs(), "_ngraph_concat_static_axis", &concat_axis));

  if (concat_axis < 0) {
    shared_ptr<ng::Node> ng_first_arg;
    TF_RETURN_IF_ERROR(GetInputNode(ng_op_map, op, 0, &ng_first_arg));

    concat_axis += tf::int64(ng_first_arg->get_shape().size());
  }

  ng::NodeVector ng_args;

  for (int i = 0; i < op->num_inputs() - 1; i++) {
    shared_ptr<ng::Node> ng_arg;
    TF_RETURN_IF_ERROR(GetInputNode(ng_op_map, op, i, &ng_arg));
    ng_args.push_back(ng_arg);
  }

  SaveNgOp(ng_op_map, op->name(),
           make_shared<ng::op::Concat>(ng_args, size_t(concat_axis)));
  return tf::Status::OK();
}

static tf::Status TranslateConstOp(const tf::Node* op,
                                   Builder::OpMap& ng_op_map) {
  tf::DataType dtype;
  TF_RETURN_IF_ERROR(tf::GetNodeAttr(op->attrs(), "dtype", &dtype));

  std::shared_ptr<ng::Node> ng_node;

  switch (dtype) {
    case tf::DataType::DT_FLOAT:
      TF_RETURN_IF_ERROR(MakeConstOp<float>(op, ng::element::f32, &ng_node));
      break;
    case tf::DataType::DT_DOUBLE:
      TF_RETURN_IF_ERROR(MakeConstOp<double>(op, ng::element::f64, &ng_node));
      break;
    case tf::DataType::DT_INT8:
      TF_RETURN_IF_ERROR(MakeConstOp<tf::int8>(op, ng::element::i8, &ng_node));
      break;
    case tf::DataType::DT_INT16:
      TF_RETURN_IF_ERROR(
          MakeConstOp<tf::int16>(op, ng::element::i16, &ng_node));
      break;
    case tf::DataType::DT_INT32:
      TF_RETURN_IF_ERROR(
          MakeConstOp<tf::int32>(op, ng::element::i32, &ng_node));
      break;
    case tf::DataType::DT_INT64:
      TF_RETURN_IF_ERROR(
          MakeConstOp<tf::int64>(op, ng::element::i64, &ng_node));
      break;
    case tf::DataType::DT_UINT8:
      TF_RETURN_IF_ERROR(MakeConstOp<tf::uint8>(op, ng::element::u8, &ng_node));
      break;
    case tf::DataType::DT_UINT16:
      TF_RETURN_IF_ERROR(
          MakeConstOp<tf::uint16>(op, ng::element::u16, &ng_node));
      break;
    // For some reason the following do not work (no specialization of
    // tensorflow::checkpoint::SavedTypeTraits...)
    // case tf::DataType::DT_UINT32:
    //   TF_RETURN_IF_ERROR(MakeConstOp<tf::uint32>(op, ng::element::u32,
    //   &ng_node));
    //   break;
    // case tf::DataType::DT_UINT64:
    //   TF_RETURN_IF_ERROR(MakeConstOp<tf::uint64>(op, ng::element::u64,
    //   &ng_node));
    //   break;
    case tf::DataType::DT_BOOL:
      TF_RETURN_IF_ERROR(
          MakeConstOp<bool, char>(op, ng::element::boolean, &ng_node));
      break;
    default:
      return tf::errors::Unimplemented("Unsupported TensorFlow data type: ",
                                       tf::DataType_Name(dtype));
  }

  SaveNgOp(ng_op_map, op->name(), ng_node);
  return tf::Status::OK();
}

<<<<<<< HEAD
static tf::Status TranslateConv2DOp(const tf::Node* op,
                                    Builder::OpMap& ng_op_map) {
  TF_RETURN_IF_ERROR(ValidateInputCount(op, 2));

  shared_ptr<ng::Node> ng_input;
  TF_RETURN_IF_ERROR(GetInputNode(ng_op_map, op, 0, &ng_input));
  shared_ptr<ng::Node> ng_filter;
  TF_RETURN_IF_ERROR(GetInputNode(ng_op_map, op, 1, &ng_filter));

  std::vector<tf::int32> tf_strides;
  std::vector<tf::int32> tf_dilations;
  std::string tf_padding_type;
  std::string tf_data_format;
  TF_RETURN_IF_ERROR(tf::GetNodeAttr(op->attrs(), "strides", &tf_strides));
  TF_RETURN_IF_ERROR(tf::GetNodeAttr(op->attrs(), "dilations", &tf_dilations));
  TF_RETURN_IF_ERROR(tf::GetNodeAttr(op->attrs(), "padding", &tf_padding_type));
  TF_RETURN_IF_ERROR(
      tf::GetNodeAttr(op->attrs(), "data_format", &tf_data_format));

  if (tf_data_format != "NHWC" && tf_data_format != "NCHW") {
    return tf::errors::InvalidArgument(
        "Conv2D data format is neither NHWC nor NCHW");
  }
=======
      bool is_nhwc = (tf_data_format == "NHWC");

      NGRAPH_VLOG(3) << ng::join(tf_strides);
      NGRAPH_VLOG(3) << ng::join(tf_dilations);
      NGRAPH_VLOG(3) << tf_padding_type;
      NGRAPH_VLOG(3) << tf_data_format;

      ng::Strides ng_strides(2);
      ng::Strides ng_dilations(2);
      ng::Shape ng_image_shape(2);
      ng::Shape ng_kernel_shape(2);

      BatchToNGraph(is_nhwc, ng_input);
      BatchedOpParamToNGraph(is_nhwc, tf_strides, ng_strides);
      BatchedOpParamToNGraph(is_nhwc, ng_input->get_shape(), ng_image_shape);
      BatchedOpParamToNGraph(is_nhwc, tf_dilations, ng_dilations);
      NGRAPH_VLOG(3) << "ng_strides: " << ng::join(ng_strides);
      NGRAPH_VLOG(3) << "ng_dilations: " << ng::join(ng_dilations);
      NGRAPH_VLOG(3) << "ng_image_shape: " << ng::join(ng_image_shape);

      auto& ng_filter_shape = ng_filter->get_shape();
      ng_kernel_shape[0] = ng_filter_shape[0];
      ng_kernel_shape[1] = ng_filter_shape[1];
      Reshape<3, 2, 0, 1>(ng_filter);

      NGRAPH_VLOG(3) << "ng_kernel_shape: " << ng::join(ng_kernel_shape);

      ng::CoordinateDiff ng_padding_below{0, 0};
      ng::CoordinateDiff ng_padding_above{0, 0};
      MakePadding(tf_padding_type, ng_image_shape, ng_kernel_shape, ng_strides,
                  ng_dilations, ng_padding_below, ng_padding_above);
>>>>>>> 2929d1dc

  bool is_nhwc = (tf_data_format == "NHWC");

  NGRAPH_VLOG(3) << ng::join(tf_strides);
  NGRAPH_VLOG(3) << ng::join(tf_dilations);
  NGRAPH_VLOG(3) << tf_padding_type;
  NGRAPH_VLOG(3) << tf_data_format;

  ng::Strides ng_strides(2);
  ng::Strides ng_dilations(2);
  ng::Shape ng_image_shape(2);
  ng::Shape ng_kernel_shape(2);

  BatchToNGraph(is_nhwc, ng_input);
  BatchedOpParamToNGraph(is_nhwc, tf_strides, ng_strides);
  BatchedOpParamToNGraph(is_nhwc, ng_input->get_shape(), ng_image_shape);
  BatchedOpParamToNGraph(is_nhwc, tf_dilations, ng_dilations);

  NGRAPH_VLOG(3) << "ng_strides: " << ng::join(ng_strides);
  NGRAPH_VLOG(3) << "ng_dilations: " << ng::join(ng_dilations);
  NGRAPH_VLOG(3) << "ng_image_shape: " << ng::join(ng_image_shape);

  auto& ng_filter_shape = ng_filter->get_shape();
  ng_kernel_shape[0] = ng_filter_shape[0];
  ng_kernel_shape[1] = ng_filter_shape[1];
  Reshape<3, 2, 0, 1>(ng_filter);

  NGRAPH_VLOG(3) << "ng_kernel_shape: " << ng::join(ng_kernel_shape);

  ng::CoordinateDiff ng_padding_below{0, 0};
  ng::CoordinateDiff ng_padding_above{0, 0};

  if (tf_padding_type == "SAME") {
    for (size_t i = 0; i < 2; i++) {
      size_t image_size = ng_image_shape[i];
      size_t filter_shape = (ng_kernel_shape[i] - 1) * ng_dilations[i] + 1;
      size_t filter_stride = ng_strides[i];

      tf::int64 padding_needed;
      if (image_size % filter_stride == 0) {
        padding_needed = filter_shape - filter_stride;
      } else {
        padding_needed = filter_shape - (image_size % filter_stride);
      }
<<<<<<< HEAD
      if (padding_needed < 0) {
        padding_needed = 0;
      }

      size_t padding_lhs = padding_needed / 2;
      size_t padding_rhs = padding_needed - padding_lhs;
      ng_padding_below[i] = padding_lhs;
      ng_padding_above[i] = padding_rhs;
    }
  }

  NGRAPH_VLOG(3) << "ng_padding_below: " << ng::join(ng_padding_below);
  NGRAPH_VLOG(3) << "ng_padding_above: " << ng::join(ng_padding_above);
=======

      NGRAPH_VLOG(3) << "ng_strides: " << ng::join(ng_strides);
      NGRAPH_VLOG(3) << "ng_dilations: " << ng::join(ng_dilations);
      NGRAPH_VLOG(3) << "ng_image_shape: " << ng::join(ng_image_shape);

      auto& ng_filter_shape = ng_filter->get_shape();
      ng_kernel_shape[0] = ng_filter_shape[0];
      ng_kernel_shape[1] = ng_filter_shape[1];
      Reshape<3, 2, 0, 1>(ng_filter);

      NGRAPH_VLOG(3) << "ng_kernel_shape: " << ng::join(ng_kernel_shape);

      ng::CoordinateDiff ng_padding_below{0, 0};
      ng::CoordinateDiff ng_padding_above{0, 0};

      MakePadding(tf_padding_type, ng_image_shape, ng_kernel_shape, ng_strides,
                  ng_dilations, ng_padding_below, ng_padding_above);
>>>>>>> 2929d1dc

  std::shared_ptr<ng::Node> ng_conv = make_shared<ng::op::Convolution>(
      ng_input, ng_filter, ng_strides, ng_dilations, ng_padding_below,
      ng_padding_above);

  BatchToTensorflow(is_nhwc, ng_conv);
  SaveNgOp(ng_op_map, op->name(), ng_conv);
  return tf::Status::OK();
}

static tf::Status TranslateConv2DBackpropInputOp(const tf::Node* op,
                                                 Builder::OpMap& ng_op_map) {
  TF_RETURN_IF_ERROR(ValidateInputCount(op, 3));

  shared_ptr<ng::Node> ng_filter, ng_out_backprop;

  TF_RETURN_IF_ERROR(GetInputNode(ng_op_map, op, 1, &ng_filter));

  TF_RETURN_IF_ERROR(GetInputNode(ng_op_map, op, 2, &ng_out_backprop));

  // TODO: refactor me to be less redundant with other convolution ops
  std::vector<tf::int32> tf_strides;
  std::vector<tf::int32> tf_dilations;
  std::string tf_padding_type;
  std::string tf_data_format;
  TF_RETURN_IF_ERROR(tf::GetNodeAttr(op->attrs(), "strides", &tf_strides));
  TF_RETURN_IF_ERROR(tf::GetNodeAttr(op->attrs(), "dilations", &tf_dilations));
  TF_RETURN_IF_ERROR(tf::GetNodeAttr(op->attrs(), "padding", &tf_padding_type));
  TF_RETURN_IF_ERROR(
      tf::GetNodeAttr(op->attrs(), "data_format", &tf_data_format));

  if (tf_data_format != "NHWC" && tf_data_format != "NCHW") {
    return tf::errors::InvalidArgument(
        "Conv2DBackpropInput data format is neither NHWC nor NCHW: %s",
        tf_data_format);
  }

<<<<<<< HEAD
  std::vector<tf::int64> tf_input_sizes;
  TF_RETURN_IF_ERROR(tf::GetNodeAttr(op->attrs(), "_ngraph_static_input_sizes",
                                     &tf_input_sizes));
  if (std::any_of(tf_input_sizes.begin(), tf_input_sizes.end(),
                  [](tf::int32 size) { return size <= 0; })) {
    return tf::errors::InvalidArgument(
        "Conv2DBackpropInput input sizes must be positive integers");
  }

  bool is_nhwc = (tf_data_format == "NHWC");

  NGRAPH_VLOG(3) << ng::join(tf_strides);
  NGRAPH_VLOG(3) << ng::join(tf_dilations);
  NGRAPH_VLOG(3) << tf_padding_type;
  NGRAPH_VLOG(3) << tf_data_format;

  ng::Strides ng_strides(2);
  ng::Strides ng_dilations(2);
  ng::Shape ng_image_shape(2);
  ng::Shape ng_kernel_shape(2);
  ng::Shape ng_batch_shape(4);

  BatchToNGraph(is_nhwc, ng_out_backprop);
  BatchedOpParamToNGraph(is_nhwc, tf_strides, ng_strides);
  BatchedOpParamToNGraph(is_nhwc, tf_input_sizes, ng_image_shape);
  BatchedOpParamToNGraph(is_nhwc, tf_dilations, ng_dilations);
  if (is_nhwc) {
    ng_batch_shape = {static_cast<unsigned long>(tf_input_sizes[0]),
                      static_cast<unsigned long>(tf_input_sizes[3]),
                      static_cast<unsigned long>(tf_input_sizes[1]),
                      static_cast<unsigned long>(tf_input_sizes[2])};
  } else {
    ng_batch_shape = {static_cast<unsigned long>(tf_input_sizes[0]),
                      static_cast<unsigned long>(tf_input_sizes[1]),
                      static_cast<unsigned long>(tf_input_sizes[2]),
                      static_cast<unsigned long>(tf_input_sizes[3])};
  }
=======
      bool is_nhwc = (tf_data_format == "NHWC");

      NGRAPH_VLOG(3) << ng::join(tf_strides);
      NGRAPH_VLOG(3) << ng::join(tf_dilations);
      NGRAPH_VLOG(3) << tf_padding_type;
      NGRAPH_VLOG(3) << tf_data_format;

      ng::Strides ng_strides(2);
      ng::Strides ng_dilations(2);
      ng::Shape ng_image_shape(2);
      ng::Shape ng_kernel_shape(2);

      BatchToNGraph(is_nhwc, ng_input);
      BatchedOpParamToNGraph(is_nhwc, ng_input->get_shape(), ng_image_shape);
      BatchedOpParamToNGraph(is_nhwc, tf_strides, ng_strides);
      BatchedOpParamToNGraph(is_nhwc, tf_dilations, ng_dilations);

      NGRAPH_VLOG(3) << "ng_strides: " << ng::join(ng_strides);
      NGRAPH_VLOG(3) << "ng_dilations: " << ng::join(ng_dilations);
      NGRAPH_VLOG(3) << "ng_image_shape: " << ng::join(ng_image_shape);

      auto& ng_filter_shape = ng_filter->get_shape();
      Reshape<3, 2, 0, 1>(ng_filter);
      ng_kernel_shape[0] = ng_filter_shape[0];
      ng_kernel_shape[1] = ng_filter_shape[1];

      NGRAPH_VLOG(3) << "ng_kernel_shape: " << ng::join(ng_kernel_shape);

      ng::CoordinateDiff ng_padding_below{0, 0};
      ng::CoordinateDiff ng_padding_above{0, 0};

      MakePadding(tf_padding_type, ng_image_shape, ng_kernel_shape, ng_strides,
                  ng_dilations, ng_padding_below, ng_padding_above);

      // ng input shape is NCHW
      auto& input_shape = ng_input->get_shape();
      // ng filter shape is OIHW
      auto& filter_shape = ng_filter->get_shape();
      ng::NodeVector ng_args;

      for (size_t i = 0; i < input_shape[1]; i++) {
        const std::vector<size_t> lower_bound{0, i, 0, 0};
        const std::vector<size_t> upper_bound{input_shape[0], i + 1,
                                              input_shape[2], input_shape[3]};
        auto ng_sliced_input =
            make_shared<ng::op::Slice>(ng_input, lower_bound, upper_bound);

        const std::vector<size_t> f_lower_bound{0, i, 0, 0};
        const std::vector<size_t> f_upper_bound{
            filter_shape[0], i + 1, filter_shape[2], filter_shape[3]};
        auto ng_sliced_filter =
            make_shared<ng::op::Slice>(ng_filter, f_lower_bound, f_upper_bound);

        NGRAPH_VLOG(3) << "depthwise conv 2d.";
        NGRAPH_VLOG(3) << "sliced shape "
                       << ng::join(ng_sliced_input->get_shape());
        NGRAPH_VLOG(3) << "filter shape "
                       << ng::join(ng_sliced_filter->get_shape());

        auto ng_conv = make_shared<ng::op::Convolution>(
            ng_sliced_input, ng_sliced_filter, ng_strides, ng_dilations,
            ng_padding_below, ng_padding_above);
        ng_args.push_back(ng_conv);
      }
>>>>>>> 2929d1dc

  NGRAPH_VLOG(3) << "ng_strides: " << ng::join(ng_strides);
  NGRAPH_VLOG(3) << "ng_dilations: " << ng::join(ng_dilations);
  NGRAPH_VLOG(3) << "ng_image_shape: " << ng::join(ng_image_shape);

  auto& ng_filter_shape = ng_filter->get_shape();
  ng_kernel_shape[0] = ng_filter_shape[0];
  ng_kernel_shape[1] = ng_filter_shape[1];
  Reshape<3, 2, 0, 1>(ng_filter);

  NGRAPH_VLOG(3) << "ng_kernel_shape: " << ng::join(ng_kernel_shape);

  ng::CoordinateDiff ng_padding_below{0, 0};
  ng::CoordinateDiff ng_padding_above{0, 0};

  if (tf_padding_type == "SAME") {
    for (size_t i = 0; i < 2; i++) {
      size_t image_size = ng_image_shape[i];
      size_t filter_shape = ng_kernel_shape[i];
      size_t filter_stride = ng_strides[i];

      tf::int64 padding_needed;
      if (image_size % filter_stride == 0) {
        padding_needed = filter_shape - filter_stride;
      } else {
        padding_needed = filter_shape - (image_size % filter_stride);
      }
      if (padding_needed < 0) {
        padding_needed = 0;
      }

      size_t padding_lhs = padding_needed / 2;
      size_t padding_rhs = padding_needed - padding_lhs;
      ng_padding_below[i] = padding_lhs;
      ng_padding_above[i] = padding_rhs;
    }
  }

  NGRAPH_VLOG(3) << "ng_padding_below: " << ng::join(ng_padding_below);
  NGRAPH_VLOG(3) << "ng_padding_above: " << ng::join(ng_padding_above);

  std::shared_ptr<ng::Node> ng_data =
      make_shared<ng::op::ConvolutionBackpropData>(
          ng_batch_shape, ng_filter, ng_out_backprop, ng_strides, ng_dilations,
          ng_padding_below, ng_padding_above,
          ng::Strides(ng_batch_shape.size() - 2, 1));

  BatchToTensorflow(is_nhwc, ng_data);

  SaveNgOp(ng_op_map, op->name(), ng_data);
  return tf::Status::OK();
}

static tf::Status TranslateDepthwiseConv2dNativeOp(const tf::Node* op,
                                                   Builder::OpMap& ng_op_map) {
  TF_RETURN_IF_ERROR(ValidateInputCount(op, 2));

  shared_ptr<ng::Node> ng_input, ng_filter;

  TF_RETURN_IF_ERROR(GetInputNode(ng_op_map, op, 0, &ng_input));
  TF_RETURN_IF_ERROR(GetInputNode(ng_op_map, op, 1, &ng_filter));

  std::vector<tf::int32> tf_strides;
  std::vector<tf::int32> tf_dilations;
  std::string tf_padding_type;
  std::string tf_data_format;
  TF_RETURN_IF_ERROR(tf::GetNodeAttr(op->attrs(), "strides", &tf_strides));
  TF_RETURN_IF_ERROR(tf::GetNodeAttr(op->attrs(), "dilations", &tf_dilations));
  TF_RETURN_IF_ERROR(tf::GetNodeAttr(op->attrs(), "padding", &tf_padding_type));
  TF_RETURN_IF_ERROR(
      tf::GetNodeAttr(op->attrs(), "data_format", &tf_data_format));

  if (tf_data_format != "NHWC" && tf_data_format != "NCHW") {
    return tf::errors::InvalidArgument(
        "DepthwiseConv2D data format is neither NHWC nor NCHW");
  }

  bool is_nhwc = (tf_data_format == "NHWC");

  NGRAPH_VLOG(3) << ng::join(tf_strides);
  NGRAPH_VLOG(3) << ng::join(tf_dilations);
  NGRAPH_VLOG(3) << tf_padding_type;
  NGRAPH_VLOG(3) << tf_data_format;

  ng::Strides ng_strides(2);
  ng::Strides ng_dilations(2);
  ng::Shape ng_image_shape(2);
  ng::Shape ng_kernel_shape(2);

  BatchToNGraph(is_nhwc, ng_input);
  BatchedOpParamToNGraph(is_nhwc, ng_input->get_shape(), ng_image_shape);
  BatchedOpParamToNGraph(is_nhwc, tf_strides, ng_strides);
  BatchedOpParamToNGraph(is_nhwc, tf_dilations, ng_dilations);

  NGRAPH_VLOG(3) << "ng_strides: " << ng::join(ng_strides);
  NGRAPH_VLOG(3) << "ng_dilations: " << ng::join(ng_dilations);
  NGRAPH_VLOG(3) << "ng_image_shape: " << ng::join(ng_image_shape);

  auto& ng_filter_shape = ng_filter->get_shape();
  Reshape<3, 2, 0, 1>(ng_filter);
  ng_kernel_shape[0] = ng_filter_shape[0];
  ng_kernel_shape[1] = ng_filter_shape[1];

  NGRAPH_VLOG(3) << "ng_kernel_shape: " << ng::join(ng_kernel_shape);

  ng::CoordinateDiff ng_padding_below{0, 0};
  ng::CoordinateDiff ng_padding_above{0, 0};

  if (tf_padding_type == "SAME") {
    for (size_t i = 0; i < 2; i++) {
      size_t image_size = ng_image_shape[i];
      size_t filter_shape = (ng_kernel_shape[i] - 1) * ng_dilations[i] + 1;
      size_t filter_stride = ng_strides[i];

      tf::int64 padding_needed;
      if (image_size % filter_stride == 0) {
        padding_needed = filter_shape - filter_stride;
      } else {
        padding_needed = filter_shape - (image_size % filter_stride);
      }
      if (padding_needed < 0) {
        padding_needed = 0;
      }

      size_t padding_lhs = padding_needed / 2;
      size_t padding_rhs = padding_needed - padding_lhs;
      ng_padding_below[i] = padding_lhs;
      ng_padding_above[i] = padding_rhs;
    }
  }

  NGRAPH_VLOG(3) << "ng_padding_below: " << ng::join(ng_padding_below);
  NGRAPH_VLOG(3) << "ng_padding_above: " << ng::join(ng_padding_above);

  // ng input shape is NCHW
  auto& input_shape = ng_input->get_shape();
  // ng filter shape is OIHW
  auto& filter_shape = ng_filter->get_shape();
  ng::NodeVector ng_args;

  for (size_t i = 0; i < input_shape[1]; i++) {
    const std::vector<size_t> lower_bound{0, i, 0, 0};
    const std::vector<size_t> upper_bound{input_shape[0], i + 1, input_shape[2],
                                          input_shape[3]};
    auto ng_sliced_input =
        make_shared<ng::op::Slice>(ng_input, lower_bound, upper_bound);

    const std::vector<size_t> f_lower_bound{0, i, 0, 0};
    const std::vector<size_t> f_upper_bound{filter_shape[0], i + 1,
                                            filter_shape[2], filter_shape[3]};
    auto ng_sliced_filter =
        make_shared<ng::op::Slice>(ng_filter, f_lower_bound, f_upper_bound);

    NGRAPH_VLOG(3) << "depthwise conv 2d.";
    NGRAPH_VLOG(3) << "sliced shape " << ng::join(ng_sliced_input->get_shape());
    NGRAPH_VLOG(3) << "filter shape "
                   << ng::join(ng_sliced_filter->get_shape());

    auto ng_conv = make_shared<ng::op::Convolution>(
        ng_sliced_input, ng_sliced_filter, ng_strides, ng_dilations,
        ng_padding_below, ng_padding_above);
    ng_args.push_back(ng_conv);
  }

<<<<<<< HEAD
  size_t ng_concatenation_axis = 1;  // channel axis
  std::shared_ptr<ng::Node> ng_concat =
      make_shared<ng::op::Concat>(ng_args, ng_concatenation_axis);

  BatchToTensorflow(is_nhwc, ng_concat);
  SaveNgOp(ng_op_map, op->name(), ng_concat);
  return tf::Status::OK();
}
=======
      bool is_nhwc = (tf_data_format == "NHWC");

      NGRAPH_VLOG(3) << ng::join(tf_strides);
      NGRAPH_VLOG(3) << ng::join(tf_ksize);
      NGRAPH_VLOG(3) << tf_padding_type;
      NGRAPH_VLOG(3) << tf_data_format;

      ng::Strides ng_strides(2);
      ng::Shape ng_image_shape(2);
      ng::Shape ng_kernel_shape(2);

      BatchToNGraph(is_nhwc, ng_input);
      BatchedOpParamToNGraph(is_nhwc, tf_strides, ng_strides);
      BatchedOpParamToNGraph(is_nhwc, ng_input->get_shape(), ng_image_shape);
      BatchedOpParamToNGraph(is_nhwc, tf_ksize, ng_kernel_shape);
      NGRAPH_VLOG(3) << "ng_strides: " << ng::join(ng_strides);
      NGRAPH_VLOG(3) << "ng_image_shape: " << ng::join(ng_image_shape);
      NGRAPH_VLOG(3) << "ng_kernel_shape: " << ng::join(ng_kernel_shape);

      // TODO: change this once nGraph supports negative padding
      // (CoordinateDiff) for MaxPool
      // ng::CoordinateDiff ng_padding_below{0,0};
      // ng::CoordinateDiff ng_padding_above{0,0};
      ng::Shape ng_padding_below{0, 0};
      ng::Shape ng_padding_above{0, 0};

      MakePadding(tf_padding_type, ng_image_shape, ng_kernel_shape, ng_strides,
                  ng_padding_below, ng_padding_above);
>>>>>>> 2929d1dc

static tf::Status TranslateExpandDimsOp(const tf::Node* op,
                                        Builder::OpMap& ng_op_map) {
  TF_RETURN_IF_ERROR(ValidateInputCount(op, 2));
  shared_ptr<ng::Node> ng_input;
  TF_RETURN_IF_ERROR(GetInputNode(ng_op_map, op, 0, &ng_input));

  shared_ptr<ng::Node> ng_dim;
  TF_RETURN_IF_ERROR(GetInputNode(ng_op_map, op, 1, &ng_dim));

  std::vector<tf::int64> dim_vec;
  TF_RETURN_IF_ERROR(
      tf::GetNodeAttr(op->attrs(), "_ngraph_expanddims_static_dim", &dim_vec));

  if (dim_vec.size() != 1) {
    return tf::errors::InvalidArgument(
        "The size of argument dim is not 1 for ExpandDims");
  }

  auto& shape = ng_input->get_shape();
  auto shape_size = shape.size();
  if (dim_vec[0] < 0) {
    // allow range [-rank(input) - 1, rank(input)]
    // where -1 append new axis at the end
    dim_vec[0] = shape_size + dim_vec[0] + 1;
  }
  auto out_shape = shape;
  out_shape.insert(out_shape.begin() + size_t(dim_vec[0]), 1);
  std::vector<size_t> shape_dimensions(shape.size());
  std::iota(shape_dimensions.begin(), shape_dimensions.end(), 0);
  std::shared_ptr<ng::Node> ng_expand_dim =
      make_shared<ng::op::Reshape>(ng_input, shape_dimensions, out_shape);

  SaveNgOp(ng_op_map, op->name(), ng_expand_dim);
  return tf::Status::OK();
}

static tf::Status TranslateFillOp(const tf::Node* op,
                                  Builder::OpMap& ng_op_map) {
  shared_ptr<ng::Node> ng_value;
  TF_RETURN_IF_ERROR(GetInputNode(ng_op_map, op, 1, &ng_value));

  std::vector<tf::int64> dims_vec;
  TF_RETURN_IF_ERROR(
      tf::GetNodeAttr(op->attrs(), "_ngraph_fill_static_dims", &dims_vec));

  ng::Shape ng_output_shape(dims_vec.size());
  ng::AxisSet ng_axis_set;
  for (size_t i = 0; i < dims_vec.size(); ++i) {
    ng_output_shape[i] = dims_vec[i];
    ng_axis_set.insert(i);
  }
  SaveNgOp(ng_op_map, op->name(), make_shared<ng::op::Broadcast>(
                                      ng_value, ng_output_shape, ng_axis_set));
  return tf::Status::OK();
}

static tf::Status TranslateFusedBatchNormOp(const tf::Node* op,
                                            Builder::OpMap& ng_op_map) {
  TF_RETURN_IF_ERROR(ValidateInputCount(op, 5));

  bool tf_is_training;
  if (tf::GetNodeAttr(op->attrs(), "is_training", &tf_is_training) !=
      tf::Status::OK()) {
    NGRAPH_VLOG(3) << "is_training attribute not present, setting to true";
    tf_is_training = true;
  }

  NGRAPH_VLOG(3) << "is_training: " << tf_is_training;

  shared_ptr<ng::Node> ng_input;
  TF_RETURN_IF_ERROR(GetInputNode(ng_op_map, op, 0, &ng_input));
  shared_ptr<ng::Node> ng_scale;
  TF_RETURN_IF_ERROR(GetInputNode(ng_op_map, op, 1, &ng_scale));
  shared_ptr<ng::Node> ng_offset;
  TF_RETURN_IF_ERROR(GetInputNode(ng_op_map, op, 2, &ng_offset));
  shared_ptr<ng::Node> ng_mean;
  TF_RETURN_IF_ERROR(GetInputNode(ng_op_map, op, 3, &ng_mean));
  shared_ptr<ng::Node> ng_variance;
  TF_RETURN_IF_ERROR(GetInputNode(ng_op_map, op, 4, &ng_variance));

  std::string tf_data_format;
  TF_RETURN_IF_ERROR(
      tf::GetNodeAttr(op->attrs(), "data_format", &tf_data_format));

  if (tf_data_format != "NHWC" && tf_data_format != "NCHW") {
    return tf::errors::InvalidArgument(
        "Conv2D data format is neither NHWC nor NCHW");
  }

  bool is_nhwc = (tf_data_format == "NHWC");

  NGRAPH_VLOG(3) << "data_format: " << tf_data_format;

  float tf_epsilon;
  if (tf::GetNodeAttr(op->attrs(), "epsilon", &tf_epsilon) !=
      tf::Status::OK()) {
    NGRAPH_VLOG(3) << "epsilon attribute not present, setting to zero";
    tf_epsilon = 0;  // FIXME(amprocte): is this the right default?
  }

  NGRAPH_VLOG(3) << "epsilon: " << tf_epsilon;

  BatchToNGraph(is_nhwc, ng_input);

  std::shared_ptr<ng::Node> ng_batch_norm;

  ng_batch_norm =
      make_shared<ng::op::BatchNorm>(tf_epsilon, ng_scale, ng_offset, ng_input,
                                     ng_mean, ng_variance, tf_is_training);

  BatchToTensorflow(is_nhwc, ng_batch_norm);

  SaveNgOp(ng_op_map, op->name(), ng_batch_norm);
  return tf::Status::OK();
}

static tf::Status TranslateIdentityOp(const tf::Node* op,
                                      Builder::OpMap& ng_op_map) {
  TF_RETURN_IF_ERROR(ValidateInputCount(op, 1));

  shared_ptr<ng::Node> ng_arg;
  TF_RETURN_IF_ERROR(GetInputNode(ng_op_map, op, 0, &ng_arg));
  SaveNgOp(ng_op_map, op->name(), ng_arg);
  return tf::Status::OK();
}

static tf::Status TranslateMatMulOp(const tf::Node* op,
                                    Builder::OpMap& ng_op_map) {
  TF_RETURN_IF_ERROR(ValidateInputCount(op, 2));

  shared_ptr<ng::Node> ng_lhs;
  TF_RETURN_IF_ERROR(GetInputNode(ng_op_map, op, 0, &ng_lhs));
  shared_ptr<ng::Node> ng_rhs;
  TF_RETURN_IF_ERROR(GetInputNode(ng_op_map, op, 1, &ng_rhs));

  // Transpose arguments if requested.
  bool transpose_a = false;
  bool transpose_b = false;

  if (tf::GetNodeAttr(op->attrs(), "transpose_a", &transpose_a) ==
          tf::Status::OK() &&
      transpose_a) {
    ng_lhs = ng::builder::numpy_transpose(ng_lhs, ng::AxisVector{1, 0});
  }
  if (tf::GetNodeAttr(op->attrs(), "transpose_b", &transpose_b) ==
          tf::Status::OK() &&
      transpose_b) {
    ng_rhs = ng::builder::numpy_transpose(ng_rhs, ng::AxisVector{1, 0});
  }

  // The default axis count for nGraph's Dot op is 1, which is just what
  // we need here.
  SaveNgOp(ng_op_map, op->name(), make_shared<ngraph::op::Dot>(ng_lhs, ng_rhs));
  return tf::Status::OK();
}

static tf::Status TranslateMaxPoolOp(const tf::Node* op,
                                     Builder::OpMap& ng_op_map) {
  TF_RETURN_IF_ERROR(ValidateInputCount(op, 1));

  shared_ptr<ng::Node> ng_input;
  TF_RETURN_IF_ERROR(GetInputNode(ng_op_map, op, 0, &ng_input));

  std::vector<tf::int32> tf_strides;
  std::vector<tf::int32> tf_ksize;
  std::string tf_padding_type;
  std::string tf_data_format;
  TF_RETURN_IF_ERROR(tf::GetNodeAttr(op->attrs(), "strides", &tf_strides));
  TF_RETURN_IF_ERROR(tf::GetNodeAttr(op->attrs(), "ksize", &tf_ksize));
  TF_RETURN_IF_ERROR(tf::GetNodeAttr(op->attrs(), "padding", &tf_padding_type));
  TF_RETURN_IF_ERROR(
      tf::GetNodeAttr(op->attrs(), "data_format", &tf_data_format));

  if (tf_data_format != "NHWC" && tf_data_format != "NCHW") {
    return tf::errors::InvalidArgument(
        "MaxPool data format is neither NHWC nor NCHW");
  }

  bool is_nhwc = (tf_data_format == "NHWC");

  NGRAPH_VLOG(3) << ng::join(tf_strides);
  NGRAPH_VLOG(3) << ng::join(tf_ksize);
  NGRAPH_VLOG(3) << tf_padding_type;
  NGRAPH_VLOG(3) << tf_data_format;

  ng::Strides ng_strides(2);
  ng::Shape ng_image_shape(2);
  ng::Shape ng_kernel_shape(2);

  BatchToNGraph(is_nhwc, ng_input);
  BatchedOpParamToNGraph(is_nhwc, tf_strides, ng_strides);
  BatchedOpParamToNGraph(is_nhwc, ng_input->get_shape(), ng_image_shape);
  BatchedOpParamToNGraph(is_nhwc, tf_ksize, ng_kernel_shape);
  NGRAPH_VLOG(3) << "ng_strides: " << ng::join(ng_strides);
  NGRAPH_VLOG(3) << "ng_image_shape: " << ng::join(ng_image_shape);
  NGRAPH_VLOG(3) << "ng_kernel_shape: " << ng::join(ng_kernel_shape);

  // TODO: change this once nGraph supports negative padding
  // (CoordinateDiff) for MaxPool
  // ng::CoordinateDiff ng_padding_below{0,0};
  // ng::CoordinateDiff ng_padding_above{0,0};
  ng::Shape ng_padding_below{0, 0};
  ng::Shape ng_padding_above{0, 0};

  if (tf_padding_type == "SAME") {
    for (size_t i = 0; i < 2; i++) {
      size_t image_size = ng_image_shape[i];
      size_t filter_shape = ng_kernel_shape[i];
      size_t filter_stride = ng_strides[i];

      tf::int64 padding_needed;
      if (image_size % filter_stride == 0) {
        padding_needed = filter_shape - filter_stride;
      } else {
        padding_needed = filter_shape - (image_size % filter_stride);
      }
      if (padding_needed < 0) {
        padding_needed = 0;
      }

      size_t padding_lhs = padding_needed / 2;
      size_t padding_rhs = padding_needed - padding_lhs;
      ng_padding_below[i] = padding_lhs;
      ng_padding_above[i] = padding_rhs;
    }
  }

  NGRAPH_VLOG(3) << "ng_padding_below: " << ng::join(ng_padding_below);
  NGRAPH_VLOG(3) << "ng_padding_above: " << ng::join(ng_padding_above);

  std::shared_ptr<ng::Node> ng_maxpool =
      make_shared<ng::op::MaxPool>(ng_input, ng_kernel_shape, ng_strides,
                                   ng_padding_below, ng_padding_above);

  BatchToTensorflow(is_nhwc, ng_maxpool);

  NGRAPH_VLOG(3) << "maxpool outshape: {" << ng::join(ng_maxpool->get_shape())
                 << "}";

  SaveNgOp(ng_op_map, op->name(), ng_maxpool);
  return tf::Status::OK();
}

static tf::Status TranslateMeanOp(const tf::Node* op,
                                  Builder::OpMap& ng_op_map) {
  TF_RETURN_IF_ERROR(ValidateInputCount(op, 2));

  shared_ptr<ng::Node> ng_input;
  TF_RETURN_IF_ERROR(GetInputNode(ng_op_map, op, 0, &ng_input));
  shared_ptr<ng::Node> ng_axes_op;
  TF_RETURN_IF_ERROR(GetInputNode(ng_op_map, op, 1, &ng_axes_op));

  bool tf_keep_dims;
  if (tf::GetNodeAttr(op->attrs(), "keep_dims", &tf_keep_dims) !=
      tf::Status::OK()) {
    tf_keep_dims = false;
  }

  std::vector<tf::int64> mean_axes;
  TF_RETURN_IF_ERROR(
      tf::GetNodeAttr(op->attrs(), "_ngraph_mean_static_axes", &mean_axes));

  ng::Shape input_shape = ng_input->get_shape();
  size_t input_rank = ng_input->get_shape().size();

  ng::AxisSet ng_reduction_axes;

  for (auto i : mean_axes) {
    if (i < 0) {
      ng_reduction_axes.insert(input_rank + i);
    } else {
      ng_reduction_axes.insert(i);
    }
  }

  std::shared_ptr<ng::Node> ng_mean =
      ng::builder::mean(ng_input, ng_reduction_axes);

  // If keep_dims is specified we need to reshape to put back the reduced
  // axes, with length 1.
  if (tf_keep_dims) {
    ng::Shape ng_result_shape_with_keep(input_rank);

    for (size_t i = 0; i < input_rank; i++) {
      if (ng_reduction_axes.count(i) == 0) {
        ng_result_shape_with_keep[i] = input_shape[i];
      } else {
        ng_result_shape_with_keep[i] = 1;
      }
    }

    ng::AxisVector ng_axis_order(ng_mean->get_shape().size());

    for (size_t i = 0; i < ng_mean->get_shape().size(); i++) {
      ng_axis_order[i] = i;
    }

    ng_mean = make_shared<ng::op::Reshape>(ng_mean, ng_axis_order,
                                           ng_result_shape_with_keep);
  }

  SaveNgOp(ng_op_map, op->name(), ng_mean);
  return tf::Status::OK();
}

static tf::Status TranslatePackOp(const tf::Node* op,
                                  Builder::OpMap& ng_op_map) {
  TF_RETURN_IF_ERROR(ValidateInputCountMin(op, 1));

  ng::NodeVector ng_concat_inputs;

  for (size_t i = 0; i < op->num_inputs(); ++i) {
    shared_ptr<ng::Node> ng_input;
    TF_RETURN_IF_ERROR(GetInputNode(ng_op_map, op, i, &ng_input));
    ng_concat_inputs.push_back(ng_input);
  }

  tf::int32 tf_axis;
  TF_RETURN_IF_ERROR(tf::GetNodeAttr(op->attrs(), "axis", &tf_axis));
  size_t input_rank = ng_concat_inputs[0]->get_shape().size();

  auto concat_axis = tf_axis;
  if (concat_axis == -1) {
    concat_axis = input_rank;
  }

  ng::Shape input_shape = ng_concat_inputs[0]->get_shape();
  ng::Shape output_shape(input_rank + 1);

  // if inputs shape is (2, 3, 4), and axis is 1, then we want
  // to create output_shape (2, num_inputs, 3, 4)
  for (size_t i = 0; i < input_rank; ++i) {
    output_shape[(i < concat_axis) ? i : i + 1] = input_shape[i];
  }
  output_shape[concat_axis] = op->num_inputs();

  ng::AxisVector ng_axis_order(input_rank);
  for (size_t i = 0; i < input_rank; i++) {
    ng_axis_order[i] = i;
  }

  if (concat_axis == input_rank) {
    // need to add extra dimension before we concatenate
    // along it
    ng::Shape extended_shape = input_shape;
    extended_shape.push_back(1);
    for (size_t i = 0; i < ng_concat_inputs.size(); ++i) {
      ng_concat_inputs[i] = make_shared<ng::op::Reshape>(
          ng_concat_inputs[i], ng_axis_order, extended_shape);
    }
    ng_axis_order.push_back(input_rank);
  }

  auto concat = make_shared<ng::op::Concat>(ng_concat_inputs, concat_axis);
  SaveNgOp(ng_op_map, op->name(),
           make_shared<ng::op::Reshape>(concat, ng_axis_order, output_shape));
  return tf::Status::OK();
}

static tf::Status TranslatePadOp(const tf::Node* op,
                                 Builder::OpMap& ng_op_map) {
  TF_RETURN_IF_ERROR(ValidateInputCount(op, 2));

  shared_ptr<ng::Node> ng_input;
  TF_RETURN_IF_ERROR(GetInputNode(ng_op_map, op, 0, &ng_input));
  shared_ptr<ng::Node> ng_paddings_op;
  TF_RETURN_IF_ERROR(GetInputNode(ng_op_map, op, 1, &ng_paddings_op));

  std::vector<tf::int64> paddings;
  TF_RETURN_IF_ERROR(
      tf::GetNodeAttr(op->attrs(), "_ngraph_pad_static_paddings", &paddings));

  NGRAPH_VLOG(3) << "{" << ng::join(paddings) << "}";

  if (paddings.size() % 2 != 0) {
    return tf::errors::InvalidArgument(
        "Constant node for paddings does not have an even number of "
        "elements");
  }

  ng::Shape padding_below(paddings.size() / 2);
  ng::Shape padding_above(paddings.size() / 2);
  ng::Shape padding_interior(paddings.size() / 2);

  for (size_t i = 0; i < paddings.size() / 2; i++) {
    padding_below[i] = paddings[2 * i];
    padding_above[i] = paddings[2 * i + 1];
    padding_interior[i] = 0;
  }

  NGRAPH_VLOG(3) << "{" << ng::join(padding_below) << "}";
  NGRAPH_VLOG(3) << "{" << ng::join(padding_above) << "}";

  // For PadV1 it seems the value is always zero.
  auto pad_val_op = make_shared<ng::op::Constant>(
      ng_input->get_element_type(), ng::Shape{}, std::vector<std::string>{"0"});
  auto pad_op = make_shared<ng::op::Pad>(ng_input, pad_val_op, padding_below,
                                         padding_above, padding_interior);

  SaveNgOp(ng_op_map, op->name(), pad_op);
  return tf::Status::OK();
}

static tf::Status TranslateProdOp(const tf::Node* op,
                                  Builder::OpMap& ng_op_map) {
  shared_ptr<ng::Node> ng_input;
  TF_RETURN_IF_ERROR(GetInputNode(ng_op_map, op, 0, &ng_input));

  ng::AxisSet ng_axis_set;
  if (op->num_inputs() == 2) {
    shared_ptr<ng::Node> ng_axis;
    TF_RETURN_IF_ERROR(GetInputNode(ng_op_map, op, 1, &ng_axis));

    auto ng_axis_const = std::dynamic_pointer_cast<ng::op::Constant>(ng_axis);
    if (ng_axis_const == nullptr) {
      for (size_t i = 0; i < ng_input->get_shape().size(); i++) {
        ng_axis_set.insert(i);
      }
    } else {
      auto axis_vec = ng_axis_const->get_vector<int>();
      for (size_t i = 0; i < axis_vec.size(); ++i) {
        if (axis_vec[i] >= 0) {
          ng_axis_set.insert(axis_vec[i]);
        } else {
          // ng_axis_set has unsigned type, converting negative axis
          ng_axis_set.insert(ng_input->get_shape().size() + axis_vec[i]);
        }
      }
    }
  } else {
    return tf::errors::InvalidArgument("Prod operation requires 2 inputs");
  }

  bool tf_keep_dims;
  if (tf::GetNodeAttr(op->attrs(), "keep_dims", &tf_keep_dims) !=
      tf::Status::OK()) {
    tf_keep_dims = false;
  }

  if (tf_keep_dims) {
    return tf::errors::Unimplemented("keep_dims is not implemented for Prod");
  }

  SaveNgOp(ng_op_map, op->name(),
           make_shared<ng::op::Product>(ng_input, ng_axis_set));
  return tf::Status::OK();
}

static tf::Status TranslateReciprocalOp(const tf::Node* op,
                                        Builder::OpMap& ng_op_map) {
  return TranslateUnaryOp(op, ng_op_map, [](std::shared_ptr<ng::Node> n) {
    // Create a constant tensor populated with the value -1.
    // (1/x = x^(-1))
    auto et = n->get_element_type();
    auto shape = n->get_shape();
    std::vector<std::string> constant_values(ng::shape_size(shape), "-1");
    auto ng_exponent =
        std::make_shared<ng::op::Constant>(et, shape, constant_values);

    // Raise each element of the input to the power -1.
    return std::make_shared<ng::op::Power>(n, ng_exponent);
  });
}

static tf::Status TranslateReluOp(const tf::Node* op,
                                  Builder::OpMap& ng_op_map) {
  TF_RETURN_IF_ERROR(ValidateInputCount(op, 1));

  shared_ptr<ng::Node> ng_input;
  TF_RETURN_IF_ERROR(GetInputNode(ng_op_map, op, 0, &ng_input));

  SaveNgOp(ng_op_map, op->name(), make_shared<ng::op::Relu>(ng_input));
  return tf::Status::OK();
}

static tf::Status TranslateRelu6Op(const tf::Node* op,
                                   Builder::OpMap& ng_op_map) {
  TF_RETURN_IF_ERROR(ValidateInputCount(op, 1));

  shared_ptr<ng::Node> ng_input;
  TF_RETURN_IF_ERROR(GetInputNode(ng_op_map, op, 0, &ng_input));

  auto constant_6 = make_shared<ng::op::Constant>(
      ng_input->get_element_type(), ng_input->get_shape(),
      std::vector<std::string>(ng::shape_size(ng_input->get_shape()), "6"));
  auto relu6_op = make_shared<ng::op::Minimum>(
      make_shared<ng::op::Relu>(ng_input), constant_6);

  SaveNgOp(ng_op_map, op->name(), relu6_op);
  return tf::Status::OK();
}

static tf::Status TranslateReshapeOp(const tf::Node* op,
                                     Builder::OpMap& ng_op_map) {
  TF_RETURN_IF_ERROR(ValidateInputCount(op, 2));

  shared_ptr<ng::Node> ng_input;
  TF_RETURN_IF_ERROR(GetInputNode(ng_op_map, op, 0, &ng_input));
  shared_ptr<ng::Node> ng_shape_op;
  TF_RETURN_IF_ERROR(GetInputNode(ng_op_map, op, 1, &ng_shape_op));

  NGRAPH_VLOG(3) << "Input shape: " << ng::join(ng_input->get_shape());

  std::vector<tf::int64> shape;
  TF_RETURN_IF_ERROR(
      tf::GetNodeAttr(op->attrs(), "_ngraph_reshape_static_shape", &shape));

  NGRAPH_VLOG(3) << "Requested result shape: " << ng::join(shape);

  size_t output_rank = shape.size();
  size_t num_input_elements = ng::shape_size(ng_input->get_shape());

  //
  // If there is a single "-1" in the result shape, we have to auto-infer
  // the length of that dimension.
  //
  size_t inferred_pos;
  size_t product_of_rest = 1;
  bool seen_inferred = false;
  for (size_t i = 0; i < output_rank; i++) {
    if (shape[i] == -1) {
      if (seen_inferred) {
        return tf::errors::InvalidArgument(
            "Multiple -1 dimensions in result shape");
      }
      inferred_pos = i;
      seen_inferred = true;
    } else {
      product_of_rest *= shape[i];
    }
  }

  if (seen_inferred) {
    if (num_input_elements % product_of_rest != 0) {
      NGRAPH_VLOG(3) << "{" << ng::join(ng_input->get_shape()) << "}";
      NGRAPH_VLOG(3) << "{" << ng::join(shape) << "}";
      return tf::errors::InvalidArgument(
          "Product of known dimensions (", product_of_rest,
          ") does not evenly divide the number of input elements (",
          num_input_elements, ")");
    }
    shape[inferred_pos] = num_input_elements / product_of_rest;
  }

  //
  // Convert the values from the constant into an nGraph::Shape, and
  // construct the axis order while we are at it.
  //
  ng::Shape ng_shape(output_rank);

  for (size_t i = 0; i < output_rank; i++) {
    ng_shape[i] = shape[i];
  }

  ng::AxisVector ng_axis_order(ng_input->get_shape().size());
  for (size_t i = 0; i < ng_input->get_shape().size(); i++) {
    ng_axis_order[i] = i;
  }

  SaveNgOp(ng_op_map, op->name(),
           make_shared<ng::op::Reshape>(ng_input, ng_axis_order, ng_shape));
  return tf::Status::OK();
}

static tf::Status TranslateRsqrtOp(const tf::Node* op,
                                   Builder::OpMap& ng_op_map) {
  return TranslateUnaryOp(op, ng_op_map, [](std::shared_ptr<ng::Node> n) {
    // Create a constant tensor populated with the value -1/2.
    // (1/sqrt(x) = x^(-1/2))
    auto et = n->get_element_type();
    auto shape = n->get_shape();
    std::vector<std::string> constant_values(ng::shape_size(shape), "-0.5");
    auto ng_exponent =
        std::make_shared<ng::op::Constant>(et, shape, constant_values);

    // Raise each element of the input to the power -0.5.
    return std::make_shared<ng::op::Power>(n, ng_exponent);
  });
}

static tf::Status TranslateSigmoidOp(const tf::Node* op,
                                     Builder::OpMap& ng_op_map) {
  TF_RETURN_IF_ERROR(ValidateInputCount(op, 1));

  shared_ptr<ng::Node> ng_input;
  TF_RETURN_IF_ERROR(GetInputNode(ng_op_map, op, 0, &ng_input));

  auto exp_op =
      make_shared<ng::op::Exp>(make_shared<ng::op::Negative>(ng_input));
  auto constant_1 = make_shared<ng::op::Constant>(
      ng_input->get_element_type(), ng_input->get_shape(),
      std::vector<std::string>(ng::shape_size(ng_input->get_shape()), "1"));

  auto denominator_op = make_shared<ng::op::Add>(constant_1, exp_op);

  SaveNgOp(ng_op_map, op->name(),
           make_shared<ng::op::Divide>(constant_1, denominator_op));
  return tf::Status::OK();
}

static tf::Status TranslateSliceOp(const tf::Node* op,
                                   Builder::OpMap& ng_op_map) {
  TF_RETURN_IF_ERROR(ValidateInputCount(op, 3));

  shared_ptr<ng::Node> ng_input;
  TF_RETURN_IF_ERROR(GetInputNode(ng_op_map, op, 0, &ng_input));

  shared_ptr<ng::Node> ng_begin;
  TF_RETURN_IF_ERROR(GetInputNode(ng_op_map, op, 1, &ng_begin));

  shared_ptr<ng::Node> ng_size;
  TF_RETURN_IF_ERROR(GetInputNode(ng_op_map, op, 2, &ng_size));

  std::vector<tf::int64> lower_vec;
  std::vector<tf::int64> size_vec;
  TF_RETURN_IF_ERROR(
      tf::GetNodeAttr(op->attrs(), "_ngraph_slice_static_begin", &lower_vec));
  TF_RETURN_IF_ERROR(
      tf::GetNodeAttr(op->attrs(), "_ngraph_slice_static_size", &size_vec));

  NGRAPH_VLOG(3) << "Begin input for Slice: " << ng::join(lower_vec);
  NGRAPH_VLOG(3) << "Size input for Slice: " << ng::join(size_vec);

  std::vector<int> upper_vec(lower_vec.size());
  const auto ng_input_shape = ng_input->get_shape();
  for (size_t i = 0; i < size_vec.size(); i++) {
    if (size_vec[i] != -1) {
      upper_vec[i] = lower_vec[i] + size_vec[i];
    } else {
      // support -1 for size_vec, to the end of the tensor
      upper_vec[i] = ng_input_shape[i];
    }
  }

  std::vector<size_t> l(lower_vec.begin(), lower_vec.end());
  std::vector<size_t> u(upper_vec.begin(), upper_vec.end());
  auto ng_slice = make_shared<ng::op::Slice>(ng_input, l, u);
  SaveNgOp(ng_op_map, op->name(), ng_slice);
  return tf::Status::OK();
}

static tf::Status TranslateSnapshotOp(const tf::Node* op,
                                      Builder::OpMap& ng_op_map) {
  TF_RETURN_IF_ERROR(ValidateInputCount(op, 1));

  shared_ptr<ng::Node> ng_arg;
  TF_RETURN_IF_ERROR(GetInputNode(ng_op_map, op, 0, &ng_arg));

  SaveNgOp(ng_op_map, op->name(), ng_arg);
  return tf::Status::OK();
}

static tf::Status TranslateSoftmaxOp(const tf::Node* op,
                                     Builder::OpMap& ng_op_map) {
  TF_RETURN_IF_ERROR(ValidateInputCount(op, 1));

  shared_ptr<ng::Node> ng_input;
  TF_RETURN_IF_ERROR(GetInputNode(ng_op_map, op, 0, &ng_input));

  auto ng_input_shape = ng_input->get_shape();

  // We apply softmax on the 2nd dimension by following TF
  // And we restrict the softmax input argument to be 2D for now
  ng::AxisSet ng_axes_softmax;
  auto shape_size = ng_input_shape.size();

  if (shape_size != 2) {
    return tf::errors::InvalidArgument(
        "TF Softmax logits must be 2-dimensional");
  }

  ng_axes_softmax.insert(1);

  SaveNgOp(ng_op_map, op->name(),
           make_shared<ng::op::Softmax>(ng_input, ng_axes_softmax));
  return tf::Status::OK();
}

static tf::Status TranslateSplitOp(const tf::Node* op,
                                   Builder::OpMap& ng_op_map) {
  shared_ptr<ng::Node> ng_input;
  TF_RETURN_IF_ERROR(GetInputNode(ng_op_map, op, 1, &ng_input));

  tf::int32 num_split;
  TF_RETURN_IF_ERROR(tf::GetNodeAttr(op->attrs(), "num_split", &num_split));

  ng::Shape shape = ng_input->get_shape();
  int rank = shape.size();
  std::vector<size_t> lower;
  std::vector<size_t> upper;
  for (int i = 0; i < rank; ++i) {
    lower.push_back(0);
    upper.push_back(shape[i]);
  }
  int split_dim;
  TF_RETURN_IF_ERROR(
      tf::GetNodeAttr(op->attrs(), "_ngraph_split_static_dim", &split_dim));

  int size = shape[split_dim] / num_split;
  int cursor = 0;

  for (size_t i = 0; i < num_split; ++i) {
    lower[split_dim] = cursor;
    cursor += size;
    upper[split_dim] = cursor;

    std::string output_name = op->name();
    SaveNgOp(ng_op_map, op->name(),
             make_shared<ng::op::Slice>(ng_input, lower, upper));
  }
  return tf::Status::OK();
}

static tf::Status TranslateSplitVOp(const tf::Node* op,
                                    Builder::OpMap& ng_op_map) {
  shared_ptr<ng::Node> ng_input;
  TF_RETURN_IF_ERROR(GetInputNode(ng_op_map, op, 0, &ng_input));
  shared_ptr<ng::Node> ng_length;
  TF_RETURN_IF_ERROR(GetInputNode(ng_op_map, op, 1, &ng_length));
  shared_ptr<ng::Node> ng_split_dim;
  TF_RETURN_IF_ERROR(GetInputNode(ng_op_map, op, 2, &ng_split_dim));

  auto ng_length_const = std::dynamic_pointer_cast<ng::op::Constant>(ng_length);
  if (ng_length == nullptr) {
    return tf::errors::InvalidArgument(
        "The argument ng length is null for SplitV");
  }
  std::vector<int> lengths = ng_length_const->get_vector<int>();
  auto ng_split_dim_const =
      std::dynamic_pointer_cast<ng::op::Constant>(ng_split_dim);

  ng::Shape shape = ng_input->get_shape();
  int rank = shape.size();
  std::vector<size_t> lower;
  std::vector<size_t> upper;

  for (int i = 0; i < rank; ++i) {
    lower.push_back(0);
    upper.push_back(shape[i]);
  }

  int split_dim = ng_split_dim_const->get_vector<int>()[0];
  int cursor = 0;

  for (int i = 0; i < lengths.size(); ++i) {
    lower[split_dim] = cursor;
    cursor += lengths[i];
    upper[split_dim] = cursor;
    SaveNgOp(ng_op_map, op->name(),
             make_shared<ng::op::Slice>(ng_input, lower, upper));
  }
  return tf::Status::OK();
}

static tf::Status TranslateSquareOp(const tf::Node* op,
                                    Builder::OpMap& ng_op_map) {
  return TranslateUnaryOp(op, ng_op_map, [](std::shared_ptr<ng::Node> n) {
    return std::make_shared<ng::op::Multiply>(n, n);
  });
}

static tf::Status TranslateSquaredDifferenceOp(const tf::Node* op,
                                               Builder::OpMap& ng_op_map) {
  return TranslateBinaryOp(op, ng_op_map, [](std::shared_ptr<ng::Node> input1,
                                             std::shared_ptr<ng::Node> input2) {
    auto ng_diff = std::make_shared<ng::op::Subtract>(input1, input2);
    return std::make_shared<ng::op::Multiply>(ng_diff, ng_diff);
  });
}

static tf::Status TranslateSqueezeOp(const tf::Node* op,
                                     Builder::OpMap& ng_op_map) {
  TF_RETURN_IF_ERROR(ValidateInputCount(op, 1));

  shared_ptr<ng::Node> ng_input;
  TF_RETURN_IF_ERROR(GetInputNode(ng_op_map, op, 0, &ng_input));

  std::vector<tf::int32> tf_axis;
  TF_RETURN_IF_ERROR(tf::GetNodeAttr(op->attrs(), "squeeze_dims", &tf_axis));
  std::set<int> axis_set(tf_axis.begin(), tf_axis.end());

  size_t input_dims = ng_input->get_shape().size();

  ng::Shape input_shape = ng_input->get_shape();
  std::vector<int> dims;

  if (axis_set.size() == 0) {
    for (size_t i = 0; i < input_dims; i++) {
      if (input_shape[i] > 1) {
        dims.push_back(input_shape[i]);
      }
    }
  } else {
    for (size_t i = 0; i < input_dims; i++) {
      bool skip = false;
      if (axis_set.find(i) != axis_set.end()) {
        if (input_shape[i] == 1) {
          skip = true;
        } else {
          throw tensorflow::errors::InvalidArgument(
              "Tried to explicitly squeeze "
              "dimension ",
              i, " but dimension was not 1: ", input_shape[i]);
        }
      }
      if (!skip) {
        dims.push_back(input_shape[i]);
      }
    }
  }

  ng::Shape output_shape(dims.size());
  for (size_t i = 0; i < dims.size(); ++i) {
    output_shape[i] = dims[i];
  }

  ng::AxisVector ng_axis_order(ng_input->get_shape().size());
  for (size_t i = 0; i < ng_input->get_shape().size(); i++) {
    ng_axis_order[i] = i;
  }

  SaveNgOp(ng_op_map, op->name(),
           make_shared<ng::op::Reshape>(ng_input, ng_axis_order, output_shape));
  return tf::Status::OK();
}

static tf::Status TranslateStridedSliceOp(const tf::Node* op,
                                          Builder::OpMap& ng_op_map) {
  // TODO refactor StrideSlice with Slice op
  TF_RETURN_IF_ERROR(ValidateInputCount(op, 4));

  shared_ptr<ng::Node> ng_input;
  TF_RETURN_IF_ERROR(GetInputNode(ng_op_map, op, 0, &ng_input));

  shared_ptr<ng::Node> ng_begin;
  TF_RETURN_IF_ERROR(GetInputNode(ng_op_map, op, 1, &ng_begin));

  shared_ptr<ng::Node> ng_size;
  TF_RETURN_IF_ERROR(GetInputNode(ng_op_map, op, 2, &ng_size));

  shared_ptr<ng::Node> ng_stride;
  TF_RETURN_IF_ERROR(GetInputNode(ng_op_map, op, 3, &ng_stride));

  int tf_shrink_axis_mask;
  TF_RETURN_IF_ERROR(
      tf::GetNodeAttr(op->attrs(), "shrink_axis_mask", &tf_shrink_axis_mask));

  std::vector<tf::int64> lower_vec;
  TF_RETURN_IF_ERROR(tf::GetNodeAttr(
      op->attrs(), "_ngraph_stridedslice_static_begin", &lower_vec));

  std::vector<tf::int64> end_vec;
  TF_RETURN_IF_ERROR(tf::GetNodeAttr(
      op->attrs(), "_ngraph_stridedslice_static_end", &end_vec));

  std::vector<tf::int64> stride_vec;
  TF_RETURN_IF_ERROR(tf::GetNodeAttr(
      op->attrs(), "_ngraph_stridedslice_static_stride", &stride_vec));

  NGRAPH_VLOG(3) << "Begin input for StridedSlice: " << ng::join(lower_vec);
  NGRAPH_VLOG(3) << "End input for StridedSlice: " << ng::join(end_vec);

  auto& input_shape = ng_input->get_shape();
  NGRAPH_VLOG(3) << "Input shape for StridedSlice: " << ng::join(input_shape);

  if (lower_vec.size() == end_vec.size() && end_vec.size() == 1) {
    for (size_t i = end_vec.size(); i < input_shape.size(); ++i) {
      lower_vec.push_back(0);
      end_vec.push_back(0);
    }
  }
  NGRAPH_VLOG(3) << "extended Begin input for StridedSlice: "
                 << ng::join(lower_vec);
  NGRAPH_VLOG(3) << "extended End input for StridedSlice: "
                 << ng::join(end_vec);

  if (std::any_of(lower_vec.begin(), lower_vec.end(),
                  [](int i) { return i < 0; })) {
    std::transform(lower_vec.begin(), lower_vec.end(), input_shape.begin(),
                   lower_vec.begin(), [](int first, int second) {
                     if (first < 0) {
                       return second + first;
                     } else {
                       return first;
                     }
                   });
  }
  if (std::any_of(end_vec.begin(), end_vec.end(),
                  [](int i) { return i <= 0; })) {
    std::transform(end_vec.begin(), end_vec.end(), input_shape.begin(),
                   end_vec.begin(), [](int first, int second) {
                     if (first < 0) {
                       return second + first;
                     } else if (first == 0) {
                       return second;
                     } else {
                       return first;
                     }
                   });
    NGRAPH_VLOG(3) << "Transform end input for StridedSlice: "
                   << ng::join(end_vec);
  }

  for (size_t i = stride_vec.size(); i < end_vec.size(); ++i) {
    stride_vec.push_back(1);
  }
  NGRAPH_VLOG(3) << "stride input for StridedSlice: " << ng::join(stride_vec);

  std::vector<size_t> l(lower_vec.begin(), lower_vec.end());
  std::vector<size_t> u(end_vec.begin(), end_vec.end());
  std::vector<size_t> s(stride_vec.begin(), stride_vec.end());

  std::shared_ptr<ng::Node> ng_strided_slice =
      make_shared<ng::op::Slice>(ng_input, l, u, s);
  if (tf_shrink_axis_mask) {
    ng::AxisVector ng_axis_order(input_shape.size());
    for (size_t i = 0; i < input_shape.size(); i++) {
      ng_axis_order[i] = i;
    }

    ng::Shape ng_shape(input_shape.begin() + 1, input_shape.end());
    ng_strided_slice =
        make_shared<ng::op::Reshape>(ng_strided_slice, ng_axis_order, ng_shape);
  }

  SaveNgOp(ng_op_map, op->name(), ng_strided_slice);
  return tf::Status::OK();
}

static tf::Status TranslateSumOp(const tf::Node* op,
                                 Builder::OpMap& ng_op_map) {
  TF_RETURN_IF_ERROR(ValidateInputCount(op, 2));
  shared_ptr<ng::Node> ng_input;
  TF_RETURN_IF_ERROR(GetInputNode(ng_op_map, op, 0, &ng_input));

  shared_ptr<ng::Node> ng_axes_op;
  TF_RETURN_IF_ERROR(GetInputNode(ng_op_map, op, 1, &ng_axes_op));

  bool tf_keep_dims;
  if (tf::GetNodeAttr(op->attrs(), "keep_dims", &tf_keep_dims) !=
      tf::Status::OK()) {
    tf_keep_dims = false;
  }

  std::vector<tf::int64> sum_axes;
  TF_RETURN_IF_ERROR(
      tf::GetNodeAttr(op->attrs(), "_ngraph_sum_static_axes", &sum_axes));

  ng::Shape input_shape = ng_input->get_shape();
  size_t input_rank = input_shape.size();

  ng::AxisSet ng_reduction_axes;

  for (auto i : sum_axes) {
    if (i < 0) {
      ng_reduction_axes.insert(input_rank + i);
    } else {
      ng_reduction_axes.insert(i);
    }
  }

  std::shared_ptr<ng::Node> ng_sum =
      make_shared<ng::op::Sum>(ng_input, ng_reduction_axes);

  // If keep_dims is specified we need to reshape to put back the reduced
  // axes, with length 1.
  if (tf_keep_dims) {
    ng::Shape ng_result_shape_with_keep(input_rank);

    for (size_t i = 0; i < input_rank; i++) {
      if (ng_reduction_axes.count(i) == 0) {
        ng_result_shape_with_keep[i] = input_shape[i];
      } else {
        ng_result_shape_with_keep[i] = 1;
      }
    }

    ng::AxisVector ng_axis_order(ng_sum->get_shape().size());

    for (size_t i = 0; i < ng_sum->get_shape().size(); i++) {
      ng_axis_order[i] = i;
    }

    ng_sum = make_shared<ng::op::Reshape>(ng_sum, ng_axis_order,
                                          ng_result_shape_with_keep);
  }

  SaveNgOp(ng_op_map, op->name(), ng_sum);
  return tf::Status::OK();
}

static tf::Status TranslateTileOp(const tf::Node* op,
                                  Builder::OpMap& ng_op_map) {
  if (op->num_inputs() != 2) {
    return tf::errors::InvalidArgument("Number of inputs is not 2 for Tile");
  }

  shared_ptr<ng::Node> ng_input;
  shared_ptr<ng::Node> ng_multiples;
  TF_RETURN_IF_ERROR(GetInputNode(ng_op_map, op, 0, &ng_input));
  TF_RETURN_IF_ERROR(GetInputNode(ng_op_map, op, 1, &ng_multiples));

  std::vector<tf::int64> multiples;
  TF_RETURN_IF_ERROR(tf::GetNodeAttr(
      op->attrs(), "_ngraph_tile_static_multiples", &multiples));
  auto ng_input_shape = ng_input->get_shape();
  if (ng_input_shape.size() != multiples.size()) {
    return tf::errors::InvalidArgument(
        "dimension of input does not match length of multiples");
  }
  std::shared_ptr<ng::Node> ng_output = ng_input;
  ng::Shape output_shape = ng_input_shape;
  bool is_empty = false;
  for (int i = 0; i < ng_input_shape.size(); i++) {
    if (multiples[i] == 0) {
      is_empty = true;
    }
    output_shape[i] = ng_input_shape[i] * multiples[i];
  }
  if (is_empty) {
    SaveNgOp(ng_op_map, op->name(),
             make_shared<ngraph::op::Constant>(
                 ng_input->get_element_type(), output_shape,
                 std::vector<std::string>(ng::shape_size(output_shape), "0")));
  } else {
    for (int i = 0; i < ng_input_shape.size(); i++) {
      if (multiples[i] < 0) {
        return tf::errors::InvalidArgument("Expected multiples[", i,
                                           "] >= 0, but got ", multiples[i]);
      }
      vector<shared_ptr<ng::Node>> tmp_tensors;
      for (int k = 0; k < multiples[i]; k++) {
        tmp_tensors.push_back(ng_output);
      }
      auto ng_concat = make_shared<ngraph::op::Concat>(tmp_tensors, i);
      ng_output = ng_concat;
    }
    SaveNgOp(ng_op_map, op->name(), ng_output);
  }
  return tf::Status::OK();
}

static tf::Status TranslateTransposeOp(const tf::Node* op,
                                       Builder::OpMap& ng_op_map) {
  TF_RETURN_IF_ERROR(ValidateInputCount(op, 2));

  shared_ptr<ng::Node> ng_input;
  TF_RETURN_IF_ERROR(GetInputNode(ng_op_map, op, 0, &ng_input));
  shared_ptr<ng::Node> ng_permutation_op;
  TF_RETURN_IF_ERROR(GetInputNode(ng_op_map, op, 1, &ng_permutation_op));

  std::vector<tf::int64> permutation;
  TF_RETURN_IF_ERROR(tf::GetNodeAttr(
      op->attrs(), "_ngraph_transpose_static_permutation", &permutation));

  ng::AxisVector ng_axis_order;
  ng_axis_order.reserve(permutation.size());

  NGRAPH_VLOG(3) << ng::join(permutation);

  for (auto i : permutation) {
    ng_axis_order.push_back(i);
  }

  NGRAPH_VLOG(3) << ng::join(ng_axis_order);

  SaveNgOp(ng_op_map, op->name(),
           ng::builder::numpy_transpose(ng_input, ng_axis_order));
  return tf::Status::OK();
}

const static std::map<
    const string, const function<tf::Status(const tf::Node*, Builder::OpMap&)>>
    TRANSLATE_OP_MAP{
        {"Abs", TranslateUnaryOp<ngraph::op::Abs>},
        {"Add", TranslateBinaryOp<ngraph::op::Add>},
        {"AvgPool", TranslateAvgPoolOp},
        {"BatchMatMul", TranslateBatchMatMulOp},
        {"BiasAdd", TranslateBiasAddOp},
        {"Cast", TranslateCastOp},
        {"ConcatV2", TranslateConcatV2Op},
        {"Const", TranslateConstOp},
        {"Conv2D", TranslateConv2DOp},
        {"Conv2DBackpropInput", TranslateConv2DBackpropInputOp},
        {"DepthwiseConv2dNative", TranslateDepthwiseConv2dNativeOp},
        {"Equal", TranslateBinaryOp<ngraph::op::Equal>},
        {"Exp", TranslateUnaryOp<ngraph::op::Exp>},
        {"ExpandDims", TranslateExpandDimsOp},
        {"Fill", TranslateFillOp},
        {"Floor", TranslateUnaryOp<ngraph::op::Floor>},
        {"FusedBatchNorm", TranslateFusedBatchNormOp},
        {"Greater", TranslateBinaryOp<ngraph::op::Greater>},
        {"GreaterEqual", TranslateBinaryOp<ngraph::op::GreaterEq>},
        {"Identity", TranslateIdentityOp},
        {"Less", TranslateBinaryOp<ngraph::op::Less>},
        {"LessEqual", TranslateBinaryOp<ngraph::op::LessEq>},
        {"Log", TranslateUnaryOp<ngraph::op::Log>},
        {"LogicalAnd", TranslateBinaryOp<ngraph::op::And>},
        {"MatMul", TranslateMatMulOp},
        {"Maximum", TranslateBinaryOp<ngraph::op::Maximum>},
        {"MaxPool", TranslateMaxPoolOp},
        {"Mean", TranslateMeanOp},
        {"Minimum", TranslateBinaryOp<ngraph::op::Minimum>},
        {"Mul", TranslateBinaryOp<ngraph::op::Multiply>},
        // Do nothing! NoOps sometimes get placed on nGraph for bureaucratic
        // reasons, but they have no data flow inputs or outputs.
        {"NoOp",
         [](const tf::Node*, Builder::OpMap&) { return tf::Status::OK(); }},
        {"Pack", TranslatePackOp},
        {"Pad", TranslatePadOp},
        {"Pow", TranslateBinaryOp<ngraph::op::Power>},
        {"Prod", TranslateProdOp},
        {"RealDiv", TranslateBinaryOp<ngraph::op::Divide>},
        {"Reciprocal", TranslateReciprocalOp},
        {"Relu", TranslateReluOp},
        {"Relu6", TranslateRelu6Op},
        {"Reshape", TranslateReshapeOp},
        {"Rsqrt", TranslateRsqrtOp},
        {"Sigmoid", TranslateSigmoidOp},
        {"Sign", TranslateUnaryOp<ngraph::op::Sign>},
        {"Slice", TranslateSliceOp},
        {"Snapshot", TranslateSnapshotOp},
        {"Softmax", TranslateSoftmaxOp},
        {"Split", TranslateSplitOp},
        {"SplitV", TranslateSplitVOp},
        {"Square", TranslateSquareOp},
        {"SquaredDifference", TranslateSquaredDifferenceOp},
        {"Squeeze", TranslateSqueezeOp},
        {"StridedSlice", TranslateStridedSliceOp},
        {"Sub", TranslateBinaryOp<ngraph::op::Subtract>},
        {"Sum", TranslateSumOp},
        {"Tanh", TranslateUnaryOp<ngraph::op::Tanh>},
        {"Tile", TranslateTileOp},
        {"Transpose", TranslateTransposeOp}};
/*
static tf::Status TranslateConstOp(const tf::Node* op, Builder::OpMap&
ng_op_map) {
  {"Const", TranslateConstOp},
*/

tf::Status Builder::TranslateGraph(const std::vector<tf::TensorShape>& inputs,
                                   const tf::Graph* input_graph,
                                   shared_ptr<ng::Function>& ng_function) {
  //
  // We will visit ops in topological order.
  //
  // ought to be `const tf::Node*`, but tensorflow is whack
  vector<tf::Node*> ordered;
  tf::GetReversePostOrder(*input_graph, &ordered);

  //
  // Split ops into params, retvals, and all others.
  //
  vector<const tf::Node*> tf_params;
  vector<const tf::Node*> tf_ret_vals;
  vector<const tf::Node*> tf_ops;

  for (const auto n : ordered) {
    if (n->IsSink() || n->IsSource()) {
      continue;
    }

    if (n->IsControlFlow()) {
      return tf::errors::Unimplemented(
          "Encountered a control flow op in the nGraph bridge: ",
          n->DebugString());
    }

    if (n->type_string() == "_Arg") {
      tf_params.push_back(n);
    } else if (n->type_string() == "_Retval") {
      tf_ret_vals.push_back(n);
    } else {
      tf_ops.push_back(n);
    }
  }

  //
  // The op map holds a mapping from TensorFlow op names (strings) to
  // vector of generated nGraph nodes.
  //
  Builder::OpMap ng_op_map;

  //
  // Populate the parameter list, and also put parameters into the op map.
  //
  vector<shared_ptr<ng::op::Parameter>> ng_parameter_list(tf_params.size());

  for (auto parm : tf_params) {
    tf::DataType dtype;
    if (tf::GetNodeAttr(parm->attrs(), "T", &dtype) != tf::Status::OK()) {
      return tf::errors::InvalidArgument("No data type defined for _Arg");
    }
    int index;
    if (tf::GetNodeAttr(parm->attrs(), "index", &index) != tf::Status::OK()) {
      return tf::errors::InvalidArgument("No index defined for _Arg");
    }

    ng::element::Type ng_et;
    TF_RETURN_IF_ERROR(TFDataTypeToNGraphElementType(dtype, &ng_et));

    ng::Shape ng_shape;
    TF_RETURN_IF_ERROR(TFTensorShapeToNGraphShape(inputs[index], &ng_shape));

    auto ng_param = make_shared<ng::op::Parameter>(ng_et, ng_shape);
    SaveNgOp(ng_op_map, parm->name(), ng_param);
    ng_parameter_list[index] = ng_param;
  }

  //
  // Now create the nGraph ops from TensorFlow ops.
  //
  for (auto op : tf_ops) {
    NGRAPH_VLOG(2) << "Constructing op " << op->name() << " which is "
                   << op->type_string();

    // NOTE: The following cases should be kept in alphabetical order.

    try {
      TF_RETURN_IF_ERROR(TRANSLATE_OP_MAP.at(op->type_string())(op, ng_op_map));
    } catch (const std::out_of_range&) {
      // -----------------------------
      // Catch-all for unsupported ops
      // -----------------------------
      NGRAPH_VLOG(3) << "Unsupported Op: " << op->name() << " ("
                     << op->type_string() << ")";
      NGRAPH_VLOG(3) << op->def().DebugString();
      return tf::errors::InvalidArgument("Unsupported Op: ", op->name(), " (",
                                         op->type_string(), ")");
    }
  }

  //
  // Populate the result list.
  //
  vector<shared_ptr<ng::Node>> ng_result_list(tf_ret_vals.size());

  for (auto n : tf_ret_vals) {
    // Make sure that this _Retval only has one input node.
    if (n->num_inputs() != 1) {
      return tf::errors::InvalidArgument("_Retval has ", n->num_inputs(),
                                         " inputs, should have 1");
    }

    int index;
    if (tf::GetNodeAttr(n->attrs(), "index", &index) != tf::Status::OK()) {
      return tf::errors::InvalidArgument("No index defined for _Retval");
    }

    shared_ptr<ng::Node> result;
    TF_RETURN_IF_ERROR(GetInputNode(ng_op_map, n, 0, &result));

    ng_result_list[index] = result;
  }

  //
  // Create the nGraph function.
  //
  ng_function = make_shared<ng::Function>(ng_result_list, ng_parameter_list);
  return tf::Status::OK();
}
}  // namespace ngraph_bridge<|MERGE_RESOLUTION|>--- conflicted
+++ resolved
@@ -315,31 +315,8 @@
   ng::Shape ng_padding_below{0, 0};
   ng::Shape ng_padding_above{0, 0};
 
-  if (tf_padding_type == "SAME") {
-    for (size_t i = 0; i < 2; i++) {
-      size_t image_size = ng_image_shape[i];
-      size_t filter_shape = ng_kernel_shape[i];
-      size_t filter_stride = ng_strides[i];
-
-      tf::int64 padding_needed;
-      if (image_size % filter_stride == 0) {
-        padding_needed = filter_shape - filter_stride;
-      } else {
-        padding_needed = filter_shape - (image_size % filter_stride);
-      }
-      if (padding_needed < 0) {
-        padding_needed = 0;
-      }
-
-      size_t padding_lhs = padding_needed / 2;
-      size_t padding_rhs = padding_needed - padding_lhs;
-      ng_padding_below[i] = padding_lhs;
-      ng_padding_above[i] = padding_rhs;
-    }
-  }
-
-  NGRAPH_VLOG(3) << "ng_padding_below: " << ng::join(ng_padding_below);
-  NGRAPH_VLOG(3) << "ng_padding_above: " << ng::join(ng_padding_above);
+  MakePadding(tf_padding_type, ng_image_shape, ng_kernel_shape, ng_strides,
+              ng_padding_below, ng_padding_above);
 
   std::shared_ptr<ng::Node> ng_avgpool =
       make_shared<ng::op::AvgPool>(ng_input, ng_kernel_shape, ng_strides,
@@ -383,7 +360,6 @@
           "for each dimension",
           i);
     }
-<<<<<<< HEAD
     out_axes.push_back(i);
   }
 
@@ -408,67 +384,6 @@
     ng_rhs_axes.insert(ng_rhs_axes.begin(), n_dims - 2);
     ng_rhs = ng::builder::numpy_transpose(ng_rhs, ng_rhs_axes);
   }
-=======
-    // ---
-    // Add
-    // ---
-    else if (op->type_string() == "Add") {
-      TF_RETURN_IF_ERROR(TranslateBinaryOp<ngraph::op::Add>(op, ng_op_map));
-    }
-    // -------
-    // AvgPool
-    // -------
-    else if (op->type_string() == "AvgPool") {
-      TF_RETURN_IF_ERROR(ValidateInputCount(op, 1));
-
-      shared_ptr<ng::Node> ng_input;
-      TF_RETURN_IF_ERROR(GetInputNode(ng_op_map, op, 0, &ng_input));
-
-      std::vector<tf::int32> tf_strides;
-      std::vector<tf::int32> tf_ksize;
-      std::string tf_padding_type;
-      std::string tf_data_format;
-      TF_RETURN_IF_ERROR(tf::GetNodeAttr(op->attrs(), "strides", &tf_strides));
-      TF_RETURN_IF_ERROR(tf::GetNodeAttr(op->attrs(), "ksize", &tf_ksize));
-      TF_RETURN_IF_ERROR(
-          tf::GetNodeAttr(op->attrs(), "padding", &tf_padding_type));
-      TF_RETURN_IF_ERROR(
-          tf::GetNodeAttr(op->attrs(), "data_format", &tf_data_format));
-
-      if (tf_data_format != "NHWC" && tf_data_format != "NCHW") {
-        return tf::errors::InvalidArgument(
-            "AvgPool data format is neither NHWC nor NCHW");
-      }
-
-      bool is_nhwc = (tf_data_format == "NHWC");
-
-      NGRAPH_VLOG(3) << ng::join(tf_strides);
-      NGRAPH_VLOG(3) << ng::join(tf_ksize);
-      NGRAPH_VLOG(3) << tf_padding_type;
-      NGRAPH_VLOG(3) << tf_data_format;
-
-      ng::Strides ng_strides(2);
-      ng::Shape ng_image_shape(2);
-      ng::Shape ng_kernel_shape(2);
-
-      BatchToNGraph(is_nhwc, ng_input);
-      BatchedOpParamToNGraph(is_nhwc, tf_strides, ng_strides);
-      BatchedOpParamToNGraph(is_nhwc, ng_input->get_shape(), ng_image_shape);
-      BatchedOpParamToNGraph(is_nhwc, tf_ksize, ng_kernel_shape);
-      NGRAPH_VLOG(3) << "ng_strides: " << ng::join(ng_strides);
-      NGRAPH_VLOG(3) << "ng_image_shape: " << ng::join(ng_image_shape);
-      NGRAPH_VLOG(3) << "ng_kernel_shape: " << ng::join(ng_kernel_shape);
-
-      // TODO: change this once nGraph supports negative padding
-      // (CoordinateDiff) for AvgPool
-      // ng::CoordinateDiff ng_padding_below{0,0};
-      // ng::CoordinateDiff ng_padding_above{0,0};
-      ng::Shape ng_padding_below{0, 0};
-      ng::Shape ng_padding_above{0, 0};
-
-      MakePadding(tf_padding_type, ng_image_shape, ng_kernel_shape, ng_strides,
-                  ng_padding_below, ng_padding_above);
->>>>>>> 2929d1dc
 
   ng_lhs_shape = ng_lhs->get_shape();
   ng_rhs_shape = ng_rhs->get_shape();
@@ -692,7 +607,6 @@
   return tf::Status::OK();
 }
 
-<<<<<<< HEAD
 static tf::Status TranslateConv2DOp(const tf::Node* op,
                                     Builder::OpMap& ng_op_map) {
   TF_RETURN_IF_ERROR(ValidateInputCount(op, 2));
@@ -716,39 +630,6 @@
     return tf::errors::InvalidArgument(
         "Conv2D data format is neither NHWC nor NCHW");
   }
-=======
-      bool is_nhwc = (tf_data_format == "NHWC");
-
-      NGRAPH_VLOG(3) << ng::join(tf_strides);
-      NGRAPH_VLOG(3) << ng::join(tf_dilations);
-      NGRAPH_VLOG(3) << tf_padding_type;
-      NGRAPH_VLOG(3) << tf_data_format;
-
-      ng::Strides ng_strides(2);
-      ng::Strides ng_dilations(2);
-      ng::Shape ng_image_shape(2);
-      ng::Shape ng_kernel_shape(2);
-
-      BatchToNGraph(is_nhwc, ng_input);
-      BatchedOpParamToNGraph(is_nhwc, tf_strides, ng_strides);
-      BatchedOpParamToNGraph(is_nhwc, ng_input->get_shape(), ng_image_shape);
-      BatchedOpParamToNGraph(is_nhwc, tf_dilations, ng_dilations);
-      NGRAPH_VLOG(3) << "ng_strides: " << ng::join(ng_strides);
-      NGRAPH_VLOG(3) << "ng_dilations: " << ng::join(ng_dilations);
-      NGRAPH_VLOG(3) << "ng_image_shape: " << ng::join(ng_image_shape);
-
-      auto& ng_filter_shape = ng_filter->get_shape();
-      ng_kernel_shape[0] = ng_filter_shape[0];
-      ng_kernel_shape[1] = ng_filter_shape[1];
-      Reshape<3, 2, 0, 1>(ng_filter);
-
-      NGRAPH_VLOG(3) << "ng_kernel_shape: " << ng::join(ng_kernel_shape);
-
-      ng::CoordinateDiff ng_padding_below{0, 0};
-      ng::CoordinateDiff ng_padding_above{0, 0};
-      MakePadding(tf_padding_type, ng_image_shape, ng_kernel_shape, ng_strides,
-                  ng_dilations, ng_padding_below, ng_padding_above);
->>>>>>> 2929d1dc
 
   bool is_nhwc = (tf_data_format == "NHWC");
 
@@ -781,51 +662,8 @@
   ng::CoordinateDiff ng_padding_below{0, 0};
   ng::CoordinateDiff ng_padding_above{0, 0};
 
-  if (tf_padding_type == "SAME") {
-    for (size_t i = 0; i < 2; i++) {
-      size_t image_size = ng_image_shape[i];
-      size_t filter_shape = (ng_kernel_shape[i] - 1) * ng_dilations[i] + 1;
-      size_t filter_stride = ng_strides[i];
-
-      tf::int64 padding_needed;
-      if (image_size % filter_stride == 0) {
-        padding_needed = filter_shape - filter_stride;
-      } else {
-        padding_needed = filter_shape - (image_size % filter_stride);
-      }
-<<<<<<< HEAD
-      if (padding_needed < 0) {
-        padding_needed = 0;
-      }
-
-      size_t padding_lhs = padding_needed / 2;
-      size_t padding_rhs = padding_needed - padding_lhs;
-      ng_padding_below[i] = padding_lhs;
-      ng_padding_above[i] = padding_rhs;
-    }
-  }
-
-  NGRAPH_VLOG(3) << "ng_padding_below: " << ng::join(ng_padding_below);
-  NGRAPH_VLOG(3) << "ng_padding_above: " << ng::join(ng_padding_above);
-=======
-
-      NGRAPH_VLOG(3) << "ng_strides: " << ng::join(ng_strides);
-      NGRAPH_VLOG(3) << "ng_dilations: " << ng::join(ng_dilations);
-      NGRAPH_VLOG(3) << "ng_image_shape: " << ng::join(ng_image_shape);
-
-      auto& ng_filter_shape = ng_filter->get_shape();
-      ng_kernel_shape[0] = ng_filter_shape[0];
-      ng_kernel_shape[1] = ng_filter_shape[1];
-      Reshape<3, 2, 0, 1>(ng_filter);
-
-      NGRAPH_VLOG(3) << "ng_kernel_shape: " << ng::join(ng_kernel_shape);
-
-      ng::CoordinateDiff ng_padding_below{0, 0};
-      ng::CoordinateDiff ng_padding_above{0, 0};
-
-      MakePadding(tf_padding_type, ng_image_shape, ng_kernel_shape, ng_strides,
-                  ng_dilations, ng_padding_below, ng_padding_above);
->>>>>>> 2929d1dc
+  MakePadding(tf_padding_type, ng_image_shape, ng_kernel_shape, ng_strides,
+              ng_dilations, ng_padding_below, ng_padding_above);
 
   std::shared_ptr<ng::Node> ng_conv = make_shared<ng::op::Convolution>(
       ng_input, ng_filter, ng_strides, ng_dilations, ng_padding_below,
@@ -863,7 +701,6 @@
         tf_data_format);
   }
 
-<<<<<<< HEAD
   std::vector<tf::int64> tf_input_sizes;
   TF_RETURN_IF_ERROR(tf::GetNodeAttr(op->attrs(), "_ngraph_static_input_sizes",
                                      &tf_input_sizes));
@@ -901,72 +738,6 @@
                       static_cast<unsigned long>(tf_input_sizes[2]),
                       static_cast<unsigned long>(tf_input_sizes[3])};
   }
-=======
-      bool is_nhwc = (tf_data_format == "NHWC");
-
-      NGRAPH_VLOG(3) << ng::join(tf_strides);
-      NGRAPH_VLOG(3) << ng::join(tf_dilations);
-      NGRAPH_VLOG(3) << tf_padding_type;
-      NGRAPH_VLOG(3) << tf_data_format;
-
-      ng::Strides ng_strides(2);
-      ng::Strides ng_dilations(2);
-      ng::Shape ng_image_shape(2);
-      ng::Shape ng_kernel_shape(2);
-
-      BatchToNGraph(is_nhwc, ng_input);
-      BatchedOpParamToNGraph(is_nhwc, ng_input->get_shape(), ng_image_shape);
-      BatchedOpParamToNGraph(is_nhwc, tf_strides, ng_strides);
-      BatchedOpParamToNGraph(is_nhwc, tf_dilations, ng_dilations);
-
-      NGRAPH_VLOG(3) << "ng_strides: " << ng::join(ng_strides);
-      NGRAPH_VLOG(3) << "ng_dilations: " << ng::join(ng_dilations);
-      NGRAPH_VLOG(3) << "ng_image_shape: " << ng::join(ng_image_shape);
-
-      auto& ng_filter_shape = ng_filter->get_shape();
-      Reshape<3, 2, 0, 1>(ng_filter);
-      ng_kernel_shape[0] = ng_filter_shape[0];
-      ng_kernel_shape[1] = ng_filter_shape[1];
-
-      NGRAPH_VLOG(3) << "ng_kernel_shape: " << ng::join(ng_kernel_shape);
-
-      ng::CoordinateDiff ng_padding_below{0, 0};
-      ng::CoordinateDiff ng_padding_above{0, 0};
-
-      MakePadding(tf_padding_type, ng_image_shape, ng_kernel_shape, ng_strides,
-                  ng_dilations, ng_padding_below, ng_padding_above);
-
-      // ng input shape is NCHW
-      auto& input_shape = ng_input->get_shape();
-      // ng filter shape is OIHW
-      auto& filter_shape = ng_filter->get_shape();
-      ng::NodeVector ng_args;
-
-      for (size_t i = 0; i < input_shape[1]; i++) {
-        const std::vector<size_t> lower_bound{0, i, 0, 0};
-        const std::vector<size_t> upper_bound{input_shape[0], i + 1,
-                                              input_shape[2], input_shape[3]};
-        auto ng_sliced_input =
-            make_shared<ng::op::Slice>(ng_input, lower_bound, upper_bound);
-
-        const std::vector<size_t> f_lower_bound{0, i, 0, 0};
-        const std::vector<size_t> f_upper_bound{
-            filter_shape[0], i + 1, filter_shape[2], filter_shape[3]};
-        auto ng_sliced_filter =
-            make_shared<ng::op::Slice>(ng_filter, f_lower_bound, f_upper_bound);
-
-        NGRAPH_VLOG(3) << "depthwise conv 2d.";
-        NGRAPH_VLOG(3) << "sliced shape "
-                       << ng::join(ng_sliced_input->get_shape());
-        NGRAPH_VLOG(3) << "filter shape "
-                       << ng::join(ng_sliced_filter->get_shape());
-
-        auto ng_conv = make_shared<ng::op::Convolution>(
-            ng_sliced_input, ng_sliced_filter, ng_strides, ng_dilations,
-            ng_padding_below, ng_padding_above);
-        ng_args.push_back(ng_conv);
-      }
->>>>>>> 2929d1dc
 
   NGRAPH_VLOG(3) << "ng_strides: " << ng::join(ng_strides);
   NGRAPH_VLOG(3) << "ng_dilations: " << ng::join(ng_dilations);
@@ -982,31 +753,8 @@
   ng::CoordinateDiff ng_padding_below{0, 0};
   ng::CoordinateDiff ng_padding_above{0, 0};
 
-  if (tf_padding_type == "SAME") {
-    for (size_t i = 0; i < 2; i++) {
-      size_t image_size = ng_image_shape[i];
-      size_t filter_shape = ng_kernel_shape[i];
-      size_t filter_stride = ng_strides[i];
-
-      tf::int64 padding_needed;
-      if (image_size % filter_stride == 0) {
-        padding_needed = filter_shape - filter_stride;
-      } else {
-        padding_needed = filter_shape - (image_size % filter_stride);
-      }
-      if (padding_needed < 0) {
-        padding_needed = 0;
-      }
-
-      size_t padding_lhs = padding_needed / 2;
-      size_t padding_rhs = padding_needed - padding_lhs;
-      ng_padding_below[i] = padding_lhs;
-      ng_padding_above[i] = padding_rhs;
-    }
-  }
-
-  NGRAPH_VLOG(3) << "ng_padding_below: " << ng::join(ng_padding_below);
-  NGRAPH_VLOG(3) << "ng_padding_above: " << ng::join(ng_padding_above);
+  MakePadding(tf_padding_type, ng_image_shape, ng_kernel_shape, ng_strides,
+              ng_dilations, ng_padding_below, ng_padding_above);
 
   std::shared_ptr<ng::Node> ng_data =
       make_shared<ng::op::ConvolutionBackpropData>(
@@ -1075,31 +823,8 @@
   ng::CoordinateDiff ng_padding_below{0, 0};
   ng::CoordinateDiff ng_padding_above{0, 0};
 
-  if (tf_padding_type == "SAME") {
-    for (size_t i = 0; i < 2; i++) {
-      size_t image_size = ng_image_shape[i];
-      size_t filter_shape = (ng_kernel_shape[i] - 1) * ng_dilations[i] + 1;
-      size_t filter_stride = ng_strides[i];
-
-      tf::int64 padding_needed;
-      if (image_size % filter_stride == 0) {
-        padding_needed = filter_shape - filter_stride;
-      } else {
-        padding_needed = filter_shape - (image_size % filter_stride);
-      }
-      if (padding_needed < 0) {
-        padding_needed = 0;
-      }
-
-      size_t padding_lhs = padding_needed / 2;
-      size_t padding_rhs = padding_needed - padding_lhs;
-      ng_padding_below[i] = padding_lhs;
-      ng_padding_above[i] = padding_rhs;
-    }
-  }
-
-  NGRAPH_VLOG(3) << "ng_padding_below: " << ng::join(ng_padding_below);
-  NGRAPH_VLOG(3) << "ng_padding_above: " << ng::join(ng_padding_above);
+  MakePadding(tf_padding_type, ng_image_shape, ng_kernel_shape, ng_strides,
+              ng_dilations, ng_padding_below, ng_padding_above);
 
   // ng input shape is NCHW
   auto& input_shape = ng_input->get_shape();
@@ -1131,7 +856,6 @@
     ng_args.push_back(ng_conv);
   }
 
-<<<<<<< HEAD
   size_t ng_concatenation_axis = 1;  // channel axis
   std::shared_ptr<ng::Node> ng_concat =
       make_shared<ng::op::Concat>(ng_args, ng_concatenation_axis);
@@ -1140,36 +864,6 @@
   SaveNgOp(ng_op_map, op->name(), ng_concat);
   return tf::Status::OK();
 }
-=======
-      bool is_nhwc = (tf_data_format == "NHWC");
-
-      NGRAPH_VLOG(3) << ng::join(tf_strides);
-      NGRAPH_VLOG(3) << ng::join(tf_ksize);
-      NGRAPH_VLOG(3) << tf_padding_type;
-      NGRAPH_VLOG(3) << tf_data_format;
-
-      ng::Strides ng_strides(2);
-      ng::Shape ng_image_shape(2);
-      ng::Shape ng_kernel_shape(2);
-
-      BatchToNGraph(is_nhwc, ng_input);
-      BatchedOpParamToNGraph(is_nhwc, tf_strides, ng_strides);
-      BatchedOpParamToNGraph(is_nhwc, ng_input->get_shape(), ng_image_shape);
-      BatchedOpParamToNGraph(is_nhwc, tf_ksize, ng_kernel_shape);
-      NGRAPH_VLOG(3) << "ng_strides: " << ng::join(ng_strides);
-      NGRAPH_VLOG(3) << "ng_image_shape: " << ng::join(ng_image_shape);
-      NGRAPH_VLOG(3) << "ng_kernel_shape: " << ng::join(ng_kernel_shape);
-
-      // TODO: change this once nGraph supports negative padding
-      // (CoordinateDiff) for MaxPool
-      // ng::CoordinateDiff ng_padding_below{0,0};
-      // ng::CoordinateDiff ng_padding_above{0,0};
-      ng::Shape ng_padding_below{0, 0};
-      ng::Shape ng_padding_above{0, 0};
-
-      MakePadding(tf_padding_type, ng_image_shape, ng_kernel_shape, ng_strides,
-                  ng_padding_below, ng_padding_above);
->>>>>>> 2929d1dc
 
 static tf::Status TranslateExpandDimsOp(const tf::Node* op,
                                         Builder::OpMap& ng_op_map) {
@@ -1375,31 +1069,8 @@
   ng::Shape ng_padding_below{0, 0};
   ng::Shape ng_padding_above{0, 0};
 
-  if (tf_padding_type == "SAME") {
-    for (size_t i = 0; i < 2; i++) {
-      size_t image_size = ng_image_shape[i];
-      size_t filter_shape = ng_kernel_shape[i];
-      size_t filter_stride = ng_strides[i];
-
-      tf::int64 padding_needed;
-      if (image_size % filter_stride == 0) {
-        padding_needed = filter_shape - filter_stride;
-      } else {
-        padding_needed = filter_shape - (image_size % filter_stride);
-      }
-      if (padding_needed < 0) {
-        padding_needed = 0;
-      }
-
-      size_t padding_lhs = padding_needed / 2;
-      size_t padding_rhs = padding_needed - padding_lhs;
-      ng_padding_below[i] = padding_lhs;
-      ng_padding_above[i] = padding_rhs;
-    }
-  }
-
-  NGRAPH_VLOG(3) << "ng_padding_below: " << ng::join(ng_padding_below);
-  NGRAPH_VLOG(3) << "ng_padding_above: " << ng::join(ng_padding_above);
+  MakePadding(tf_padding_type, ng_image_shape, ng_kernel_shape, ng_strides,
+              ng_padding_below, ng_padding_above);
 
   std::shared_ptr<ng::Node> ng_maxpool =
       make_shared<ng::op::MaxPool>(ng_input, ng_kernel_shape, ng_strides,
