/*******************************************************************************
 * Copyright 2017-2018 Intel Corporation
 *
 * Licensed under the Apache License, Version 2.0 (the "License");
 * you may not use this file except in compliance with the License.
 * You may obtain a copy of the License at
 *
 *     http://www.apache.org/licenses/LICENSE-2.0
 *
 * Unless required by applicable law or agreed to in writing, software
 * distributed under the License is distributed on an "AS IS" BASIS,
 * WITHOUT WARRANTIES OR CONDITIONS OF ANY KIND, either express or implied.
 * See the License for the specific language governing permissions and
 * limitations under the License.
 *******************************************************************************/
#include <cstdlib>
#include <fstream>
#include <mutex>
#include <utility>

#include "tensorflow/core/common_runtime/dma_helper.h"
#include "tensorflow/core/common_runtime/optimization_registry.h"
#include "tensorflow/core/framework/graph.pb.h"
#include "tensorflow/core/framework/node_def_util.h"
#include "tensorflow/core/framework/op.h"
#include "tensorflow/core/framework/op_kernel.h"
#include "tensorflow/core/graph/graph.h"
#include "tensorflow/core/graph/graph_constructor.h"

#include "ngraph/serializer.hpp"

#include "ngraph_backend_manager.h"
#include "ngraph_builder.h"
#include "ngraph_cluster_manager.h"
#include "ngraph_freshness_tracker.h"
#include "ngraph_log.h"
#include "ngraph_mark_for_clustering.h"
#include "ngraph_utils.h"

#include "ngraph/runtime/interpreter/int_backend.hpp"

using namespace std;
namespace ng = ngraph;

namespace tensorflow {

// For each I/O tensor, cache TF's data ptr and nGraph's Tensor
using NgFunctionIOCache = std::unordered_map<
    std::shared_ptr<ngraph::Function>,
    std::vector<std::pair<void*, shared_ptr<ng::runtime::Tensor>>>>;

namespace ngraph_bridge {

REGISTER_OP("NGraphEncapsulate")
    .Input("args: Targuments")
    .Attr("Targuments: list(type) >= 0")
    .Output("results: Tresults")
    .Attr("Tresults: list(type) >= 0")
    .Attr("ngraph_cluster: int")
    .SetIsStateful()
    .Doc("nGraph Encapsulation Op. For use by the nGraph JIT only.");

class NGraphEncapsulateOp : public OpKernel {
 public:
  explicit NGraphEncapsulateOp(OpKernelConstruction* ctx)
      : OpKernel(ctx),
        m_graph(OpRegistry::Global()),
        m_freshness_tracker(nullptr) {
    GraphDef* graph_def;

    OP_REQUIRES_OK(ctx, ctx->GetAttr<int>("ngraph_cluster", &m_ngraph_cluster));
    graph_def = NGraphClusterManager::GetClusterGraph(m_ngraph_cluster);

    GraphConstructorOptions opts;
    opts.allow_internal_ops = true;
    OP_REQUIRES_OK(ctx, ConvertGraphDefToGraph(opts, *graph_def, &m_graph));

    //
    // Initialize the "m_input_is_static" vector as follows:
    // (1) create m_input_is_static with n+1 elements, where n is the max arg
    //     index
    // (2) for each _Arg node n, set m_input_is_static[n.index] to true if n
    //     is driving any static input; else set it to false.
    //

    // Create the vector.
    int32 max_arg_index = -1;
    std::vector<const Node*> arg_nodes;

    for (auto node : m_graph.nodes()) {
      if (node->type_string() == "_Arg") {
        arg_nodes.push_back(node);

        int32 index;
        OP_REQUIRES_OK(ctx, GetNodeAttr(node->attrs(), "index", &index));
        if (index > max_arg_index) max_arg_index = index;
      }
    }

    m_input_is_static = std::vector<bool>(max_arg_index + 1, false);

    // Fill the vector.
    for (auto node : arg_nodes) {
      int32 index;
      OP_REQUIRES_OK(ctx, GetNodeAttr(node->attrs(), "index", &index));

      bool is_static = false;
      for (auto edge : node->out_edges()) {
        if (edge->IsControlEdge() || !edge->dst()->IsOp()) {
          continue;
        }

        NGRAPH_VLOG(5) << "For arg " << index << " checking edge "
                       << edge->DebugString();

        if (InputIsStatic(edge->dst(), edge->dst_input())) {
          NGRAPH_VLOG(5) << "Marking edge static: " << edge->DebugString();
          is_static = true;
          break;
        }
      }

      NGRAPH_VLOG(5) << "Marking arg " << index << " is_static: " << is_static;
      m_input_is_static[index] = is_static;
    }

    // Set the backend type for the op
    OP_REQUIRES_OK(ctx,
                   ctx->GetAttr<string>("_ngraph_backend", &m_op_backend_name));
    BackendManager::CreateBackendIfDoesNotExist(m_op_backend_name);
  }

  ~NGraphEncapsulateOp() override {
    // If the kernel goes away, we must de-register all of its cached
    // functions
    // from the freshness tracker.
    if (m_freshness_tracker != nullptr) {
      for (auto kv : m_ng_functions) {
        m_freshness_tracker->RemoveUser(kv.second);
      }

      // TODO(amprocte): We should be able to unref the tracker here, but it
      // seems to screw things up in the C++ unit tests.
      // m_freshness_tracker->Unref();
    }
  }

  template <typename T>
  static void TensorDataToStream(std::ostream& ostream, int64 n_elements,
                                 const char* data) {
    const T* data_T = reinterpret_cast<const T*>(data);
    for (size_t i = 0; i < n_elements; i++) {
      ostream << data_T[i] << ",";
    }
  }

  static Status TensorToStream(std::ostream& ostream, const Tensor& tensor) {
    const char* data = tensor.tensor_data().data();
    int64 n_elements = tensor.NumElements();
    switch (tensor.dtype()) {
      case DT_HALF:
        TensorDataToStream<Eigen::half>(ostream, n_elements, data);
        break;
      case DT_FLOAT:
        TensorDataToStream<float>(ostream, n_elements, data);
        break;
      case DT_DOUBLE:
        TensorDataToStream<double>(ostream, n_elements, data);
        break;
      case DT_UINT32:
        TensorDataToStream<uint32>(ostream, n_elements, data);
        break;
      case DT_INT32:
        TensorDataToStream<int32>(ostream, n_elements, data);
        break;
      case DT_UINT8:
      case DT_QUINT8:
        TensorDataToStream<uint8>(ostream, n_elements, data);
        break;
      case DT_UINT16:
      case DT_QUINT16:
        TensorDataToStream<uint16>(ostream, n_elements, data);
        break;
      case DT_INT8:
      case DT_QINT8:
        TensorDataToStream<int8>(ostream, n_elements, data);
        break;
      case DT_INT16:
      case DT_QINT16:
        TensorDataToStream<int16>(ostream, n_elements, data);
        break;
      case DT_UINT64:
        TensorDataToStream<uint64>(ostream, n_elements, data);
        break;
      case DT_INT64:
        TensorDataToStream<int64>(ostream, n_elements, data);
        break;
      case DT_BOOL:
        TensorDataToStream<bool>(ostream, n_elements, data);
        break;
      default:
        return errors::Internal("TensorToStream got unsupported data type ",
                                DataType_Name(tensor.dtype()));
        break;
    }
    return Status::OK();
  }

  // TODO(amprocte): this needs to be made thread-safe (compilation cache OK?).
  void Compute(OpKernelContext* ctx) override {
    std::lock_guard<std::mutex> lock(m_compute_lock);
    NGRAPH_VLOG(4) << "NGraphEncapsulateOp::Compute starting for cluster "
                   << m_ngraph_cluster;

    NGRAPH_VLOG(4) << "Got backend of type: " << m_op_backend_name;
    ng::runtime::Backend* op_backend =
        BackendManager::GetBackend(m_op_backend_name);

    // Get the inputs
    std::vector<TensorShape> input_shapes;
    std::stringstream signature_ss;
    for (int i = 0; i < ctx->num_inputs(); i++) {
      const Tensor& input_tensor = ctx->input(i);
      input_shapes.push_back(input_tensor.shape());
      for (const auto& x : input_tensor.shape()) {
        signature_ss << x.size << ",";
      }
      signature_ss << ";";
    }

    signature_ss << "/";

    std::vector<const Tensor*> static_input_map(ctx->num_inputs());
    for (int i = 0; i < ctx->num_inputs(); i++) {
      const Tensor& input_tensor = ctx->input(i);
      if (m_input_is_static[i]) {
        static_input_map[i] = &input_tensor;
        OP_REQUIRES_OK(ctx, TensorToStream(signature_ss, input_tensor));
        signature_ss << ";";
      }
    }

    std::shared_ptr<ngraph::Function> ng_function;
    std::string signature = signature_ss.str();

    if (NGRAPH_VLOG_IS_ON(5)) {
      NGRAPH_VLOG(5) << "Computed signature: " << signature;
    }

    auto it = m_ng_functions.find(signature);

    NGRAPH_VLOG(4) << "NGraphEncapsulateOp::Compute got inputs for cluster "
                   << m_ngraph_cluster;

    // Compile the graph using nGraph.
    //
    // TODO(amprocte): Investigate performance of the compilation cache.
    if (it == m_ng_functions.end()) {
      NGRAPH_VLOG(1) << "Compilation cache miss: " << ctx->op_kernel().name();
      OP_REQUIRES_OK(
          ctx, Builder::TranslateGraph(input_shapes, static_input_map, &m_graph,
                                       ng_function));

      // Serialize to nGraph if needed
      if (std::getenv("NGRAPH_ENABLE_SERIALIZE") != nullptr) {
        std::string file_name =
            "tf_function_" + ctx->op_kernel().name() + ".json";
        NGRAPH_VLOG(0) << "Serializing graph to: " << file_name;
        std::string js = ngraph::serialize(ng_function, 4);
        std::ofstream f;
        f.exceptions(std::ofstream::failbit | std::ofstream::badbit);
        try {
          f.open(file_name);
          f << js;
          f.close();
        } catch (std::ofstream::failure& e) {
          std::cerr << "Exception opening/closing file " << file_name << endl;
          std::cerr << e.what() << endl;
        }
      }

      m_ng_functions[signature] = ng_function;
    } else {
      ng_function = it->second;
    }

    NGRAPH_VLOG(4) << "NGraphEncapsulateOp::Compute got graph for cluster "
                   << m_ngraph_cluster;

    if (m_freshness_tracker == nullptr) {
      auto creator = [](NGraphFreshnessTracker** tracker) {
        *tracker = new NGraphFreshnessTracker();
        return Status::OK();
      };
      OP_REQUIRES_OK(
          ctx, ctx->resource_manager()->LookupOrCreate<NGraphFreshnessTracker>(
                   ctx->resource_manager()->default_container(),
                   "ngraph_freshness_tracker", &m_freshness_tracker, creator));
    }

    NGRAPH_VLOG(4)
        << "NGraphEncapsulateOp::Compute got freshness tracker for cluster "
        << m_ngraph_cluster;

    // Allocate tensors for arguments.
    vector<shared_ptr<ng::runtime::Tensor>> ng_inputs;

    std::vector<std::pair<void*, std::shared_ptr<ng::runtime::Tensor>>>&
        input_caches = m_ng_function_input_cache_map[ng_function];
    input_caches.resize(input_shapes.size());

    for (int i = 0; i < input_shapes.size(); i++) {
      ng::Shape ng_shape(input_shapes[i].dims());
      for (int j = 0; j < input_shapes[i].dims(); ++j) {
        ng_shape[j] = input_shapes[i].dim_size(j);
      }
      ng::element::Type ng_element_type;
      OP_REQUIRES_OK(ctx, TFDataTypeToNGraphElementType(ctx->input(i).dtype(),
                                                        &ng_element_type));

      // At the first call of the ng_function, both last_src_ptr and
      // last_tv shall point to null. Otherwise, they are retrived
      // from cache.
      void* last_src_ptr = input_caches[i].first;
      std::shared_ptr<ng::runtime::Tensor> last_tv = input_caches[i].second;

      void* current_src_ptr = (void*)DMAHelper::base(&ctx->input(i));
      std::shared_ptr<ng::runtime::Tensor> current_tv;

      try {
        if (m_op_backend_name == "CPU") {
          // We need to check last_tv != nullptr, since there are cases where at
          // the first call to the ng_function, both the current_src_ptr (when
          // the input is a 0-sized tensor) and last_src_ptr (uninitialized at
          // the first call) are nullptr
          if (current_src_ptr == last_src_ptr && last_tv != nullptr) {
            // Mark each tensor as non-stale if:
            //   1. the freshness tracker says the tensor has not changed since
            //      the last time ng_function was called, and
            //   2. we are using the same tensor in this argument position as
            //      the one we used last time ng_function was called.
            last_tv->set_stale(
                !m_freshness_tracker->IsFresh(current_src_ptr, ng_function));
            current_tv = last_tv;
          } else {
            current_tv = op_backend->create_tensor(ng_element_type, ng_shape,
                                                   current_src_ptr);
            current_tv->set_stale(true);
          }
        } else {
          if (last_tv != nullptr) {
            if (current_src_ptr == last_src_ptr) {
              last_tv->set_stale(
                  !m_freshness_tracker->IsFresh(current_src_ptr, ng_function));
            } else {
              last_tv->set_stale(true);
            }
            current_tv = last_tv;
          } else {
            current_tv = op_backend->create_tensor(ng_element_type, ng_shape);
            current_tv->set_stale(true);
          }
          if (current_tv->get_stale()) {
            current_tv->write(
                current_src_ptr, 0,
                current_tv->get_element_count() * ng_element_type.size());
          }
        }  // if (m_op_backend_name == "CPU")
      } catch (const std::exception& exp) {
        OP_REQUIRES(
            ctx, false,
            errors::Internal(
                "Caught exception while transferring tensor data to nGraph: ",
                exp.what(), "\n"));
      } catch (...) {
        OP_REQUIRES(
            ctx, false,
            errors::Internal("Error in transferring tensor data to nGraph\n"));
      }
      input_caches[i] = std::make_pair(current_src_ptr, current_tv);
      ng_inputs.push_back(current_tv);
    }  // for (int i = 0; i < input_shapes.size(); i++)

    NGRAPH_VLOG(4) << "NGraphEncapsulateOp::Compute allocated argument tensors "
                      "for cluster "
                   << m_ngraph_cluster;

    // Allocate tensors for the results.
    vector<shared_ptr<ng::runtime::Tensor>> ng_outputs;

    std::vector<std::pair<void*, std::shared_ptr<ng::runtime::Tensor>>>&
        output_caches = m_ng_function_output_cache_map[ng_function];
    output_caches.resize(ng_function->get_output_size());

    for (auto i = 0; i < ng_function->get_output_size(); i++) {
      auto ng_shape = ng_function->get_output_shape(i);
      auto ng_element_type = ng_function->get_output_element_type(i);

      // Create the TF output tensor
      vector<int64> dims;
      for (auto dim : ng_shape) {
        dims.push_back(dim);
      }
      TensorShape tf_shape(dims);
      Tensor* output_tensor = nullptr;
      OP_REQUIRES_OK(ctx, ctx->allocate_output(i, tf_shape, &output_tensor));

      // Make sure the nGraph-inferred element type agrees with what TensorFlow
      // expected.
      ng::element::Type expected_elem_type;
      OP_REQUIRES_OK(
          ctx, TFDataTypeToNGraphElementType(ctx->expected_output_dtype(i),
                                             &expected_elem_type));
      OP_REQUIRES(
          ctx, ng_element_type == expected_elem_type,
          errors::Internal("Element type inferred by nGraph does not match "
                           "the element type expected by TensorFlow"));

      void* last_dst_ptr = output_caches[i].first;
      std::shared_ptr<ng::runtime::Tensor> last_tv = output_caches[i].second;

      void* current_dst_ptr = DMAHelper::base(output_tensor);
      std::shared_ptr<ng::runtime::Tensor> current_tv;

      if (m_op_backend_name == "CPU") {
        // We need to check last_tv != nullptr, since there are cases where at
        // the first call to the ng_function, both the current_dst_ptr (when the
        // output is a 0-sized tensor) and last_dst_ptr (uninitialized at the
        // first call) are nullptr
        if (current_dst_ptr == last_dst_ptr && last_tv != nullptr) {
          current_tv = last_tv;
        } else {
          current_tv = op_backend->create_tensor(ng_element_type, ng_shape,
                                                 current_dst_ptr);
        }
      } else {
        if (last_tv != nullptr) {
          current_tv = last_tv;
        } else {
          current_tv = op_backend->create_tensor(ng_element_type, ng_shape);
        }
      }  // if (m_op_backend_name == "CPU")

      current_tv->set_stale(true);
      output_caches[i] = std::make_pair(current_dst_ptr, current_tv);
      ng_outputs.push_back(current_tv);
    }

    NGRAPH_VLOG(4)
        << "NGraphEncapsulateOp::Compute allocated result tensors for cluster "
        << m_ngraph_cluster;

    // Execute the nGraph function.
    {
      // mutex_lock l(s_ng_backend_mutex);
      // std::lock_guard<std::mutex> lock(backend_mutex_ptr);
      BackendManager::LockBackend(m_op_backend_name);
      NGRAPH_VLOG(4)
          << "NGraphEncapsulateOp::Compute call starting for cluster "
          << m_ngraph_cluster;
      try {
        op_backend->call(ng_function, ng_outputs, ng_inputs);
      } catch (const std::exception& exp) {
        OP_REQUIRES(ctx, false,
                    errors::Internal(
                        "Caught exception while executing nGraph computation: ",
                        exp.what(), "\n"));
      } catch (...) {
        OP_REQUIRES(
            ctx, false,
            errors::Internal("Error in executing the nGraph computation\n"));
      }
      BackendManager::UnlockBackend(m_op_backend_name);
    }
    NGRAPH_VLOG(4) << "NGraphEncapsulateOp::Compute call done for cluster "
                   << m_ngraph_cluster;

    // Copy value to host if backend is not CPU
    try {
      if (m_op_backend_name != "CPU") {
        for (size_t i = 0; i < output_caches.size(); ++i) {
          void* dst_ptr;
          std::shared_ptr<ng::runtime::Tensor> dst_tv;
          std::tie(dst_ptr, dst_tv) = output_caches[i];
          auto ng_element_type = dst_tv->get_element_type();
          dst_tv->read(dst_ptr, 0,
                       dst_tv->get_element_count() * ng_element_type.size());
        }
      }
    } catch (const std::exception& exp) {
      OP_REQUIRES(
          ctx, false,
          errors::Internal(
              "Caught exception while transferring tensor data to host: ",
              exp.what(), "\n"));
    } catch (...) {
      OP_REQUIRES(
          ctx, false,
          errors::Internal("Error in transferring tensor data to host\n"));
    }

    // Mark input tensors as fresh for the next time around.
    for (int i = 0; i < input_shapes.size(); i++) {
      void* src_ptr = (void*)DMAHelper::base(&ctx->input(i));
      m_freshness_tracker->MarkFresh(src_ptr, ng_function);
    }

    NGRAPH_VLOG(4)
        << "NGraphEncapsulateOp::Compute done marking fresh for cluster "
        << m_ngraph_cluster;
  }  // end compute

 private:
  // TF Graph for the cluster
  Graph m_graph;
<<<<<<< HEAD
  // cluster_id representing this nGraphEncapsulateOp
  int m_ngraph_cluster;
  // maintains which input to the encapsulated op is static
  std::vector<bool> m_input_is_static;

  // map of signature computed from input shapes, and the corresponding
  // ng::Function
=======
>>>>>>> abddb1d4
  std::unordered_map<std::string, std::shared_ptr<ngraph::Function>>
      m_ng_functions;

  NgFunctionIOCache m_ng_function_input_cache_map;
  NgFunctionIOCache m_ng_function_output_cache_map;

  // Freshness tracker maintains a set of ng::functions using a particular base
  // pointer(for Tensor)
  // A single instance of freshness_tracker is used across all
  // nGraphEncapsulateOp and nGraphVariable op
  NGraphFreshnessTracker* m_freshness_tracker;
<<<<<<< HEAD

  // backend related
  static std::weak_ptr<ng::runtime::Backend> s_ng_backend_wptr;
  std::shared_ptr<ng::runtime::Backend> m_ng_backend
      GUARDED_BY(s_ng_backend_mutex);
  static std::string s_ng_backend_name;
  static mutex s_ng_backend_mutex;
=======
  int m_ngraph_cluster;
  std::vector<bool> m_input_is_static;
>>>>>>> abddb1d4
  std::mutex m_compute_lock;
  string m_op_backend_name;
  // static std::weak_ptr<ng::runtime::Backend> s_ng_backend_wptr;
  // static std::string s_ng_backend_name;
  // static mutex s_ng_backend_mutex;
  // std::shared_ptr<ng::runtime::Backend> m_ng_backend
  //     GUARDED_BY(s_ng_backend_mutex);
};

// std::weak_ptr<ng::runtime::Backend> NGraphEncapsulateOp::s_ng_backend_wptr;
// std::string NGraphEncapsulateOp::s_ng_backend_name;
// mutex NGraphEncapsulateOp::s_ng_backend_mutex;
}  // namespace ngraph_bridge

REGISTER_KERNEL_BUILDER(Name("NGraphEncapsulate").Device(DEVICE_CPU),
                        ngraph_bridge::NGraphEncapsulateOp);

}  // namespace tensorflow<|MERGE_RESOLUTION|>--- conflicted
+++ resolved
@@ -513,19 +513,9 @@
  private:
   // TF Graph for the cluster
   Graph m_graph;
-<<<<<<< HEAD
-  // cluster_id representing this nGraphEncapsulateOp
-  int m_ngraph_cluster;
-  // maintains which input to the encapsulated op is static
-  std::vector<bool> m_input_is_static;
-
-  // map of signature computed from input shapes, and the corresponding
-  // ng::Function
-=======
->>>>>>> abddb1d4
+
   std::unordered_map<std::string, std::shared_ptr<ngraph::Function>>
       m_ng_functions;
-
   NgFunctionIOCache m_ng_function_input_cache_map;
   NgFunctionIOCache m_ng_function_output_cache_map;
 
@@ -534,30 +524,12 @@
   // A single instance of freshness_tracker is used across all
   // nGraphEncapsulateOp and nGraphVariable op
   NGraphFreshnessTracker* m_freshness_tracker;
-<<<<<<< HEAD
-
-  // backend related
-  static std::weak_ptr<ng::runtime::Backend> s_ng_backend_wptr;
-  std::shared_ptr<ng::runtime::Backend> m_ng_backend
-      GUARDED_BY(s_ng_backend_mutex);
-  static std::string s_ng_backend_name;
-  static mutex s_ng_backend_mutex;
-=======
   int m_ngraph_cluster;
   std::vector<bool> m_input_is_static;
->>>>>>> abddb1d4
   std::mutex m_compute_lock;
   string m_op_backend_name;
-  // static std::weak_ptr<ng::runtime::Backend> s_ng_backend_wptr;
-  // static std::string s_ng_backend_name;
-  // static mutex s_ng_backend_mutex;
-  // std::shared_ptr<ng::runtime::Backend> m_ng_backend
-  //     GUARDED_BY(s_ng_backend_mutex);
 };
 
-// std::weak_ptr<ng::runtime::Backend> NGraphEncapsulateOp::s_ng_backend_wptr;
-// std::string NGraphEncapsulateOp::s_ng_backend_name;
-// mutex NGraphEncapsulateOp::s_ng_backend_mutex;
 }  // namespace ngraph_bridge
 
 REGISTER_KERNEL_BUILDER(Name("NGraphEncapsulate").Device(DEVICE_CPU),
