--- conflicted
+++ resolved
@@ -1313,8 +1313,9 @@
     ng_output_shape[i] = dims_vec[i];
     ng_axis_set.insert(i);
   }
-  SaveNgOp(ng_op_map, op->name(), make_shared<ng::op::Broadcast>(
-                                      ng_value, ng_output_shape, ng_axis_set));
+  SaveNgOp(
+      ng_op_map, op->name(),
+      make_shared<ng::op::Broadcast>(ng_value, ng_output_shape, ng_axis_set));
   return Status::OK();
 }
 
@@ -2443,7 +2444,6 @@
   NGRAPH_VLOG(3) << " NG Stride Vector " << ng::join(stride_vec);
 
   if (tf_shrink_axis_mask) {
-<<<<<<< HEAD
     set<int> shrink_axis;
     int64 shrink_axis_mask = tf_shrink_axis_mask;
 
@@ -2465,12 +2465,6 @@
     }
 
     ng::Shape ng_final_shape(output_shape);
-=======
-    NGRAPH_VLOG(3) << "shrink_axis_mask: " << tf_shrink_axis_mask;
-    NGRAPH_VLOG(3) << "shape of slice before axis shrinking: "
-                   << ng_strided_slice->get_shape();
-
->>>>>>> 8c8085d7
     ng::AxisVector ng_axis_order(input_shape.size());
     for (size_t i = 0; i < input_shape.size(); i++) {
       ng_axis_order[i] = i;
@@ -2851,8 +2845,8 @@
     } catch (const std::exception& e) {
       return errors::Internal("Unhandled exception in op handler: ", op->name(),
                               " (", op->type_string(), ")\n",
-                              op->def().DebugString(), "\n", "what(): ",
-                              e.what());
+                              op->def().DebugString(), "\n",
+                              "what(): ", e.what());
     }
   }
 
