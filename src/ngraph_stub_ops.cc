/*******************************************************************************
 * Copyright 2017-2018 Intel Corporation
 *
 * Licensed under the Apache License, Version 2.0 (the "License");
 * you may not use this file except in compliance with the License.
 * You may obtain a copy of the License at
 *
 *     http://www.apache.org/licenses/LICENSE-2.0
 *
 * Unless required by applicable law or agreed to in writing, software
 * distributed under the License is distributed on an "AS IS" BASIS,
 * WITHOUT WARRANTIES OR CONDITIONS OF ANY KIND, either express or implied.
 * See the License for the specific language governing permissions and
 * limitations under the License.
 *******************************************************************************/

#include "ngraph_utils.h"

#include "tensorflow/core/framework/op.h"
#include "tensorflow/core/framework/op_kernel.h"
#include "tensorflow/core/lib/strings/strcat.h"

#include "tensorflow/core/platform/default/logging.h"

//
// Any nGraph op that is supported when placed inside a cluster, but _not_
// supported when placed outside of a cluster, should be registered here with
// a stub OpKernel.
//

namespace ngraph_bridge {
extern const char* const DEVICE_NGRAPH;
}

using namespace tensorflow;

class NGraphStubOp : public OpKernel {
 public:
  explicit NGraphStubOp(OpKernelConstruction* ctx) : OpKernel(ctx) {}

  void Compute(OpKernelContext* ctx) override {
    OP_REQUIRES(ctx, false,
                errors::Internal("NGraphStubOp compute kernel called"));
  }
};

#define REGISTER_NGRAPH_STUB(name)                                     \
  REGISTER_KERNEL_BUILDER(                                             \
      Name(name).Device(ngraph_bridge::DEVICE_NGRAPH).Label("ngraph"), \
      NGraphStubOp);

//
// Please keep these in alphabetical order.
//

REGISTER_NGRAPH_STUB("Abs");
REGISTER_NGRAPH_STUB("Add");
REGISTER_NGRAPH_STUB("AvgPool");
REGISTER_NGRAPH_STUB("BiasAdd");
REGISTER_NGRAPH_STUB("Cast");
REGISTER_NGRAPH_STUB("ConcatV2");
// "Const" can occur outside of clusters and is registered elsewhere.
<<<<<<< HEAD
REGISTER_NGRAPH_STUB(Name("Conv2D")
                         .Device(ngraph_bridge::DEVICE_NGRAPH)
                         .TypeConstraint<float>("T"));
REGISTER_NGRAPH_STUB(Name("Conv2DBackpropInput")
                         .Device(ngraph_bridge::DEVICE_NGRAPH)
                         .TypeConstraint<float>("T"));
REGISTER_NGRAPH_STUB(Name("DepthwiseConv2dNative")
                         .Device(ngraph_bridge::DEVICE_NGRAPH)
                         .TypeConstraint<float>("T"));
REGISTER_NGRAPH_STUB(Name("Equal")
                         .Device(ngraph_bridge::DEVICE_NGRAPH)
                         .TypeConstraint("T", {DT_FLOAT, DT_INT32, DT_INT64}));
REGISTER_NGRAPH_STUB(Name("Exp")
                         .Device(ngraph_bridge::DEVICE_NGRAPH)
                         .TypeConstraint<float>("T"));
REGISTER_NGRAPH_STUB(Name("ExpandDims")
                         .Device(ngraph_bridge::DEVICE_NGRAPH)
                         .TypeConstraint<float>("T"));
REGISTER_NGRAPH_STUB(Name("Floor")
                         .Device(ngraph_bridge::DEVICE_NGRAPH)
                         .TypeConstraint<float>("T"));
REGISTER_NGRAPH_STUB(Name("FusedBatchNorm")
                         .Device(ngraph_bridge::DEVICE_NGRAPH)
                         .TypeConstraint<float>("T"));
REGISTER_NGRAPH_STUB(Name("Greater")
                         .Device(ngraph_bridge::DEVICE_NGRAPH)
                         .TypeConstraint("T", {DT_FLOAT, DT_INT32, DT_INT64}));
REGISTER_NGRAPH_STUB(Name("GreaterEqual")
                         .Device(ngraph_bridge::DEVICE_NGRAPH)
                         .TypeConstraint("T", {DT_FLOAT, DT_INT32, DT_INT64}));
=======
REGISTER_NGRAPH_STUB("Conv2D");
REGISTER_NGRAPH_STUB("DepthwiseConv2dNative");
REGISTER_NGRAPH_STUB("Equal");
REGISTER_NGRAPH_STUB("Exp");
REGISTER_NGRAPH_STUB("ExpandDims");
REGISTER_NGRAPH_STUB("Floor");
REGISTER_NGRAPH_STUB("FusedBatchNorm");
REGISTER_NGRAPH_STUB("Greater");
REGISTER_NGRAPH_STUB("GreaterEqual");
>>>>>>> 6025a5d8
// "Identity" can occur outside of clusters and is registered elsewhere.
REGISTER_NGRAPH_STUB("Less");
REGISTER_NGRAPH_STUB("LessEqual");
REGISTER_NGRAPH_STUB("Log");
REGISTER_NGRAPH_STUB("LogicalAnd");
REGISTER_NGRAPH_STUB("MatMul");
REGISTER_NGRAPH_STUB("Maximum");
REGISTER_NGRAPH_STUB("MaxPool");
REGISTER_NGRAPH_STUB("Mean");
REGISTER_NGRAPH_STUB("Mul");
// "NoOp" can occur outside of clusters and is registered elsewhere.
REGISTER_NGRAPH_STUB("Pad");
REGISTER_NGRAPH_STUB("Pow");
REGISTER_NGRAPH_STUB("Prod");
REGISTER_NGRAPH_STUB("Relu");
REGISTER_NGRAPH_STUB("Relu6");
REGISTER_NGRAPH_STUB("Reshape");
REGISTER_NGRAPH_STUB("Slice");
REGISTER_NGRAPH_STUB("Sign");
REGISTER_NGRAPH_STUB("Sigmoid");
REGISTER_NGRAPH_STUB("Softmax");
REGISTER_NGRAPH_STUB("Snapshot");
REGISTER_NGRAPH_STUB("Squeeze");
REGISTER_NGRAPH_STUB("StridedSlice");
REGISTER_NGRAPH_STUB("Sub");
REGISTER_NGRAPH_STUB("Sum");
REGISTER_NGRAPH_STUB("Tanh");
REGISTER_NGRAPH_STUB("Transpose");<|MERGE_RESOLUTION|>--- conflicted
+++ resolved
@@ -60,39 +60,8 @@
 REGISTER_NGRAPH_STUB("Cast");
 REGISTER_NGRAPH_STUB("ConcatV2");
 // "Const" can occur outside of clusters and is registered elsewhere.
-<<<<<<< HEAD
-REGISTER_NGRAPH_STUB(Name("Conv2D")
-                         .Device(ngraph_bridge::DEVICE_NGRAPH)
-                         .TypeConstraint<float>("T"));
-REGISTER_NGRAPH_STUB(Name("Conv2DBackpropInput")
-                         .Device(ngraph_bridge::DEVICE_NGRAPH)
-                         .TypeConstraint<float>("T"));
-REGISTER_NGRAPH_STUB(Name("DepthwiseConv2dNative")
-                         .Device(ngraph_bridge::DEVICE_NGRAPH)
-                         .TypeConstraint<float>("T"));
-REGISTER_NGRAPH_STUB(Name("Equal")
-                         .Device(ngraph_bridge::DEVICE_NGRAPH)
-                         .TypeConstraint("T", {DT_FLOAT, DT_INT32, DT_INT64}));
-REGISTER_NGRAPH_STUB(Name("Exp")
-                         .Device(ngraph_bridge::DEVICE_NGRAPH)
-                         .TypeConstraint<float>("T"));
-REGISTER_NGRAPH_STUB(Name("ExpandDims")
-                         .Device(ngraph_bridge::DEVICE_NGRAPH)
-                         .TypeConstraint<float>("T"));
-REGISTER_NGRAPH_STUB(Name("Floor")
-                         .Device(ngraph_bridge::DEVICE_NGRAPH)
-                         .TypeConstraint<float>("T"));
-REGISTER_NGRAPH_STUB(Name("FusedBatchNorm")
-                         .Device(ngraph_bridge::DEVICE_NGRAPH)
-                         .TypeConstraint<float>("T"));
-REGISTER_NGRAPH_STUB(Name("Greater")
-                         .Device(ngraph_bridge::DEVICE_NGRAPH)
-                         .TypeConstraint("T", {DT_FLOAT, DT_INT32, DT_INT64}));
-REGISTER_NGRAPH_STUB(Name("GreaterEqual")
-                         .Device(ngraph_bridge::DEVICE_NGRAPH)
-                         .TypeConstraint("T", {DT_FLOAT, DT_INT32, DT_INT64}));
-=======
 REGISTER_NGRAPH_STUB("Conv2D");
+REGISTER_NGRAPH_STUB("Conv2DBackpropInput");
 REGISTER_NGRAPH_STUB("DepthwiseConv2dNative");
 REGISTER_NGRAPH_STUB("Equal");
 REGISTER_NGRAPH_STUB("Exp");
@@ -101,7 +70,6 @@
 REGISTER_NGRAPH_STUB("FusedBatchNorm");
 REGISTER_NGRAPH_STUB("Greater");
 REGISTER_NGRAPH_STUB("GreaterEqual");
->>>>>>> 6025a5d8
 // "Identity" can occur outside of clusters and is registered elsewhere.
 REGISTER_NGRAPH_STUB("Less");
 REGISTER_NGRAPH_STUB("LessEqual");
