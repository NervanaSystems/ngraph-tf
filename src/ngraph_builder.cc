--- conflicted
+++ resolved
@@ -447,7 +447,6 @@
   return Status::OK();
 }
 
-<<<<<<< HEAD
 static Status TranslateAllOp(const Node* op,
                              const std::vector<const Tensor*>& static_input_map,
                              Builder::OpMap& ng_op_map) {
@@ -501,7 +500,9 @@
   }
 
   SaveNgOp(ng_op_map, op->name(), ng_all);
-=======
+  return Status::OK();
+}
+
 static Status TranslateArgMaxOp(
     const Node* op, const std::vector<const Tensor*>& static_input_map,
     Builder::OpMap& ng_op_map) {
@@ -535,7 +536,6 @@
   auto ng_argmax = make_shared<ng::op::ArgMax>(ng_input, input_dims, ng_et);
 
   SaveNgOp(ng_op_map, op->name(), ng_argmax);
->>>>>>> 2b65ccf2
   return Status::OK();
 }
 
@@ -2915,11 +2915,8 @@
         {"Abs", TranslateUnaryOp<ngraph::op::Abs>},
         {"Add", TranslateBinaryOp<ngraph::op::Add>},
         {"AddN", TranslateAddNOp},
-<<<<<<< HEAD
         {"All", TranslateAllOp},
-=======
         {"ArgMax", TranslateArgMaxOp},
->>>>>>> 2b65ccf2
         {"AvgPool", TranslateAvgPoolOp},
         {"AvgPoolGrad", TranslateAvgPoolGradOp},
         {"BatchMatMul", TranslateBatchMatMulOp},
