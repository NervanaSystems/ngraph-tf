--- conflicted
+++ resolved
@@ -39,19 +39,14 @@
 //-----------------------------------------------------------------------------
 // GraphToPbTextFile
 //-----------------------------------------------------------------------------
-<<<<<<< HEAD
 void GraphToPbTextFile(Graph* graph, const string& filename) {
-  GraphDef g_def;
-=======
-void GraphToPbTextFile(tf::Graph* graph, const string& filename) {
   if (std::getenv("NGRAPH_GENERATE_GRAPHS_PBTXT") == nullptr) {
     NGRAPH_VLOG(3) << "NGRAPH_GENERATE_GRAPHS_PBTXT not set. Not "
                       "generating output graph";
     return;
   }
 
-  tf::GraphDef g_def;
->>>>>>> f0755590
+  GraphDef g_def;
   graph->ToGraphDef(&g_def);
 
   string graph_pb_str;
@@ -63,21 +58,15 @@
 //-----------------------------------------------------------------------------
 // GraphToDotFile
 //-----------------------------------------------------------------------------
-<<<<<<< HEAD
 void GraphToDotFile(Graph* graph, const std::string& filename,
                     const std::string& title) {
-  std::string dot = GraphToDot(graph, title);
-=======
-void GraphToDotFile(tf::Graph* graph, const std::string& filename,
-                    const std::string& title, bool annotate_device) {
   if (std::getenv("NGRAPH_GENERATE_GRAPHS_DOT") == nullptr) {
     NGRAPH_VLOG(3) << "NGRAPH_GENERATE_GRAPHS_DOT not set. Not "
                       "generating output graphviz graph";
     return;
   }
 
-  std::string dot = GraphToDot(graph, title, annotate_device);
->>>>>>> f0755590
+  std::string dot = GraphToDot(graph, title);
   std::ofstream ostrm_out(filename, std::ios_base::trunc);
   ostrm_out << dot;
 }
