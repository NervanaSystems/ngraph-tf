/*******************************************************************************
 * Copyright 2017-2018 Intel Corporation
 *
 * Licensed under the Apache License, Version 2.0 (the "License");
 * you may not use this file except in compliance with the License.
 * You may obtain a copy of the License at
 *
 *     http://www.apache.org/licenses/LICENSE-2.0
 *
 * Unless required by applicable law or agreed to in writing, software
 * distributed under the License is distributed on an "AS IS" BASIS,
 * WITHOUT WARRANTIES OR CONDITIONS OF ANY KIND, either express or implied.
 * See the License for the specific language governing permissions and
 * limitations under the License.
 *******************************************************************************/

#include "ngraph_api.h"
#include "ngraph_utils.h"
#include "ngraph_version_utils.h"
#include "tensorflow/core/graph/graph.h"
#include "tf_deadness_analysis.h"

using namespace std;

namespace tensorflow {

namespace ngraph_bridge {

//
// The "marking" pass checks every node with requested placement on nGraph,
// and either rejects the placement request, or tags it with suitable metadata.
//
// For now we assume that every node has nGraph placement requested, unless the
// environment variable NGRAPH_TF_DISABLE is set. (TODO(amprocte): implement
// something better.)
//
// Each TensorFlow op supported by nGraph has a "confirmation function"
// associated with it. When the confirmation pass encounters a node of op "Op",
// the confirmation function for "Op" first checks if this particular instance
// of the op can be placed on nGraph, possibly attaching extra metadata to the
// node for later use, and returns "true" if placement is allowed. Every
// confirmed op has the attribute "_ngraph_marked_for_clustering" set to
// "true".
//
// See the body of "MarkForClustering" for more details on what a "confirmation
// function" does.
//

using ConfirmationFunction = std::function<Status(Node*, bool*)>;
using TypeConstraintMap =
    std::map<std::string, std::map<std::string, gtl::ArraySlice<DataType>>>;

// Different Checks before we mark for clustering
//
// Utility function to check if placement on the NGRAPH device has been
// requested.
//
// FIXME(amprocte): stubbed out for now because NGRAPH device is gone.
//
static Status NGraphPlacementRequested(Node* node, bool& placement_ok) {
  placement_ok = true;
  return Status::OK();
}

#if (TF_VERSION_GEQ_1_11)
// Checks if the node's inputs have mismatching deadness
static Status DeadnessOk(Node* node,
                         std::unique_ptr<DeadnessAnalysis>* deadness_analyzer,
                         bool& deadness_ok) {
  deadness_ok =
      !(node->IsMerge() ||
        (*deadness_analyzer)->HasInputsWithMismatchingDeadness(*node));
  return Status::OK();
}
#endif

// Checks if the node's inputs meet all the type constraints
static Status TypeConstraintOk(Node* node,
                               TypeConstraintMap& type_constraint_map,
                               bool& type_constraints_ok) {
  type_constraints_ok = true;
  for (auto& name_and_set : type_constraint_map[node->type_string()]) {
    auto& type_attr_name = name_and_set.first;
    auto& allowed_types = name_and_set.second;

    DataType dt;

    if (GetNodeAttr(node->attrs(), type_attr_name, &dt) != Status::OK() ||
        std::find(allowed_types.begin(), allowed_types.end(), dt) ==
            allowed_types.end()) {
      type_constraints_ok = false;
      break;
    }
  }
  return Status::OK();
}

// Checks if the node meets the confirmation constraints
static Status ConfirmationOk(
    Node* node,
    std::map<std::string, ConfirmationFunction>& confirmation_functions,
    bool& confirmation_ok) {
  auto it = confirmation_functions.find(node->type_string());

  if (it != confirmation_functions.end()) {
    TF_RETURN_IF_ERROR(it->second(node, &confirmation_ok));
  }
  return Status::OK();
}

//
// Marks the input indices in "inputs" as static, i.e., inputs that must be
// driven either by an _Arg or by a Const in the encapsulated graph.
//
static inline void SetStaticInputs(Node* n, std::vector<int32> inputs) {
  n->AddAttr("_ngraph_static_inputs", inputs);
}

// Generates a "simple" confirmation function which always returns true, and
// tags the input indices given in static_input_indices as static. A negative
// value in static_input_indices indicates that the input index is counted from
// the right.
static ConfirmationFunction SimpleConfirmationFunction(
    const std::vector<int32>& static_input_indices = {}) {
  auto cf = [static_input_indices](Node* n, bool* result) {
    // Adjust negative input indices.
    auto indices = static_input_indices;
    std::transform(indices.begin(), indices.end(), indices.begin(),
                   [n](int x) { return x >= 0 ? x : n->num_inputs() + x; });
    SetStaticInputs(n, indices);
    *result = true;
    return Status::OK();
  };
  return cf;
};

//
// Main entry point for the marking pass.
//
Status MarkForClustering(Graph* graph) {
  if (config::IsEnabled() == false) {
    return Status::OK();
  }

  //
  // If NGRAPH_TF_DISABLE is set we will not mark anything; all subsequent
  // passes become a no-op.
  //
  if (std::getenv("NGRAPH_TF_DISABLE") != nullptr) {
    return Status::OK();
  }

  //
  // A map of op types (e.g. "Add") to type constraint maps. For (fake)
  // example:
  //
  //  type_constraint_map["Cast"]["SrcT"] = {DT_FLOAT, DT_BOOL};
  //  type_constraint_map["Cast"]["DstT"] = {DT_DOUBLE, DT_INT16};
  //
  // ...would mean that for the "Cast" op, the "SrcT" type variable can be
  // DT_FLOAT or DT_BOOL, and the "DstT" type variable can be DT_DOUBLE or
  // DT_INT16.
  //
  static TypeConstraintMap type_constraint_map;

  //
  // A map of op types (e.g. "Add") to confirmation functions. These can be
  // used to check arbitrary constraints, and attach information to the node
  // in the process. For example:
  //
  //    confirmation_functions["MyOp"] = [](Node* n, bool* confirmed) {
  //      int dummy;
  //      if (GetAttr(n->attrs(),"my_unsupported_attr",&dummy).ok()) {
  //        *confirmed = false;
  //        return Status::OK();
  //      }
  //
  //      SetStaticInputs(n, {0});
  //      *confirmed = true;
  //      return Status::OK();
  //    };
  //
  // The foregoing function checks every "MyOp" node to make sure that it does
  // not have the attribute "my_unsupported_attr", and rejects placement if it
  // does. Otherwise, it marks the zeroth input to the node as static (meaning
  // that its value must be known at translation-to-nGraph time, and accepts
  // placement.
  //
  static std::map<std::string, ConfirmationFunction> confirmation_functions;

  mutex init_mu;
  static bool initialized = false;

  // If the type constraint and confirmation function maps have not been
  // initialized, initialize them.
  //
  // IF YOU ARE ADDING A NEW OP IMPLEMENTATION, ADD TYPE CONSTRAINTS AND A
  // CONFIRMATION FUNCTION FOR THE OP HERE. The constraint function should
  // refuse placement if the node is not supported in the builder, and tag
  // the node with any data that will be needed in case the graph is broken
  // up in a later rewrite pass (for example, constant data).
  {
    mutex_lock l(init_mu);

    if (!initialized) {
      //
      // Initialize type constraint map.
      //
      type_constraint_map["Abs"]["T"] = NGraphNumericDTypes();
      type_constraint_map["Add"]["T"] = NGraphNumericDTypes();
      type_constraint_map["AddN"]["T"] = NGraphNumericDTypes();
<<<<<<< HEAD
      type_constraint_map["All"]["Tidx"] = NGraphIndexDTypes();
=======
      type_constraint_map["ArgMax"]["T"] = NGraphNumericDTypes();
      type_constraint_map["ArgMax"]["Tidx"] = NGraphIndexDTypes();
>>>>>>> 2b65ccf2
      type_constraint_map["AvgPool"]["T"] = NGraphNumericDTypes();
      type_constraint_map["AvgPoolGrad"]["T"] = NGraphNumericDTypes();
      type_constraint_map["BatchMatMul"]["T"] = NGraphNumericDTypes();
      type_constraint_map["BiasAdd"]["T"] = NGraphNumericDTypes();
      type_constraint_map["BiasAddGrad"]["T"] = NGraphNumericDTypes();
      type_constraint_map["Cast"]["SrcT"] = NGraphDTypes();
      type_constraint_map["Cast"]["DstT"] = NGraphDTypes();
      type_constraint_map["ConcatV2"]["T"] = NGraphDTypes();
      type_constraint_map["ConcatV2"]["Tidx"] = NGraphIndexDTypes();
      type_constraint_map["Const"]["dtype"] = NGraphDTypes();
      type_constraint_map["Conv2D"]["T"] = NGraphNumericDTypes();
      type_constraint_map["Conv2DBackpropInput"]["T"] = NGraphNumericDTypes();
      type_constraint_map["DepthwiseConv2dNative"]["T"] = NGraphNumericDTypes();
      type_constraint_map["Equal"]["T"] = NGraphDTypes();
      type_constraint_map["Exp"]["T"] = NGraphNumericDTypes();
      type_constraint_map["ExpandDims"]["T"] = NGraphDTypes();
      type_constraint_map["Floor"]["T"] = NGraphNumericDTypes();
      type_constraint_map["FloorDiv"]["T"] = NGraphNumericDTypes();
      type_constraint_map["FloorMod"]["T"] = NGraphNumericDTypes();
      type_constraint_map["FusedBatchNorm"]["T"] = NGraphNumericDTypes();
      type_constraint_map["FusedBatchNormGrad"]["T"] = NGraphNumericDTypes();
      type_constraint_map["Greater"]["T"] = NGraphDTypes();
      type_constraint_map["GreaterEqual"]["T"] = NGraphDTypes();
      type_constraint_map["Identity"]["T"] = NGraphDTypes();
      type_constraint_map["L2Loss"]["T"] = NGraphNumericDTypes();
      type_constraint_map["Less"]["T"] = NGraphDTypes();
      type_constraint_map["LessEqual"]["T"] = NGraphDTypes();
      type_constraint_map["Log"]["T"] = NGraphNumericDTypes();
      // LogicalAnd and LogicalNot have no type attributes ("T", if it existed,
      // would always be bool).
      type_constraint_map["MatMul"]["T"] = NGraphNumericDTypes();
      type_constraint_map["Max"]["T"] = NGraphNumericDTypes();
      type_constraint_map["Max"]["Tidx"] = NGraphIndexDTypes();
      type_constraint_map["Maximum"]["T"] = NGraphNumericDTypes();
      type_constraint_map["MaxPool"]["T"] = NGraphNumericDTypes();
      type_constraint_map["MaxPoolGrad"]["T"] = NGraphNumericDTypes();
      type_constraint_map["Mean"]["T"] = NGraphNumericDTypes();
      type_constraint_map["Mean"]["Tidx"] = NGraphIndexDTypes();
      type_constraint_map["Min"]["T"] = NGraphNumericDTypes();
      type_constraint_map["Min"]["Tidx"] = NGraphIndexDTypes();
      type_constraint_map["Minimum"]["T"] = NGraphNumericDTypes();
      type_constraint_map["Mul"]["T"] = NGraphNumericDTypes();
      type_constraint_map["Neg"]["T"] = NGraphNumericDTypes();
      type_constraint_map["Pack"]["T"] = NGraphDTypes();
      type_constraint_map["Pad"]["T"] = NGraphDTypes();
      type_constraint_map["Pad"]["Tpaddings"] = NGraphIndexDTypes();
      type_constraint_map["Pow"]["T"] = NGraphNumericDTypes();
      type_constraint_map["PreventGradient"]["T"] = NGraphDTypes();
      type_constraint_map["Prod"]["T"] = NGraphNumericDTypes();
      type_constraint_map["Prod"]["Tidx"] = NGraphIndexDTypes();
      type_constraint_map["RealDiv"]["T"] = NGraphNumericDTypes();
      type_constraint_map["Reciprocal"]["T"] = NGraphNumericDTypes();
      type_constraint_map["Relu"]["T"] = NGraphNumericDTypes();
      type_constraint_map["Relu6"]["T"] = NGraphNumericDTypes();
      type_constraint_map["ReluGrad"]["T"] = NGraphNumericDTypes();
      type_constraint_map["Reshape"]["T"] = NGraphDTypes();
      type_constraint_map["Reshape"]["Tshape"] = NGraphIndexDTypes();
      type_constraint_map["Rsqrt"]["T"] = NGraphDTypes();
      type_constraint_map["Shape"]["T"] = NGraphDTypes();
      type_constraint_map["Shape"]["out_type"] = NGraphIndexDTypes();
      type_constraint_map["Sigmoid"]["T"] = NGraphNumericDTypes();
      type_constraint_map["SigmoidGrad"]["T"] = NGraphNumericDTypes();
      type_constraint_map["Sign"]["T"] = NGraphNumericDTypes();
      type_constraint_map["Slice"]["T"] = NGraphDTypes();
      type_constraint_map["Slice"]["Index"] = NGraphIndexDTypes();
      type_constraint_map["Snapshot"]["T"] = NGraphDTypes();
      type_constraint_map["Softmax"]["T"] = NGraphNumericDTypes();
      type_constraint_map["SparseSoftmaxCrossEntropyWithLogits"]["T"] =
          NGraphNumericDTypes();
      type_constraint_map["SparseSoftmaxCrossEntropyWithLogits"]["Tlabels"] =
          NGraphNumericDTypes();
      type_constraint_map["Split"]["T"] = NGraphDTypes();
      type_constraint_map["SplitV"]["T"] = NGraphDTypes();
      type_constraint_map["SplitV"]["Tlen"] = NGraphIndexDTypes();
      type_constraint_map["Square"]["T"] = NGraphDTypes();
      type_constraint_map["SquaredDifference"]["T"] = NGraphDTypes();
      type_constraint_map["Squeeze"]["T"] = NGraphDTypes();
      type_constraint_map["StridedSlice"]["T"] = NGraphDTypes();
      type_constraint_map["StridedSlice"]["Index"] = NGraphIndexDTypes();
      type_constraint_map["Sub"]["T"] = NGraphNumericDTypes();
      type_constraint_map["Sum"]["T"] = NGraphNumericDTypes();
      type_constraint_map["Sum"]["Tidx"] = NGraphIndexDTypes();
      type_constraint_map["Tanh"]["T"] = NGraphNumericDTypes();
      type_constraint_map["TanhGrad"]["T"] = NGraphNumericDTypes();
      type_constraint_map["Tile"]["T"] = NGraphNumericDTypes();
      type_constraint_map["Tile"]["Tmultiples"] = NGraphIndexDTypes();
      type_constraint_map["Transpose"]["T"] = NGraphDTypes();
      type_constraint_map["Transpose"]["Tperm"] = NGraphIndexDTypes();
      type_constraint_map["Unpack"]["T"] = NGraphDTypes();

      //
      // Initialize confirmation function map.
      //
      // Please keep these in alphabetical order by op name.
      //
      confirmation_functions["Abs"] = SimpleConfirmationFunction();
      confirmation_functions["Add"] = SimpleConfirmationFunction();
      confirmation_functions["AddN"] = SimpleConfirmationFunction();
<<<<<<< HEAD
      confirmation_functions["All"] = SimpleConfirmationFunction({1});
=======
      confirmation_functions["ArgMax"] = SimpleConfirmationFunction({1});
>>>>>>> 2b65ccf2
      confirmation_functions["AvgPool"] = SimpleConfirmationFunction();
      confirmation_functions["AvgPoolGrad"] = SimpleConfirmationFunction({0});
      confirmation_functions["BatchMatMul"] = SimpleConfirmationFunction();
      confirmation_functions["BiasAdd"] = SimpleConfirmationFunction();
      confirmation_functions["BiasAddGrad"] = SimpleConfirmationFunction();
      confirmation_functions["Cast"] = SimpleConfirmationFunction();
      confirmation_functions["ConcatV2"] = SimpleConfirmationFunction({-1});
      confirmation_functions["Const"] = SimpleConfirmationFunction();
      confirmation_functions["Conv2D"] = SimpleConfirmationFunction();
      confirmation_functions["Conv2DBackpropFilter"] =
          SimpleConfirmationFunction({1});
      confirmation_functions["Conv2DBackpropInput"] =
          SimpleConfirmationFunction({0});
      confirmation_functions["DepthwiseConv2dNative"] =
          SimpleConfirmationFunction();
      confirmation_functions["Equal"] = SimpleConfirmationFunction();
      confirmation_functions["Exp"] = SimpleConfirmationFunction();
      confirmation_functions["ExpandDims"] = SimpleConfirmationFunction({1});
      confirmation_functions["Fill"] = SimpleConfirmationFunction({0});
      confirmation_functions["Floor"] = SimpleConfirmationFunction();
      confirmation_functions["FloorDiv"] = SimpleConfirmationFunction();
      confirmation_functions["FloorMod"] = SimpleConfirmationFunction();
      confirmation_functions["FusedBatchNorm"] = SimpleConfirmationFunction();
      confirmation_functions["FusedBatchNormGrad"] = [](Node* n, bool* result) {
        TF_RETURN_IF_ERROR(GetNodeAttr(n->attrs(), "is_training", result));
        return Status::OK();
      };
      confirmation_functions["Greater"] = SimpleConfirmationFunction();
      confirmation_functions["GreaterEqual"] = SimpleConfirmationFunction();
      confirmation_functions["Identity"] = SimpleConfirmationFunction();
      confirmation_functions["L2Loss"] = SimpleConfirmationFunction();
      confirmation_functions["Less"] = SimpleConfirmationFunction();
      confirmation_functions["LessEqual"] = SimpleConfirmationFunction();
      confirmation_functions["Log"] = SimpleConfirmationFunction();
      confirmation_functions["LogicalAnd"] = SimpleConfirmationFunction();
      confirmation_functions["LogicalNot"] = SimpleConfirmationFunction();
      confirmation_functions["MatMul"] = SimpleConfirmationFunction();
      confirmation_functions["Max"] = SimpleConfirmationFunction({1});
      confirmation_functions["Maximum"] = SimpleConfirmationFunction();
      confirmation_functions["MaxPool"] = SimpleConfirmationFunction();
      confirmation_functions["MaxPoolGrad"] = SimpleConfirmationFunction();
      confirmation_functions["Mean"] = SimpleConfirmationFunction({1});
      confirmation_functions["Min"] = SimpleConfirmationFunction({1});
      confirmation_functions["Minimum"] = SimpleConfirmationFunction();
      confirmation_functions["Mul"] = SimpleConfirmationFunction();
      confirmation_functions["Neg"] = SimpleConfirmationFunction();
      confirmation_functions["Pad"] = SimpleConfirmationFunction({1});
      confirmation_functions["Pow"] = SimpleConfirmationFunction();
      confirmation_functions["PreventGradient"] = SimpleConfirmationFunction();
      confirmation_functions["Prod"] = SimpleConfirmationFunction({1});
      confirmation_functions["RealDiv"] = SimpleConfirmationFunction();
      confirmation_functions["Reciprocal"] = SimpleConfirmationFunction();
      confirmation_functions["Relu"] = SimpleConfirmationFunction();
      confirmation_functions["Relu6"] = SimpleConfirmationFunction();
      confirmation_functions["ReluGrad"] = SimpleConfirmationFunction();
      confirmation_functions["Reshape"] = SimpleConfirmationFunction({1});
      confirmation_functions["Rsqrt"] = SimpleConfirmationFunction();
      confirmation_functions["Shape"] = SimpleConfirmationFunction();
      confirmation_functions["Sigmoid"] = SimpleConfirmationFunction();
      confirmation_functions["SigmoidGrad"] = SimpleConfirmationFunction();
      confirmation_functions["Sign"] = SimpleConfirmationFunction();
      confirmation_functions["Slice"] = SimpleConfirmationFunction({1, 2});
      confirmation_functions["Snapshot"] = SimpleConfirmationFunction();
      confirmation_functions["Softmax"] = SimpleConfirmationFunction();
      confirmation_functions["SparseSoftmaxCrossEntropyWithLogits"] =
          SimpleConfirmationFunction();
      confirmation_functions["Split"] = SimpleConfirmationFunction({0});
      confirmation_functions["SplitV"] = SimpleConfirmationFunction({1, 2});
      confirmation_functions["Square"] = SimpleConfirmationFunction();
      confirmation_functions["SquaredDifference"] =
          SimpleConfirmationFunction();
      confirmation_functions["Squeeze"] = SimpleConfirmationFunction();
      confirmation_functions["StridedSlice"] = [](Node* n, bool* result) {
        // Reject if "new_axis_mask" is set.
        int tf_new_axis_mask;
        TF_RETURN_IF_ERROR(
            GetNodeAttr(n->attrs(), "new_axis_mask", &tf_new_axis_mask));
        if (tf_new_axis_mask != 0) {
          *result = false;
          return Status::OK();
        }

        return SimpleConfirmationFunction({1, 2, 3})(n, result);
      };
      confirmation_functions["Pack"] = SimpleConfirmationFunction();
      confirmation_functions["Sub"] = SimpleConfirmationFunction();
      confirmation_functions["Sum"] = SimpleConfirmationFunction({1});
      confirmation_functions["Tanh"] = SimpleConfirmationFunction();
      confirmation_functions["TanhGrad"] = SimpleConfirmationFunction();
      confirmation_functions["Tile"] = SimpleConfirmationFunction({1});
      confirmation_functions["Transpose"] = SimpleConfirmationFunction({1});
      confirmation_functions["Unpack"] = SimpleConfirmationFunction();

      initialized = true;
    }
  }

// If TF Version >= 1.11 do deadness analysis on the node
#if (TF_VERSION_GEQ_1_11)
  std::unique_ptr<DeadnessAnalysis> deadness_analyzer;
  TF_RETURN_IF_ERROR(DeadnessAnalysis::Run(*graph, &deadness_analyzer));
#endif

  for (auto node : graph->op_nodes()) {
    bool mark_for_clustering = false;

    do {
      // check placement
      bool placement_ok = false;
      TF_RETURN_IF_ERROR(NGraphPlacementRequested(node, placement_ok));
      if (!placement_ok) {
        NGRAPH_VLOG(5) << "Placement not requested: " << node->name();
        break;
      }

#if (TF_VERSION_GEQ_1_11)
      // check deadness
      bool deadness_ok = false;
      TF_RETURN_IF_ERROR(DeadnessOk(node, &deadness_analyzer, deadness_ok));
      if (!deadness_ok) {
        NGRAPH_VLOG(5) << "Node Inputs have mismatching deadness or Node is of "
                          "type Merge: "
                       << node->name();
        break;
      }
#endif

      // check input type constraints
      bool type_constraint_ok = false;
      TF_RETURN_IF_ERROR(
          TypeConstraintOk(node, type_constraint_map, type_constraint_ok));
      if (!type_constraint_ok) {
        NGRAPH_VLOG(5) << "Inputs do not meet type constraints: "
                       << node->name();
        break;
      }

      // check node's confirmation constraints
      bool confirmation_constraint_ok = false;
      TF_RETURN_IF_ERROR(ConfirmationOk(node, confirmation_functions,
                                        confirmation_constraint_ok));
      if (!confirmation_constraint_ok) {
        NGRAPH_VLOG(5) << "Node does not meet confirmation constraints: "
                       << node->name();
        break;
      }

      // if all constraints are met, mark for clustering
      mark_for_clustering = true;
    } while (false);

    // Set the _ngraph_marked_for_clustering attribute if all constraints
    // are satisfied
    if (mark_for_clustering) {
      NGRAPH_VLOG(4) << "Accepting: " << node->name() << "["
                     << node->type_string() << "]";
      // TODO(amprocte): move attr name to a constant
      node->AddAttr("_ngraph_marked_for_clustering", true);
    } else {
      NGRAPH_VLOG(4) << "Rejecting: " << node->name() << "["
                     << node->type_string() << "]";
    }
  }

  return Status::OK();
}

bool NodeIsMarkedForClustering(const Node* node) {
  bool is_marked;
  // TODO(amprocte): move attr name to a constant
  return (GetNodeAttr(node->attrs(), "_ngraph_marked_for_clustering",
                      &is_marked) == Status::OK() &&
          is_marked);
}

void GetStaticInputs(const Node* node, std::vector<int32>* inputs) {
  if (GetNodeAttr(node->attrs(), "_ngraph_static_inputs", inputs) !=
      Status::OK()) {
    *inputs = std::vector<int32>{};
  }
}

bool InputIsStatic(const Node* node, int index) {
  std::vector<int32> inputs;
  GetStaticInputs(node, &inputs);
  return std::find(inputs.begin(), inputs.end(), index) != inputs.end();
}

}  // namespace ngraph_bridge

}  // namespace tensorflow<|MERGE_RESOLUTION|>--- conflicted
+++ resolved
@@ -209,12 +209,9 @@
       type_constraint_map["Abs"]["T"] = NGraphNumericDTypes();
       type_constraint_map["Add"]["T"] = NGraphNumericDTypes();
       type_constraint_map["AddN"]["T"] = NGraphNumericDTypes();
-<<<<<<< HEAD
       type_constraint_map["All"]["Tidx"] = NGraphIndexDTypes();
-=======
       type_constraint_map["ArgMax"]["T"] = NGraphNumericDTypes();
       type_constraint_map["ArgMax"]["Tidx"] = NGraphIndexDTypes();
->>>>>>> 2b65ccf2
       type_constraint_map["AvgPool"]["T"] = NGraphNumericDTypes();
       type_constraint_map["AvgPoolGrad"]["T"] = NGraphNumericDTypes();
       type_constraint_map["BatchMatMul"]["T"] = NGraphNumericDTypes();
@@ -313,11 +310,8 @@
       confirmation_functions["Abs"] = SimpleConfirmationFunction();
       confirmation_functions["Add"] = SimpleConfirmationFunction();
       confirmation_functions["AddN"] = SimpleConfirmationFunction();
-<<<<<<< HEAD
       confirmation_functions["All"] = SimpleConfirmationFunction({1});
-=======
       confirmation_functions["ArgMax"] = SimpleConfirmationFunction({1});
->>>>>>> 2b65ccf2
       confirmation_functions["AvgPool"] = SimpleConfirmationFunction();
       confirmation_functions["AvgPoolGrad"] = SimpleConfirmationFunction({0});
       confirmation_functions["BatchMatMul"] = SimpleConfirmationFunction();
