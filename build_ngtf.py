#!/usr/bin/env python3
# ==============================================================================
#  Copyright 2018 Intel Corporation
#
#  Licensed under the Apache License, Version 2.0 (the "License");
#  you may not use this file except in compliance with the License.
#  You may obtain a copy of the License at
#
#      http://www.apache.org/licenses/LICENSE-2.0
#
#  Unless required by applicable law or agreed to in writing, software
#  distributed under the License is distributed on an "AS IS" BASIS,
#  WITHOUT WARRANTIES OR CONDITIONS OF ANY KIND, either express or implied.
#  See the License for the specific language governing permissions and
#  limitations under the License.
# ==============================================================================

import argparse
from argparse import RawTextHelpFormatter

import errno
import os
from subprocess import check_output, call
import sys
import shutil
import glob
import platform
import shlex


def command_executor(cmd, verbose=False, msg=None, stdout=None):
    '''
    Executes the command.
    Example: 
      - command_executor('ls -lrt')
      - command_executor(['ls', '-lrt'])
    '''
    if type(cmd) == type([]):  #if its a list, convert to string
        cmd = ' '.join(cmd)
    if verbose:
        tag = 'Running COMMAND: ' if msg is None else msg
        print(tag + cmd)
    if (call(shlex.split(cmd), stdout=stdout) != 0):
        raise Exception("Error running command: " + cmd)


def build_ngraph(build_dir, src_location, cmake_flags, verbose):
    pwd = os.getcwd()

    src_location = os.path.abspath(src_location)
    print("Source location: " + src_location)

    os.chdir(src_location)

    # mkdir build directory
    path =  build_dir
    try:
        os.makedirs(path)
    except OSError as exc:  # Python >2.5
        if exc.errno == errno.EEXIST and os.path.isdir(path):
            pass

    # Run cmake
    os.chdir(build_dir)

    cmake_cmd = ["cmake"]
    cmake_cmd.extend(cmake_flags)
    cmake_cmd.extend([src_location])

    command_executor(cmake_cmd, verbose=True)

    import psutil
    num_cores = str(psutil.cpu_count(logical=True))
    cmd = ["make", "-j" + num_cores, "install"]
    if verbose:
        cmd.extend(['VERBOSE=1'])

    command_executor(cmd, verbose=True)

    os.chdir(pwd)


def install_virtual_env(venv_dir):
    # Check if we have virtual environment
    # TODO

    # Setup virtual environment
    venv_dir = os.path.abspath(venv_dir)
    # Note: We assume that we are using Python 3 (as this script is also being
    # executed under Python 3 as marked in line 1)
    command_executor(["virtualenv", "-p", "python3", venv_dir])


def load_venv(venv_dir):
    venv_dir = os.path.abspath(venv_dir)

    # Check if we are already inside the virtual environment
    # return (hasattr(sys, 'real_prefix')
    #         or (hasattr(sys, 'base_prefix') and sys.base_prefix != sys.prefix))
    print("Loading virtual environment from: %s" % venv_dir)

    activate_this_file = venv_dir + "/bin/activate_this.py"
    # The execfile API is for Python 2. We keep here just in case you are on an
    # obscure system without Python 3
    # execfile(activate_this_file, dict(__file__=activate_this_file))
    exec(
        compile(
            open(activate_this_file, "rb").read(), activate_this_file, 'exec'),
        dict(__file__=activate_this_file), dict(__file__=activate_this_file))

    return venv_dir


def setup_venv(venv_dir):
    load_venv(venv_dir)

    print("PIP location")
    call(['which', 'pip'])

    # Patch the MacOS pip to avoid the TLS issue
    if (platform.system() == 'Darwin'):
        get_pip = open("get-pip.py", "wb")
        call([
            "curl",
            "https://bootstrap.pypa.io/get-pip.py",
        ],
             stdout=get_pip)
        call(["python3", "./get-pip.py"])

    # Install the pip packages
    package_list = [
        "pip",
        "install",
        "-U",
        "pip",
        "setuptools",
        "psutil",
        "six>=1.10.0",
        "numpy>=1.13.3",
        "absl-py>=0.1.6",
        "astor>=0.6.0",
        "google_pasta>=0.1.1",
        "wheel>=0.26",
        "mock",
        "termcolor>=1.1.0",
        "protobuf>=3.6.1",
        "keras_applications>=1.0.6",
        "--no-deps",
        "keras_preprocessing==1.0.5",
        "--no-deps",
    ]
    command_executor(package_list)

    # Print the current packages
    command_executor(["pip", "list"])


def build_tensorflow(venv_dir, src_dir, artifacts_dir, target_arch, verbosity):

    base = sys.prefix
    python_lib_path = os.path.join(base, 'lib', 'python%s' % sys.version[:3],
                                   'site-packages')
    python_executable = os.path.join(base, "bin", "python")

    print("PYTHON_BIN_PATH: " + python_executable)

    # In order to build TensorFlow, we need to be in the virtual environment
    pwd = os.getcwd()

    src_dir = os.path.abspath(src_dir)
    print("SOURCE DIR: " + src_dir)

    # Update the artifacts directory
    artifacts_dir = os.path.join(os.path.abspath(artifacts_dir), "tensorflow")
    print("ARTIFACTS DIR: %s" % artifacts_dir)

    os.chdir(src_dir)

    # Set the TensorFlow configuration related variables
    os.environ["PYTHON_BIN_PATH"] = python_executable
    os.environ["PYTHON_LIB_PATH"] = python_lib_path
    os.environ["TF_NEED_IGNITE"] = "0"
    if (platform.system() == 'Darwin'):
        os.environ["TF_ENABLE_XLA"] = "0"
    else:
        os.environ["TF_ENABLE_XLA"] = "1"
    os.environ["TF_NEED_OPENCL_SYCL"] = "0"
    os.environ["TF_NEED_COMPUTECPP"] = "0"
    os.environ["TF_NEED_ROCM"] = "0"
    os.environ["TF_NEED_MPI"] = "0"
    os.environ["TF_NEED_CUDA"] = "0"
    os.environ["TF_DOWNLOAD_CLANG"] = "0"
    os.environ["TF_SET_ANDROID_WORKSPACE"] = "0"
    os.environ["CC_OPT_FLAGS"] = "-march=" + target_arch

    command_executor("./configure")

    # Build the python package
    cmd = [
        "bazel",
        "build",
        "--config=opt",
        "//tensorflow/tools/pip_package:build_pip_package",
    ]
    if verbosity:
        cmd.extend(['-s'])

    command_executor(cmd)

    command_executor([
        "bazel-bin/tensorflow/tools/pip_package/build_pip_package",
        artifacts_dir
    ])

    # Get the name of the TensorFlow pip package
    tf_wheel_files = glob.glob(os.path.join(artifacts_dir, "tensorflow-*.whl"))
    print("TF Wheel: %s" % tf_wheel_files[0])

    # Now build the TensorFlow C++ library
    cmd = [
        "bazel", "build", "--config=opt", "//tensorflow:libtensorflow_cc.so"
    ]
    command_executor(cmd)

    # Remove just in case
    try:
        doomed_file = os.path.join(artifacts_dir, "libtensorflow_cc.so")
        os.remove(doomed_file)
        doomed_file = os.path.join(artifacts_dir, "libtensorflow_framework.so")
        os.remove(doomed_file)
    except OSError:
        print("Cannot remove: %s" % doomed_file)
        pass

    # Now copy the TF libraries
    tf_cc_lib_file = "bazel-bin/tensorflow/libtensorflow_cc.so"
    print("Copying %s to %s" % (tf_cc_lib_file, artifacts_dir))
    shutil.copy(tf_cc_lib_file, artifacts_dir)

    tf_cc_fmwk_file = "bazel-bin/tensorflow/libtensorflow_framework.so"
    print("Copying %s to %s" % (tf_cc_fmwk_file, artifacts_dir))
    shutil.copy(tf_cc_fmwk_file, artifacts_dir)

    # popd
    os.chdir(pwd)


def install_tensorflow(venv_dir, artifacts_dir):

    # Load the virtual env
    load_venv(venv_dir)

    # Install tensorflow pip
    tf_pip = os.path.join(os.path.abspath(artifacts_dir), "tensorflow")

    pwd = os.getcwd()
    os.chdir(os.path.join(artifacts_dir, "tensorflow"))

    # Get the name of the TensorFlow pip package
    tf_wheel_files = glob.glob("tensorflow-*.whl")
    if (len(tf_wheel_files) != 1):
        raise Exception(
            "artifacts directory contains more than 1 version of tensorflow wheel"
        )

    command_executor(["pip", "install", "-U", tf_wheel_files[0]])

    cxx_abi = "0"
    if (platform.system() == 'Linux'):
        import tensorflow as tf
        cxx_abi = tf.__cxx11_abi_flag__
        print("LIB: %s" % tf.sysconfig.get_lib())
        print("CXX_ABI: %d" % cxx_abi)

    # popd
    os.chdir(pwd)

    return str(cxx_abi)


def build_ngraph_tf(build_dir, artifacts_location, ngtf_src_loc, venv_dir, cmake_flags,
                    verbose):
    pwd = os.getcwd()

    # Load the virtual env
    load_venv(venv_dir)

    command_executor(["pip", "list"])

    # Get the absolute path for the artifacts
    artifacts_location = os.path.abspath(artifacts_location)

    ngtf_src_loc = os.path.abspath(ngtf_src_loc)
    print("Source location: " + ngtf_src_loc)

    os.chdir(ngtf_src_loc)

    # mkdir build directory
    path =  build_dir
    try:
        os.makedirs(path)
    except OSError as exc:  # Python >2.5
        if exc.errno == errno.EEXIST and os.path.isdir(path):
            pass

    # Run cmake
    os.chdir(path)
    cmake_cmd = ["cmake"]
    cmake_cmd.extend(cmake_flags)
    cmake_cmd.extend([ngtf_src_loc])
    command_executor(cmake_cmd)

    import psutil
    num_cores = str(psutil.cpu_count(logical=True))
    make_cmd = ["make", "-j" + num_cores, "install"]
    if verbose:
        make_cmd.extend(['VERBOSE=1'])

    command_executor(make_cmd)

    os.chdir(os.path.join("python", "dist"))
    ngtf_wheel_files = glob.glob("ngraph_tensorflow_bridge-*.whl")
    if (len(ngtf_wheel_files) != 1):
        print("Multiple Python whl files exist. Please remove old wheels")
        for whl in ngtf_wheel_files:
            print("Existing Wheel: " + whl)
        raise Exception("Error getting the ngraph-tf wheel file")

    output_wheel = ngtf_wheel_files[0]
    print("OUTPUT WHL FILE: %s" % output_wheel)

    output_path = os.path.join(artifacts_location, output_wheel)
    print("OUTPUT WHL DST: %s" % output_path)
    # Delete just in case it exists
    try:
        os.remove(output_path)
    except OSError:
        pass

    # Now copy
    shutil.copy2(output_wheel, artifacts_location)

    os.chdir(pwd)
    return output_wheel


def install_ngraph_tf(venv_dir, ngtf_pip_whl):
    # Load the virtual env
    load_venv(venv_dir)

    command_executor(["pip", "install", "-U", ngtf_pip_whl])

    import tensorflow as tf
    print('Version information:')
    print('TensorFlow version: ', tf.__version__)
    print('C Compiler version used in building TensorFlow: ', tf.__compiler_version__)
    import ngraph_bridge
    print(ngraph_bridge.__version__)


def download_repo(target_name, repo, version):

    # First download to a temp folder
    call(["git", "clone", repo, target_name])

    # Next goto this folder nd determine the name of the root folder
    pwd = os.getcwd()

    # Go to the tree
    os.chdir(target_name)

    # checkout the specified branch
    call(["git", "fetch"])
    command_executor(["git", "checkout", version])
    os.chdir(pwd)


def main():
    '''
    Builds TensorFlow, ngraph, and ngraph-tf for python 3
    '''
    parser = argparse.ArgumentParser(formatter_class=RawTextHelpFormatter)

    parser.add_argument(
        '--debug_build',
        help="Builds a debug version of the nGraph components\n",
        action="store_true")

    parser.add_argument(
        '--verbose_build',
        help="Display verbose error messages\n",
        action="store_true")

    parser.add_argument(
        '--target_arch',
        help=
        "Architecture flag to use (e.g., haswell, core-avx2 etc. Default \'native\'\n",
    )

    parser.add_argument(
        '--build_gpu_backend',
        help=
        "nGraph backends will include nVidia GPU.\n"
        "Note: You need to have CUDA headers and libraries available on the build system.\n",
        action="store_true"
    )

    parser.add_argument(
        '--build_plaidml_backend',
        help=
        "nGraph backends will include PlaidML bckend\n",
        action="store_true")

    parser.add_argument(
        '--use_prebuilt_tensorflow',
        help="Skip building TensorFlow and use downloaded version.\n" + 
        "Note that in this case C++ unit tests won't be build for nGrapg-TF bridge",
        action="store_true")

    parser.add_argument(
        '--distributed_build',
        type=str,
        help="Builds a distributed version of the nGraph components\n",
        action="store")

    arguments = parser.parse_args()

    if (arguments.debug_build):
        print("Building in DEBUG mode\n")

    verbosity = False
    if (arguments.verbose_build):
        print("Building in with VERBOSE output messages\n")
        verbosity = True

    #-------------------------------
    # Recipe
    #-------------------------------

    # Component versions
    ngraph_version = "v0.16.0-rc.0"
    tf_version = "v1.13.1"

    # Default directories
    build_dir = 'build_cmake'

    try:
        os.makedirs(build_dir)
    except OSError as exc:  # Python >2.5
        if exc.errno == errno.EEXIST and os.path.isdir(build_dir):
            pass

    pwd = os.getcwd()
    os.chdir(build_dir)

    venv_dir = 'venv-tf-py3'
    artifacts_location = 'artifacts'

    artifacts_location = os.path.abspath(artifacts_location)
    print("ARTIFACTS location: " + artifacts_location)

    #install virtualenv
    install_virtual_env(venv_dir)

    # Load the virtual env
    load_venv(venv_dir)

    # Setup the virtual env
    setup_venv(venv_dir)

    target_arch = 'native'
    if (arguments.target_arch):
        target_arch = arguments.target_arch

    print("Target Arch: %s" % target_arch)

    cxx_abi = "0"

    if arguments.use_prebuilt_tensorflow:
        print("Using existing TensorFlow")
        command_executor(["pip", "install", "-U", "tensorflow==" + tf_version])

        import tensorflow as tf
        print('Version information:')
        print('TensorFlow version: ', tf.__version__)
        print('C Compiler version used in building TensorFlow: ', tf.__compiler_version__)
        cxx_abi = str(tf.__cxx11_abi_flag__)
    else:
        print("Building TensorFlow")
        # Download TensorFlow
        download_repo("tensorflow",
                      "https://github.com/tensorflow/tensorflow.git",
                      tf_version)

        # Build TensorFlow
        build_tensorflow(venv_dir, "tensorflow", artifacts_location,
                         target_arch, verbosity)

        # Install tensorflow
        cxx_abi = install_tensorflow(venv_dir, artifacts_location)

    # Download nGraph
    download_repo("ngraph", "https://github.com/NervanaSystems/ngraph.git",
                    ngraph_version)

    # Now build nGraph

    ngraph_cmake_flags = [
        "-DNGRAPH_INSTALL_PREFIX=" + artifacts_location,
        "-DNGRAPH_USE_CXX_ABI=" + cxx_abi,
        "-DNGRAPH_DEX_ONLY=TRUE",
        "-DNGRAPH_DEBUG_ENABLE=NO",
        "-DNGRAPH_TARGET_ARCH=" + target_arch,
        "-DNGRAPH_TUNE_ARCH=" + target_arch,
    ]
    if (platform.system() != 'Darwin'):
        ngraph_cmake_flags.extend(["-DNGRAPH_TOOLS_ENABLE=YES"])
    else:
        ngraph_cmake_flags.extend(["-DNGRAPH_TOOLS_ENABLE=NO"])

<<<<<<< HEAD
    if not use_prebuilt_binaries:
        # Download nGraph
        download_repo("ngraph", "https://github.com/NervanaSystems/ngraph.git",
                      ngraph_version)

        # Now build nGraph

        ngraph_cmake_flags = [
            "-DNGRAPH_INSTALL_PREFIX=" + artifacts_location,
            "-DNGRAPH_USE_CXX_ABI=" + cxx_abi,
            "-DNGRAPH_UNIT_TEST_ENABLE=YES",
            "-DNGRAPH_DEX_ONLY=TRUE",
            "-DNGRAPH_DEBUG_ENABLE=NO",
            "-DNGRAPH_TARGET_ARCH=" + target_arch,
            "-DNGRAPH_TUNE_ARCH=" + target_arch,
        ]
        if (platform.system() != 'Darwin'):
            ngraph_cmake_flags.extend(["-DNGRAPH_TOOLS_ENABLE=YES"])
        else:
            ngraph_cmake_flags.extend(["-DNGRAPH_TOOLS_ENABLE=NO"])

        if (arguments.debug_build):
            ngraph_cmake_flags.extend(["-DCMAKE_BUILD_TYPE=Debug"])

        if (arguments.distributed_build=="OMPI"): 
            ngraph_cmake_flags.extend(["-DNGRAPH_DISTRIBUTED_ENABLE=OMPI"])
        elif (arguments.distributed_build=="MLSL"): 
            ngraph_cmake_flags.extend(["-DNGRAPH_DISTRIBUTED_ENABLE=MLSL"])
        else:
            ngraph_cmake_flags.extend(["-DNGRAPH_DISTRIBUTED_ENABLE=OFF"])

        if (arguments.ngraph_also_build_gpu_backend):
            ngraph_cmake_flags.extend(["-DNGRAPH_GPU_ENABLE=YES"])
        else:
            ngraph_cmake_flags.extend(["-DNGRAPH_GPU_ENABLE=NO"])

        build_ngraph(build_dir, "./ngraph", ngraph_cmake_flags, verbosity)
=======
    if arguments.debug_build:
        ngraph_cmake_flags.extend(["-DCMAKE_BUILD_TYPE=Debug"])

    if (arguments.distributed_build=="OMPI"): 
        ngraph_cmake_flags.extend(["-DNGRAPH_DISTRIBUTED_ENABLE=OMPI"])
    elif (arguments.distributed_build=="MLSL"): 
        ngraph_cmake_flags.extend(["-DNGRAPH_DISTRIBUTED_ENABLE=MLSL"])
    else:
        ngraph_cmake_flags.extend(["-DNGRAPH_DISTRIBUTED_ENABLE=OFF"])

    if arguments.build_gpu_backend:
        ngraph_cmake_flags.extend(["-DNGRAPH_GPU_ENABLE=YES"])
    else:
        ngraph_cmake_flags.extend(["-DNGRAPH_GPU_ENABLE=NO"])

    if arguments.build_plaidml_backend:
        command_executor(["pip", "install", "-U", "plaidML"])
        ngraph_cmake_flags.extend(["-DNGRAPH_PLAIDML_ENABLE=YES"])
    else:
        ngraph_cmake_flags.extend(["-DNGRAPH_PLAIDML_ENABLE=NO"])

    if not arguments.use_prebuilt_tensorflow:
        ngraph_cmake_flags.extend(["-DNGRAPH_UNIT_TEST_ENABLE=YES"])
    else:
        ngraph_cmake_flags.extend(["-DNGRAPH_UNIT_TEST_ENABLE=NO"])

    build_ngraph(build_dir, "./ngraph", ngraph_cmake_flags, verbosity)
>>>>>>> e0a571e6

    # Next build CMAKE options for the bridge
    tf_src_dir = os.path.abspath("tensorflow")

    ngraph_tf_cmake_flags = [
        "-DNGRAPH_TF_INSTALL_PREFIX=" + artifacts_location,
        "-DUSE_PRE_BUILT_NGRAPH=ON", "-DNGRAPH_TARGET_ARCH=" + target_arch,
        "-DNGRAPH_TUNE_ARCH=" + target_arch,
        "-DNGRAPH_ARTIFACTS_DIR=" + artifacts_location,
    ]
    if (arguments.debug_build):
        ngraph_tf_cmake_flags.extend(["-DCMAKE_BUILD_TYPE=Debug"])

<<<<<<< HEAD
=======
    if arguments.use_prebuilt_tensorflow:
        ngraph_tf_cmake_flags.extend(["-DUNIT_TEST_ENABLE=OFF"])
    else:
        ngraph_tf_cmake_flags.extend(["-DUNIT_TEST_ENABLE=ON"])
        ngraph_tf_cmake_flags.extend(["-DTF_SRC_DIR=" + tf_src_dir])
        ngraph_tf_cmake_flags.extend(["-DUNIT_TEST_TF_CC_DIR=" + 
            os.path.join(artifacts_location, "tensorflow")])

>>>>>>> e0a571e6
    if ((arguments.distributed_build=="OMPI") or (arguments.distributed_build=="MLSL")):
        ngraph_tf_cmake_flags.extend(["-DNGRAPH_DISTRIBUTED_ENABLE=TRUE"])
    else:
        ngraph_tf_cmake_flags.extend(["-DNGRAPH_DISTRIBUTED_ENABLE=FALSE"])

    # Now build the bridge
    ng_tf_whl = build_ngraph_tf(build_dir, artifacts_location, "../", venv_dir,
                                ngraph_tf_cmake_flags, verbosity)

    print("SUCCESSFULLY generated wheel: %s" % ng_tf_whl)

    # Run a quick test
    install_ngraph_tf(venv_dir, os.path.join(artifacts_location, ng_tf_whl))

    os.chdir(pwd)


if __name__ == '__main__':
    main()<|MERGE_RESOLUTION|>--- conflicted
+++ resolved
@@ -518,45 +518,6 @@
     else:
         ngraph_cmake_flags.extend(["-DNGRAPH_TOOLS_ENABLE=NO"])
 
-<<<<<<< HEAD
-    if not use_prebuilt_binaries:
-        # Download nGraph
-        download_repo("ngraph", "https://github.com/NervanaSystems/ngraph.git",
-                      ngraph_version)
-
-        # Now build nGraph
-
-        ngraph_cmake_flags = [
-            "-DNGRAPH_INSTALL_PREFIX=" + artifacts_location,
-            "-DNGRAPH_USE_CXX_ABI=" + cxx_abi,
-            "-DNGRAPH_UNIT_TEST_ENABLE=YES",
-            "-DNGRAPH_DEX_ONLY=TRUE",
-            "-DNGRAPH_DEBUG_ENABLE=NO",
-            "-DNGRAPH_TARGET_ARCH=" + target_arch,
-            "-DNGRAPH_TUNE_ARCH=" + target_arch,
-        ]
-        if (platform.system() != 'Darwin'):
-            ngraph_cmake_flags.extend(["-DNGRAPH_TOOLS_ENABLE=YES"])
-        else:
-            ngraph_cmake_flags.extend(["-DNGRAPH_TOOLS_ENABLE=NO"])
-
-        if (arguments.debug_build):
-            ngraph_cmake_flags.extend(["-DCMAKE_BUILD_TYPE=Debug"])
-
-        if (arguments.distributed_build=="OMPI"): 
-            ngraph_cmake_flags.extend(["-DNGRAPH_DISTRIBUTED_ENABLE=OMPI"])
-        elif (arguments.distributed_build=="MLSL"): 
-            ngraph_cmake_flags.extend(["-DNGRAPH_DISTRIBUTED_ENABLE=MLSL"])
-        else:
-            ngraph_cmake_flags.extend(["-DNGRAPH_DISTRIBUTED_ENABLE=OFF"])
-
-        if (arguments.ngraph_also_build_gpu_backend):
-            ngraph_cmake_flags.extend(["-DNGRAPH_GPU_ENABLE=YES"])
-        else:
-            ngraph_cmake_flags.extend(["-DNGRAPH_GPU_ENABLE=NO"])
-
-        build_ngraph(build_dir, "./ngraph", ngraph_cmake_flags, verbosity)
-=======
     if arguments.debug_build:
         ngraph_cmake_flags.extend(["-DCMAKE_BUILD_TYPE=Debug"])
 
@@ -584,7 +545,6 @@
         ngraph_cmake_flags.extend(["-DNGRAPH_UNIT_TEST_ENABLE=NO"])
 
     build_ngraph(build_dir, "./ngraph", ngraph_cmake_flags, verbosity)
->>>>>>> e0a571e6
 
     # Next build CMAKE options for the bridge
     tf_src_dir = os.path.abspath("tensorflow")
@@ -598,8 +558,6 @@
     if (arguments.debug_build):
         ngraph_tf_cmake_flags.extend(["-DCMAKE_BUILD_TYPE=Debug"])
 
-<<<<<<< HEAD
-=======
     if arguments.use_prebuilt_tensorflow:
         ngraph_tf_cmake_flags.extend(["-DUNIT_TEST_ENABLE=OFF"])
     else:
@@ -608,7 +566,6 @@
         ngraph_tf_cmake_flags.extend(["-DUNIT_TEST_TF_CC_DIR=" + 
             os.path.join(artifacts_location, "tensorflow")])
 
->>>>>>> e0a571e6
     if ((arguments.distributed_build=="OMPI") or (arguments.distributed_build=="MLSL")):
         ngraph_tf_cmake_flags.extend(["-DNGRAPH_DISTRIBUTED_ENABLE=TRUE"])
     else:
