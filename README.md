--- conflicted
+++ resolved
@@ -12,7 +12,7 @@
 
 
 ## Linux instructions
-There are 3 ways to install nGraph enabled for tensorflow.
+There are 3 ways to install nGraph-tf.
 
 | Option          | Build TF from Source   | Build nGraph from Source | Notes |
 |:---:|:---:|:---:|:---: |
@@ -62,12 +62,7 @@
 
         pip install -U tensorflow
 
-<<<<<<< HEAD
-3. Checkout `v0.6.0` from the `ngraph-tf` repo and build it: 
-=======
-3. Checkout `v0.6.1` from the `ngraph-tf` repo and build the bridge
-   as follows: 
->>>>>>> 14420878
+3. Checkout `v0.6.1` from the `ngraph-tf` repo and build it: 
    
         git clone https://github.com/NervanaSystems/ngraph-tf.git
         cd ngraph-tf
@@ -100,22 +95,7 @@
         git status
         HEAD detached at v1.11.0-rc2
    
-<<<<<<< HEAD
 2. Create and activate a [python virtual environment](#create-a-python-virtual-environment)
-=======
-2. You must instantiate a specific kind of `virtualenv`  to be able to proceed 
-   with the `ngraph-tf` bridge installation. For systems with Python 3.n or 
-   Python 2.7, these commands are
-
-        virtualenv --system-site-packages -p python3 your_virtualenv 
-        virtualenv --system-site-packages -p /usr/bin/python2 your_virtualenv  
-        source your_virtualenv/bin/activate # bash, sh, ksh, or zsh
-        
-   Note: Depending on specific version of the Python and components already
-   installed on your system - the list of dependent Python components vary. 
-   Typically the following components are needed: `numpy mock keras keras_application`.
-   Install them if your Python environment doesn't have them already. 
->>>>>>> 14420878
    
 3. Now run `./configure` and choose `no` for the following when prompted to build TensorFlow.
 
