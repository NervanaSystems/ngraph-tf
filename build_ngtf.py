--- conflicted
+++ resolved
@@ -466,36 +466,8 @@
         # Build TensorFlow
         build_tensorflow(venv_dir, "tensorflow", artifacts_location, target_arch, verbosity)
 
-<<<<<<< HEAD
-    # Install tensorflow
-    cxx_abi = install_tensorflow(venv_dir, artifacts_location)
-
-    # Download nGraph
-    download_repo("ngraph", "https://github.com/NervanaSystems/ngraph.git",
-                  ngraph_version)
-
-    # Now build nGraph
-    artifacts_location = os.path.abspath(artifacts_location)
-    print("ARTIFACTS location: " + artifacts_location)
-
-    ngraph_cmake_flags = [
-        "-DNGRAPH_INSTALL_PREFIX=" + artifacts_location,
-        "-DNGRAPH_DISTRIBUTED_ENABLE=TRUE",
-        "-DNGRAPH_USE_CXX_ABI=" + cxx_abi,
-        "-DNGRAPH_UNIT_TEST_ENABLE=NO",
-        "-DNGRAPH_DEX_ONLY=TRUE",
-        "-DNGRAPH_GPU_ENABLE=NO",
-        "-DNGRAPH_PLAIDML_ENABLE=NO",
-        "-DNGRAPH_DEBUG_ENABLE=NO",
-        "-DNGRAPH_TARGET_ARCH=native",
-        "-DNGRAPH_TUNE_ARCH=native",
-    ]
-    if (platform.system() != 'Darwin'):
-        ngraph_cmake_flags.extend(["-DNGRAPH_TOOLS_ENABLE=YES"])
-=======
         # Install tensorflow
         cxx_abi = install_tensorflow(venv_dir, artifacts_location)
->>>>>>> 521710c4
     else:
         print("Skipping the TensorFlow build")
         import tensorflow as tf
