/*******************************************************************************
o * Copyright 2017-2018 Intel Corporation
 *
 * Licensed under the Apache License, Version 2.0 (the "License");
 * you may not use this file except in compliance with the License.
 * You may obtain a copy of the License at
 *
 *     http://www.apache.org/licenses/LICENSE-2.0
 *
 * Unless required by applicable law or agreed to in writing, software
 * distributed under the License is distributed on an "AS IS" BASIS,
 * WITHOUT WARRANTIES OR CONDITIONS OF ANY KIND, either express or implied.
 * See the License for the specific language governing permissions and
 * limitations under the License.
 *******************************************************************************/
#include <cstdlib>
#include <fstream>
#include <utility>

#include "tensorflow/core/common_runtime/dma_helper.h"
#include "tensorflow/core/common_runtime/optimization_registry.h"
#include "tensorflow/core/framework/graph.pb.h"
#include "tensorflow/core/framework/node_def_util.h"
#include "tensorflow/core/framework/op.h"
#include "tensorflow/core/framework/op_kernel.h"
#include "tensorflow/core/graph/graph.h"
#include "tensorflow/core/graph/graph_constructor.h"

#include "ngraph/serializer.hpp"

#include "ngraph_builder.h"
#include "ngraph_cluster_manager.h"
#include "ngraph_freshness_tracker.h"
#include "ngraph_log.h"
#include "ngraph_utils.h"

#include "ngraph/runtime/interpreter/int_backend.hpp"

using namespace std;
namespace ng = ngraph;

namespace tensorflow {

// For each I/O tensor, cache TF's data ptr and nGraph's TensorView
using NgFunctionIOCache = std::unordered_map<
    std::shared_ptr<ngraph::Function>,
    std::vector<std::pair<void*, shared_ptr<ng::runtime::TensorView>>>>;

namespace ngraph_bridge {

REGISTER_OP("NGraphEncapsulate")
    .Input("args: Targuments")
    .Attr("Targuments: list(type) >= 0")
    .Output("results: Tresults")
    .Attr("Tresults: list(type) >= 0")
    .Attr("ngraph_cluster: int")
    .SetIsStateful()
    .Doc("nGraph Encapsulation Op. For use by the nGraph JIT only.");

class NGraphEncapsulateOp : public OpKernel {
 public:
  explicit NGraphEncapsulateOp(OpKernelConstruction* ctx)
      : OpKernel(ctx), m_graph(OpRegistry::Global()), m_freshness_tracker(nullptr) {
    GraphDef* graph_def;

    // TODO(amprocte): need to check status result here.
    OP_REQUIRES_OK(ctx, ctx->GetAttr<int>("ngraph_cluster", &m_ngraph_cluster));
    graph_def = NGraphClusterManager::GetClusterGraph(m_ngraph_cluster);

    GraphConstructorOptions opts;
    opts.allow_internal_ops = true;
    // TODO(amprocte): need to check status result here.
    OP_REQUIRES_OK(ctx, ConvertGraphDefToGraph(opts, *graph_def, &m_graph));

    // Create the backend
    if (m_ng_backend == nullptr) {
#if defined(NGRAPH_EMBEDDED_IN_TENSORFLOW)
      NGRAPH_VLOG(2) << "Using INTERPRETER backend since "
                        "NGRAPH_EMBEDDED_IN_TENSORFLOW is enabled";
      m_ng_backend_name = "INTERPRETER";
#else
      const char* ng_backend_env_value = std::getenv("NGRAPH_TF_BACKEND");
      if (ng_backend_env_value != nullptr) {
        m_ng_backend_name = std::string(ng_backend_env_value);
        if (m_ng_backend_name.empty()) {
          m_ng_backend_name = "CPU";
        }
      } else {
        m_ng_backend_name = "CPU";
      }
#endif
      m_ng_backend = ng::runtime::Backend::create(m_ng_backend_name);
      OP_REQUIRES(ctx, m_ng_backend != nullptr,
                  errors::InvalidArgument("Cannot create nGraph backend"));
    }
  }

  ~NGraphEncapsulateOp() override {
    // If the kernel goes away, we must de-register all of its cached
    // functions
    // from the freshness tracker.
    if (m_freshness_tracker != nullptr) {
      for (auto kv : m_ng_functions) {
        m_freshness_tracker->RemoveUser(kv.second);
      }

      // TODO(amprocte): We should be able to unref the tracker here, but it
      // seems to screw things up in the C++ unit tests.
      // m_freshness_tracker->Unref();
    }
  }

<<<<<<< HEAD
  // TODO(amprocte): this needs to be made thread-safe (compilation cache OK?).
  void Compute(OpKernelContext* ctx) override {
    NGRAPH_VLOG(4) << "NGraphEncapsulateOp::Compute starting for cluster " << m_ngraph_cluster;
=======
  // TODO(amprocte): this needs to be made thread-safe (compilation cache, and
  // our use of the freshness-tracking stuff probably means we can only
  // execute
  // one instance at a time).
  void Compute(tf::OpKernelContext* ctx) override {
    NGRAPH_VLOG(4) << "NGraphEncapsulateOp::Compute starting for cluster "
                   << m_ngraph_cluster;
>>>>>>> df8d8c6a

    // Get the inputs
    std::vector<TensorShape> input_shapes;
    std::stringstream signature_ss;
    for (int i = 0; i < ctx->num_inputs(); i++) {
      const Tensor& input_tensor = ctx->input(i);
      input_shapes.push_back(input_tensor.shape());
      for (const auto& x : input_tensor.shape()) {
        signature_ss << x.size << ",";
      }
      signature_ss << ";";
    }

    std::shared_ptr<ngraph::Function> ng_function;
    std::string signature = signature_ss.str();
    auto it = m_ng_functions.find(signature);

    NGRAPH_VLOG(4) << "NGraphEncapsulateOp::Compute got inputs for cluster "
                   << m_ngraph_cluster;

    // Compile the graph using nGraph.
    //
    // TODO(amprocte): Investigate performance of the compilation cache.
    if (it == m_ng_functions.end()) {
      NGRAPH_VLOG(1) << "Compilation cache miss: " << ctx->op_kernel().name();
      OP_REQUIRES_OK(
          ctx, Builder::TranslateGraph(input_shapes, &m_graph, ng_function));

      // Serialize to nGraph if needed
      if (std::getenv("NGRAPH_ENABLE_SERIALIZE") != nullptr) {
        std::string file_name =
            "tf_function_" + ctx->op_kernel().name() + ".json";
        NGRAPH_VLOG(0) << "Serializing graph to: " << file_name;
        std::string js = ngraph::serialize(ng_function, 4);
        {
          std::ofstream f(file_name);
          f << js;
        }
      }

      m_ng_functions[signature] = ng_function;
    } else {
      ng_function = it->second;
    }

    NGRAPH_VLOG(4) << "NGraphEncapsulateOp::Compute got graph for cluster "
                   << m_ngraph_cluster;

    if (m_freshness_tracker == nullptr) {
      auto creator = [](NGraphFreshnessTracker** tracker) {
        *tracker = new NGraphFreshnessTracker();
        return Status::OK();
      };
      OP_REQUIRES_OK(
          ctx,
          ctx->resource_manager()->LookupOrCreate<NGraphFreshnessTracker>(
              ctx->resource_manager()->default_container(),
              "ngraph_freshness_tracker", &m_freshness_tracker, creator));
    }

    NGRAPH_VLOG(4)
        << "NGraphEncapsulateOp::Compute got freshness tracker for cluster "
        << m_ngraph_cluster;

    // Allocate tensors for arguments.
    vector<shared_ptr<ng::runtime::TensorView>> ng_inputs;

    std::vector<std::pair<void*, std::shared_ptr<ng::runtime::TensorView>>>&
        input_caches = m_ng_function_input_cache_map[ng_function];
    input_caches.resize(input_shapes.size());

    for (int i = 0; i < input_shapes.size(); i++) {
      ng::Shape ng_shape(input_shapes[i].dims());
      for (int j = 0; j < input_shapes[i].dims(); ++j) {
        ng_shape[j] = input_shapes[i].dim_size(j);
      }
      ng::element::Type ng_element_type;
      OP_REQUIRES_OK(ctx, TFDataTypeToNGraphElementType(ctx->input(i).dtype(),
                                                        &ng_element_type));

<<<<<<< HEAD
      void* src_ptr = (void*)DMAHelper::base(&ctx->input(i));
      auto t = m_ng_backend->create_tensor(ng_element_type, ng_shape, src_ptr);

      // Mark each tensor as non-stale if:
      //
      //   1. the freshness tracker says the tensor has not changed since
      //      the last time ng_function was called, and
      //   2. we are using the same tensor in this argument position as
      //      the one we used last time ng_function was called.
      if (m_freshness_tracker->IsFresh(src_ptr, ng_function) &&
          src_ptr == last_used_src_ptrs[i]) {
        NGRAPH_VLOG(5) << "input " << i << " at " << src_ptr << ": not stale";
        t->set_stale(false);
      } else {
        NGRAPH_VLOG(5) << "input " << i << " at " << src_ptr << ": stale";
        t->set_stale(true);
      }
      last_used_src_ptrs[i] = src_ptr;
      ng_inputs.push_back(t);
    }
=======
      // At the first call of the ng_function, both last_src_ptr and
      // last_tv shall point to null. Otherwise, they are retrived
      // from cache.
      void* last_src_ptr = input_caches[i].first;
      std::shared_ptr<ng::runtime::TensorView> last_tv = input_caches[i].second;

      void* current_src_ptr = (void*)tf::DMAHelper::base(&ctx->input(i));
      std::shared_ptr<ng::runtime::TensorView> current_tv;

      if (m_ng_backend_name == "CPU") {
        // We need to check last_tv != nullptr, since there are cases where at
        // the first call to the ng_function, both the current_src_ptr (when the
        // input is a 0-sized tensor) and last_src_ptr (uninitialized at the
        // first call) are nullptr
        if (current_src_ptr == last_src_ptr && last_tv != nullptr) {
          // Mark each tensor as non-stale if:
          //   1. the freshness tracker says the tensor has not changed since
          //      the last time ng_function was called, and
          //   2. we are using the same tensor in this argument position as
          //      the one we used last time ng_function was called.
          if (m_freshness_tracker->IsFresh(current_src_ptr, ng_function)) {
            last_tv->set_stale(false);
          } else {
            last_tv->set_stale(true);
          }
          current_tv = last_tv;
        } else {
          current_tv = m_ng_backend->create_tensor(ng_element_type, ng_shape,
                                                   current_src_ptr);
          current_tv->set_stale(true);
        }
      } else {
        if (last_tv != nullptr) {
          current_tv = last_tv;
        } else {
          current_tv = m_ng_backend->create_tensor(ng_element_type, ng_shape);
        }
        current_tv->write(current_src_ptr, 0, current_tv->get_element_count() *
                                                  ng_element_type.size());
      }  // if (m_ng_backend_name == "CPU")

      input_caches[i] = std::make_pair(current_src_ptr, current_tv);
      ng_inputs.push_back(current_tv);
    }  // for (int i = 0; i < input_shapes.size(); i++)
>>>>>>> df8d8c6a

    NGRAPH_VLOG(4) << "NGraphEncapsulateOp::Compute allocated argument tensors "
                      "for cluster "
                   << m_ngraph_cluster;

    // Allocate tensors for the results.
    vector<shared_ptr<ng::runtime::TensorView>> ng_outputs;

    std::vector<std::pair<void*, std::shared_ptr<ng::runtime::TensorView>>>&
        output_caches = m_ng_function_output_cache_map[ng_function];
    output_caches.resize(ng_function->get_output_size());

    for (auto i = 0; i < ng_function->get_output_size(); i++) {
      auto ng_shape = ng_function->get_output_shape(i);
      auto ng_element_type = ng_function->get_output_element_type(i);

      // Create the TF output tensor
<<<<<<< HEAD
      vector<int64> dims;
      for (auto dim : shape) {
=======
      vector<tf::int64> dims;
      for (auto dim : ng_shape) {
>>>>>>> df8d8c6a
        dims.push_back(dim);
      }
      TensorShape tf_shape(dims);
      Tensor* output_tensor = nullptr;
      OP_REQUIRES_OK(ctx, ctx->allocate_output(i, tf_shape, &output_tensor));

      // Make sure the nGraph-inferred element type agrees with what TensorFlow
      // expected.
      ng::element::Type expected_elem_type;
      OP_REQUIRES_OK(
          ctx, TFDataTypeToNGraphElementType(ctx->expected_output_dtype(i),
                                             &expected_elem_type));
      OP_REQUIRES(
<<<<<<< HEAD
          ctx, elem_type == expected_elem_type,
          errors::Internal("Element type inferred by nGraph does not match "
                           "the element type expected by TensorFlow"));

      // Create the nGraph output tensor
      void* dst_ptr = DMAHelper::base(output_tensor);
      auto t_result = m_ng_backend->create_tensor(elem_type, shape, dst_ptr);
=======
          ctx, ng_element_type == expected_elem_type,
          tf::errors::Internal("Element type inferred by nGraph does not match "
                               "the element type expected by TensorFlow"));

      void* last_dst_ptr = output_caches[i].first;
      std::shared_ptr<ng::runtime::TensorView> last_tv =
          output_caches[i].second;

      void* current_dst_ptr = tf::DMAHelper::base(output_tensor);
      std::shared_ptr<ng::runtime::TensorView> current_tv;

      if (m_ng_backend_name == "CPU") {
        // We need to check last_tv != nullptr, since there are cases where at
        // the first call to the ng_function, both the current_dst_ptr (when the
        // output is a 0-sized tensor) and last_dst_ptr (uninitialized at the
        // first call) are nullptr
        if (current_dst_ptr == last_dst_ptr && last_tv != nullptr) {
          current_tv = last_tv;
        } else {
          current_tv = m_ng_backend->create_tensor(ng_element_type, ng_shape,
                                                   current_dst_ptr);
        }
      } else {
        if (last_tv != nullptr) {
          current_tv = last_tv;
        } else {
          current_tv = m_ng_backend->create_tensor(ng_element_type, ng_shape);
        }
      }  // if (m_ng_backend_name == "CPU")
>>>>>>> df8d8c6a

      current_tv->set_stale(true);
      output_caches[i] = std::make_pair(current_dst_ptr, current_tv);
      ng_outputs.push_back(current_tv);
    }  // for (auto i = 0; i < ng_function->get_output_size(); i++)

    NGRAPH_VLOG(4)
        << "NGraphEncapsulateOp::Compute allocated result tensors for cluster "
        << m_ngraph_cluster;

    // Execute the nGraph function.
    NGRAPH_VLOG(4) << "NGraphEncapsulateOp::Compute call starting for cluster "
                   << m_ngraph_cluster;
<<<<<<< HEAD
    m_ng_backend->call(ng_function, outputs, ng_inputs);
    NGRAPH_VLOG(4) << "NGraphEncapsulateOp::Compute call done for cluster "
                   << m_ngraph_cluster;
=======
    m_ng_backend->call(ng_function, ng_outputs, ng_inputs);
    NGRAPH_VLOG(4) << "NGraphEncapsulateOp::Compute call done for cluster "
                   << m_ngraph_cluster;

    // Copy value to host if backend is not CPU
    if (m_ng_backend_name != "CPU") {
      for (size_t i = 0; i < output_caches.size(); ++i) {
        void* dst_ptr;
        std::shared_ptr<ng::runtime::TensorView> dst_tv;
        std::tie(dst_ptr, dst_tv) = output_caches[i];
        auto ng_element_type = dst_tv->get_tensor().get_element_type();
        dst_tv->read(dst_ptr, 0,
                     dst_tv->get_element_count() * ng_element_type.size());
      }
    }
>>>>>>> df8d8c6a

    // Mark input tensors as fresh for the next time around.
    for (int i = 0; i < input_shapes.size(); i++) {
      void* src_ptr = (void*)DMAHelper::base(&ctx->input(i));
      m_freshness_tracker->MarkFresh(src_ptr, ng_function);
    }

    NGRAPH_VLOG(4)
        << "NGraphEncapsulateOp::Compute done marking fresh for cluster "
        << m_ngraph_cluster;
<<<<<<< HEAD
  }
=======
  }  // void Compute(tf::OpKernelContext* ctx) override
>>>>>>> df8d8c6a

 private:
  Graph m_graph;
  std::unordered_map<std::string, std::shared_ptr<ngraph::Function>>
      m_ng_functions;
<<<<<<< HEAD
  std::map<std::shared_ptr<ngraph::Function>, std::vector<const void*>>
      m_last_used_src_ptrs_map;
  NGraphFreshnessTracker* m_freshness_tracker;
=======
  NgFunctionIOCache m_ng_function_input_cache_map;
  NgFunctionIOCache m_ng_function_output_cache_map;
  ngb::NGraphFreshnessTracker* m_freshness_tracker;
>>>>>>> df8d8c6a
  int m_ngraph_cluster;
  static std::shared_ptr<ng::runtime::Backend> m_ng_backend;
  static std::string m_ng_backend_name;
};

std::shared_ptr<ng::runtime::Backend> NGraphEncapsulateOp::m_ng_backend;
std::string NGraphEncapsulateOp::m_ng_backend_name;

}  // namespace ngraph_bridge

REGISTER_KERNEL_BUILDER(Name("NGraphEncapsulate").Device(DEVICE_CPU),
                        ngraph_bridge::NGraphEncapsulateOp);

}  // namespace tensorflow<|MERGE_RESOLUTION|>--- conflicted
+++ resolved
@@ -110,19 +110,9 @@
     }
   }
 
-<<<<<<< HEAD
   // TODO(amprocte): this needs to be made thread-safe (compilation cache OK?).
   void Compute(OpKernelContext* ctx) override {
     NGRAPH_VLOG(4) << "NGraphEncapsulateOp::Compute starting for cluster " << m_ngraph_cluster;
-=======
-  // TODO(amprocte): this needs to be made thread-safe (compilation cache, and
-  // our use of the freshness-tracking stuff probably means we can only
-  // execute
-  // one instance at a time).
-  void Compute(tf::OpKernelContext* ctx) override {
-    NGRAPH_VLOG(4) << "NGraphEncapsulateOp::Compute starting for cluster "
-                   << m_ngraph_cluster;
->>>>>>> df8d8c6a
 
     // Get the inputs
     std::vector<TensorShape> input_shapes;
@@ -203,35 +193,13 @@
       OP_REQUIRES_OK(ctx, TFDataTypeToNGraphElementType(ctx->input(i).dtype(),
                                                         &ng_element_type));
 
-<<<<<<< HEAD
-      void* src_ptr = (void*)DMAHelper::base(&ctx->input(i));
-      auto t = m_ng_backend->create_tensor(ng_element_type, ng_shape, src_ptr);
-
-      // Mark each tensor as non-stale if:
-      //
-      //   1. the freshness tracker says the tensor has not changed since
-      //      the last time ng_function was called, and
-      //   2. we are using the same tensor in this argument position as
-      //      the one we used last time ng_function was called.
-      if (m_freshness_tracker->IsFresh(src_ptr, ng_function) &&
-          src_ptr == last_used_src_ptrs[i]) {
-        NGRAPH_VLOG(5) << "input " << i << " at " << src_ptr << ": not stale";
-        t->set_stale(false);
-      } else {
-        NGRAPH_VLOG(5) << "input " << i << " at " << src_ptr << ": stale";
-        t->set_stale(true);
-      }
-      last_used_src_ptrs[i] = src_ptr;
-      ng_inputs.push_back(t);
-    }
-=======
       // At the first call of the ng_function, both last_src_ptr and
       // last_tv shall point to null. Otherwise, they are retrived
       // from cache.
       void* last_src_ptr = input_caches[i].first;
       std::shared_ptr<ng::runtime::TensorView> last_tv = input_caches[i].second;
 
-      void* current_src_ptr = (void*)tf::DMAHelper::base(&ctx->input(i));
+      void* current_src_ptr = (void*)DMAHelper::base(&ctx->input(i));
       std::shared_ptr<ng::runtime::TensorView> current_tv;
 
       if (m_ng_backend_name == "CPU") {
@@ -269,7 +237,6 @@
       input_caches[i] = std::make_pair(current_src_ptr, current_tv);
       ng_inputs.push_back(current_tv);
     }  // for (int i = 0; i < input_shapes.size(); i++)
->>>>>>> df8d8c6a
 
     NGRAPH_VLOG(4) << "NGraphEncapsulateOp::Compute allocated argument tensors "
                       "for cluster "
@@ -287,13 +254,8 @@
       auto ng_element_type = ng_function->get_output_element_type(i);
 
       // Create the TF output tensor
-<<<<<<< HEAD
       vector<int64> dims;
-      for (auto dim : shape) {
-=======
-      vector<tf::int64> dims;
       for (auto dim : ng_shape) {
->>>>>>> df8d8c6a
         dims.push_back(dim);
       }
       TensorShape tf_shape(dims);
@@ -307,24 +269,15 @@
           ctx, TFDataTypeToNGraphElementType(ctx->expected_output_dtype(i),
                                              &expected_elem_type));
       OP_REQUIRES(
-<<<<<<< HEAD
-          ctx, elem_type == expected_elem_type,
+          ctx, ng_element_type == expected_elem_type,
           errors::Internal("Element type inferred by nGraph does not match "
                            "the element type expected by TensorFlow"));
-
-      // Create the nGraph output tensor
-      void* dst_ptr = DMAHelper::base(output_tensor);
-      auto t_result = m_ng_backend->create_tensor(elem_type, shape, dst_ptr);
-=======
-          ctx, ng_element_type == expected_elem_type,
-          tf::errors::Internal("Element type inferred by nGraph does not match "
-                               "the element type expected by TensorFlow"));
 
       void* last_dst_ptr = output_caches[i].first;
       std::shared_ptr<ng::runtime::TensorView> last_tv =
           output_caches[i].second;
 
-      void* current_dst_ptr = tf::DMAHelper::base(output_tensor);
+      void* current_dst_ptr = DMAHelper::base(output_tensor);
       std::shared_ptr<ng::runtime::TensorView> current_tv;
 
       if (m_ng_backend_name == "CPU") {
@@ -345,7 +298,6 @@
           current_tv = m_ng_backend->create_tensor(ng_element_type, ng_shape);
         }
       }  // if (m_ng_backend_name == "CPU")
->>>>>>> df8d8c6a
 
       current_tv->set_stale(true);
       output_caches[i] = std::make_pair(current_dst_ptr, current_tv);
@@ -359,11 +311,6 @@
     // Execute the nGraph function.
     NGRAPH_VLOG(4) << "NGraphEncapsulateOp::Compute call starting for cluster "
                    << m_ngraph_cluster;
-<<<<<<< HEAD
-    m_ng_backend->call(ng_function, outputs, ng_inputs);
-    NGRAPH_VLOG(4) << "NGraphEncapsulateOp::Compute call done for cluster "
-                   << m_ngraph_cluster;
-=======
     m_ng_backend->call(ng_function, ng_outputs, ng_inputs);
     NGRAPH_VLOG(4) << "NGraphEncapsulateOp::Compute call done for cluster "
                    << m_ngraph_cluster;
@@ -379,7 +326,6 @@
                      dst_tv->get_element_count() * ng_element_type.size());
       }
     }
->>>>>>> df8d8c6a
 
     // Mark input tensors as fresh for the next time around.
     for (int i = 0; i < input_shapes.size(); i++) {
@@ -390,25 +336,15 @@
     NGRAPH_VLOG(4)
         << "NGraphEncapsulateOp::Compute done marking fresh for cluster "
         << m_ngraph_cluster;
-<<<<<<< HEAD
-  }
-=======
-  }  // void Compute(tf::OpKernelContext* ctx) override
->>>>>>> df8d8c6a
+  }  // void Compute(OpKernelContext* ctx) override
 
  private:
   Graph m_graph;
   std::unordered_map<std::string, std::shared_ptr<ngraph::Function>>
       m_ng_functions;
-<<<<<<< HEAD
-  std::map<std::shared_ptr<ngraph::Function>, std::vector<const void*>>
-      m_last_used_src_ptrs_map;
-  NGraphFreshnessTracker* m_freshness_tracker;
-=======
   NgFunctionIOCache m_ng_function_input_cache_map;
   NgFunctionIOCache m_ng_function_output_cache_map;
-  ngb::NGraphFreshnessTracker* m_freshness_tracker;
->>>>>>> df8d8c6a
+  NGraphFreshnessTracker* m_freshness_tracker;
   int m_ngraph_cluster;
   static std::shared_ptr<ng::runtime::Backend> m_ng_backend;
   static std::string m_ng_backend_name;
