# ******************************************************************************
# Copyright 2017-2018 Intel Corporation
#
# Licensed under the Apache License, Version 2.0 (the "License");
# you may not use this file except in compliance with the License.
# You may obtain a copy of the License at
#
#     http://www.apache.org/licenses/LICENSE-2.0
#
# Unless required by applicable law or agreed to in writing, software
# distributed under the License is distributed on an "AS IS" BASIS,
# WITHOUT WARRANTIES OR CONDITIONS OF ANY KIND, either express or implied.
# See the License for the specific language governing permissions and
# limitations under the License.
# ******************************************************************************

# Create the pip package
find_program(PYTHON "python")

message( STATUS "CMAKE_CURRENT_SOURCE_DIR: ${CMAKE_CURRENT_LIST_DIR}")
message( STATUS "CMAKE_CURRENT_BINARY_DIR: ${CMAKE_BINARY_DIR}")

if (PYTHON)
    set(SETUP_PY_IN "${CMAKE_CURRENT_LIST_DIR}/setup.in.py")
    set(SETUP_PY    "${CMAKE_CURRENT_BINARY_DIR}/python/setup.py")
    set(INIT_PY_IN  "${CMAKE_CURRENT_LIST_DIR}/ngraph/__init__.in.py")
    set(INIT_PY     "${CMAKE_CURRENT_BINARY_DIR}/python/ngraph/__init__.py")
    set(PIP_PACKAGE "${CMAKE_CURRENT_BINARY_DIR}/build_pip")

    # Create the python/ngraph directory
    file(MAKE_DIRECTORY ${CMAKE_BINARY_DIR}/python/ngraph)

    # Get the list of libraries we need for the Python pip package
    file(GLOB NGRAPH_LIB_FILES "${NGTF_INSTALL_DIR}/lib*")
    
    # Copy the ngraph libraries from install
    foreach(DEP_FILE ${NGRAPH_LIB_FILES})
        get_filename_component(lib_file_real_path ${DEP_FILE} ABSOLUTE)
        get_filename_component(lib_file_name ${DEP_FILE} NAME)
        set(ngraph_libraries "${ngraph_libraries}\"${lib_file_name}\",\n")
        file(
            COPY ${lib_file_real_path} 
            DESTINATION "${CMAKE_CURRENT_BINARY_DIR}/python/ngraph")
    endforeach()            

    configure_file(${SETUP_PY_IN} ${SETUP_PY})
    configure_file(${INIT_PY_IN} ${INIT_PY})
    if (APPLE)
<<<<<<< HEAD
        set(NGRAPH_VERSION 0.6)
=======
        set(NGRAPH_VERSION 0.7)
>>>>>>> 6a1063dd
        # Note: Currently the ngraph version number (i.e., libngraph.0.5.dylib)
        # is hardcoded as there is no way to get this from the nGraph library.
        # Once we figure that out, we will replace this.
        # Possible solutions:
        # 1. Get the NGRAPH_VERSION exported from nGraph CMake
        # 2. If #1 isn't possible, then determine this by looking at the 
        # dependency list?
        execute_process(COMMAND 
            install_name_tool -change 
            libngraph.${NGRAPH_VERSION}.dylib 
            @loader_path/libngraph.${NGRAPH_VERSION}.dylib 
            ${CMAKE_CURRENT_BINARY_DIR}/python/ngraph/libngraph_bridge.dylib
            RESULT_VARIABLE result
            ERROR_VARIABLE ERR
            ERROR_STRIP_TRAILING_WHITESPACE
        )
        if(${result})
            message(FATAL_ERROR "Cannot update @loader_path")
        endif()
    endif()

    execute_process(
        COMMAND ${PYTHON} "setup.py" "bdist_wheel"
        WORKING_DIRECTORY ${CMAKE_CURRENT_BINARY_DIR}/python/
    )
    
endif()<|MERGE_RESOLUTION|>--- conflicted
+++ resolved
@@ -46,11 +46,7 @@
     configure_file(${SETUP_PY_IN} ${SETUP_PY})
     configure_file(${INIT_PY_IN} ${INIT_PY})
     if (APPLE)
-<<<<<<< HEAD
-        set(NGRAPH_VERSION 0.6)
-=======
         set(NGRAPH_VERSION 0.7)
->>>>>>> 6a1063dd
         # Note: Currently the ngraph version number (i.e., libngraph.0.5.dylib)
         # is hardcoded as there is no way to get this from the nGraph library.
         # Once we figure that out, we will replace this.
