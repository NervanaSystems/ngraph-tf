# ==============================================================================
#  Copyright 2018 Intel Corporation
#
#  Licensed under the Apache License, Version 2.0 (the "License");
#  you may not use this file except in compliance with the License.
#  You may obtain a copy of the License at
#
#      http://www.apache.org/licenses/LICENSE-2.0
#
#  Unless required by applicable law or agreed to in writing, software
#  distributed under the License is distributed on an "AS IS" BASIS,
#  WITHOUT WARRANTIES OR CONDITIONS OF ANY KIND, either express or implied.
#  See the License for the specific language governing permissions and
#  limitations under the License.
# ==============================================================================

from __future__ import absolute_import
from __future__ import division
from __future__ import print_function 

import os
import sys
import time
import getpass
from platform import system
   
import numpy as np
import tensorflow as tf
from tensorflow.python import pywrap_tensorflow as py_tf
from tensorflow.python.framework import errors_impl

from tensorflow.core.framework import attr_value_pb2
from tensorflow.python.framework import ops
 
import ctypes


__all__ = ['enable', 'disable', 'is_enabled', 'backends_len', 'list_backends',
    'set_backend', 'start_logging_placement', 'stop_logging_placement',
    'is_logging_placement']


ext = 'dylib' if system() == 'Darwin' else 'so'
ngraph = None
 

# We need to revisit this later. We can automate that using cmake configure
# command.
if tf.GIT_VERSION == "${TensorFlow_GIT_VERSION}":
    libpath = os.path.dirname(__file__)
<<<<<<< HEAD
    lib = ctypes.cdll.LoadLibrary(os.path.join(libpath,'libngraph_bridge.'+ext))
=======
    ngraph = ctypes.cdll.LoadLibrary(os.path.join(libpath,
                                                  'libngraph_device.' + ext))
>>>>>>> 404a885e
else:
    raise ValueError(
        "Error: Wrong TensorFlow version " + tf.GIT_VERSION +
        "\nNeeded: ${TensorFlow_GIT_VERSION}")

def requested():
    return ops.get_default_graph()._attr_scope(
        {"_ngraph_requested": attr_value_pb2.AttrValue(b=True)})


ngraph.ngraph_is_enabled.restype = ctypes.c_bool
ngraph.ngraph_list_backends.restype = ctypes.c_bool
ngraph.ngraph_set_backend.restype = ctypes.c_bool
ngraph.ngraph_is_logging_placement.restype = ctypes.c_bool


def enable():
  ngraph.ngraph_enable()


def disable():
  ngraph.ngraph_disable()


def is_enabled():
  return ngraph.ngraph_is_enabled()


def backends_len():
  return ngraph.ngraph_backends_len()


def list_backends():
  len_backends = backends_len()
  result = (ctypes.c_string * len_backends)(*(None * len_backends))
  if not ngraph.ngraph_build_backends(result, len_backends):
    raise Exception("Backends fluctuated while listing")
  return result


def set_backend(backend):
  if not ngraph.ngraph_set_backend(backend):
    raise Exception("Backend " + backend + " unavailable.")


def start_logging_placement():
  ngraph.ngraph_start_logging_placement()


def stop_logging_placement():
  ngraph.ngraph_stop_logging_placement()


def is_logging_placement():
  return ngraph.ngraph_is_logging_placement()<|MERGE_RESOLUTION|>--- conflicted
+++ resolved
@@ -48,12 +48,7 @@
 # command.
 if tf.GIT_VERSION == "${TensorFlow_GIT_VERSION}":
     libpath = os.path.dirname(__file__)
-<<<<<<< HEAD
-    lib = ctypes.cdll.LoadLibrary(os.path.join(libpath,'libngraph_bridge.'+ext))
-=======
-    ngraph = ctypes.cdll.LoadLibrary(os.path.join(libpath,
-                                                  'libngraph_device.' + ext))
->>>>>>> 404a885e
+    ngraph = ctypes.cdll.LoadLibrary(os.path.join(libpath,'libngraph_bridge.'+ext))
 else:
     raise ValueError(
         "Error: Wrong TensorFlow version " + tf.GIT_VERSION +
