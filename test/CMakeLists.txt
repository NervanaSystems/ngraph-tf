# ******************************************************************************
# Copyright 2017-2018 Intel Corporation
#
# Licensed under the Apache License, Version 2.0 (the "License");
# you may not use this file except in compliance with the License.
# You may obtain a copy of the License at
#
#     http://www.apache.org/licenses/LICENSE-2.0
#
# Unless required by applicable law or agreed to in writing, software
# distributed under the License is distributed on an "AS IS" BASIS,
# WITHOUT WARRANTIES OR CONDITIONS OF ANY KIND, either express or implied.
# See the License for the specific language governing permissions and
# limitations under the License.
# ******************************************************************************

include_directories(${GTEST_INCLUDE_DIR})
include_directories(${TensorFlow_INCLUDE_DIR})
include_directories(${TensorFlow_INCLUDE_DIR}/external/nsync/public)

# Get this location from the CMAKE variables passed during the cmake time
if (NOT DEFINED TF_SRC_DIR)
   message(
       FATAL_ERROR
       "TensorFlow source directory.Use -DTF_SRC_DIR=<tf source directory>"
    )
endif()


include_directories(${TensorFlow_SRC_DIR})

# Files that are generated during TF build are here
include_directories(${TensorFlow_SRC_DIR}/bazel-genfiles)

add_library(tensorflow_cc_lib SHARED IMPORTED)
set_target_properties(
    tensorflow_cc_lib
    PROPERTIES IMPORTED_LOCATION
    ${TensorFlow_SRC_DIR}/bazel-bin/tensorflow/libtensorflow_cc.so
)

set(SRC
    main.cpp
    graph_exec.cpp
    tf_exec.cpp
    padding.cpp
    conversions.cpp
    graph_rewrites/assign_clusters.cc
    graph_rewrites/deadness_test.cc
    graph_rewrites/backend_manager_test.cc
    test_utilities.cpp
    test_math_ops.cpp
    test_nn_ops.cpp
    test_array_ops.cpp
<<<<<<< HEAD
    test_timer.cpp
    test_variable_ops.cpp
=======
>>>>>>> ca97e295
    opexecuter.cpp
)

set(CMAKE_CXX_FLAGS "${CMAKE_CXX_FLAGS} -std=c++11")

message(STATUS "Compile Flags: ${CMAKE_CXX_FLAGS}")
message(STATUS "Shared Link Flags: ${CMAKE_SHARED_LINKER_FLAGS}")

add_executable(gtest_ngtf ${SRC})
message(STATUS "TensorFlow_SRC_DIR: ${TensorFlow_SRC_DIR}")

# The following custom commands are used to create symlinks for various
# input files needed by the unit test
add_custom_command(
    TARGET gtest_ngtf
    PRE_BUILD
    COMMAND ${CMAKE_COMMAND} -E create_symlink
        ${CMAKE_CURRENT_SOURCE_DIR}/test_axpy.pbtxt
        ${CMAKE_CURRENT_BINARY_DIR}/test_axpy.pbtxt
    COMMAND ${CMAKE_COMMAND} -E create_symlink
        ${CMAKE_CURRENT_SOURCE_DIR}/test_axpy_launchop.pbtxt
        ${CMAKE_CURRENT_BINARY_DIR}/test_axpy_launchop.pbtxt
)

if (APPLE)
    set(NGRAPH_TF_CXX11_ABI 0)
endif()

target_link_libraries(
    gtest_ngtf
    ngraph_bridge
    ngraph_lib
    libgtest
    pthread
    tensorflow_framework_lib
    tensorflow_cc_lib
)

add_subdirectory(python)

if (DEFINED NGRAPH_TF_INSTALL_PREFIX)
    set(CMAKE_INSTALL_PREFIX ${NGRAPH_TF_INSTALL_PREFIX})
else()
    set(CMAKE_INSTALL_PREFIX "${CMAKE_CURRENT_BINARY_DIR}/../install/")
endif()

# First install the libngraph_bridge.so and headers
install(TARGETS gtest_ngtf DESTINATION ${CMAKE_INSTALL_PREFIX}/test)  
install(FILES ${CMAKE_CURRENT_SOURCE_DIR}/test_axpy.pbtxt DESTINATION ${CMAKE_INSTALL_PREFIX}/test)
install(FILES ${CMAKE_CURRENT_SOURCE_DIR}/test_axpy_launchop.pbtxt DESTINATION ${CMAKE_INSTALL_PREFIX}/test)
install(
    DIRECTORY ${CMAKE_CURRENT_LIST_DIR}/python 
    DESTINATION ${CMAKE_INSTALL_PREFIX}/test
    FILES_MATCHING PATTERN "*.py"
)<|MERGE_RESOLUTION|>--- conflicted
+++ resolved
@@ -52,11 +52,7 @@
     test_math_ops.cpp
     test_nn_ops.cpp
     test_array_ops.cpp
-<<<<<<< HEAD
-    test_timer.cpp
     test_variable_ops.cpp
-=======
->>>>>>> ca97e295
     opexecuter.cpp
 )
 
