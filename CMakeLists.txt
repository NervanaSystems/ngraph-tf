--- conflicted
+++ resolved
@@ -96,21 +96,6 @@
     set(CMAKE_INSTALL_RPATH "\$ORIGIN:\$ORIGIN/../tensorflow")
 endif()
 
-<<<<<<< HEAD
-# Find and build ngraph 
-option(NGRAPH_DISTRIBUTED_ENABLE "Add distributed mode to the CPU backend" FALSE)
-if(NGRAPH_DISTRIBUTED_ENABLE) 
-    set(DISTRIBUTED 1)
-else()
-    set(DISTRIBUTED 0)
-endif()
-ExternalProject_Add(
-    ext_ngraph
-    GIT_REPOSITORY https://github.com/NervanaSystems/ngraph
-    GIT_TAG v0.6.0
-    CMAKE_ARGS
-        -DNGRAPH_DISTRIBUTED_ENABLE=${DISTRIBUTED}
-=======
 # Find TensorFlow
 find_package(TensorFlow REQUIRED)
 
@@ -135,12 +120,18 @@
 endif(APPLE)
 
 # Find and build ngraph
+option(NGRAPH_DISTRIBUTED_ENABLE "Add distributed mode to the CPU backend" FALSE)
+if(NGRAPH_DISTRIBUTED_ENABLE) 
+    set(DISTRIBUTED 1)
+else()
+    set(DISTRIBUTED 0)
+endif()
 ExternalProject_Add(
     ext_ngraph
     GIT_REPOSITORY https://github.com/NervanaSystems/ngraph
     GIT_TAG v0.7.0
     CMAKE_ARGS 
->>>>>>> 6eff8242
+        -DNGRAPH_DISTRIBUTED_ENABLE=${DISTRIBUTED}
         -DNGRAPH_INSTALL_PREFIX=${CMAKE_CURRENT_BINARY_DIR}/ngraph/ngraph_dist 
         -DNGRAPH_USE_CXX_ABI=${TensorFlow_CXX_ABI}
         -DNGRAPH_UNIT_TEST_ENABLE=FALSE
