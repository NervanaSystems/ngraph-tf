# ******************************************************************************
# Copyright 2017-2018 Intel Corporation
#
# Licensed under the Apache License, Version 2.0 (the "License");
# you may not use this file except in compliance with the License.
# You may obtain a copy of the License at
#
#     http://www.apache.org/licenses/LICENSE-2.0
#
# Unless required by applicable law or agreed to in writing, software
# distributed under the License is distributed on an "AS IS" BASIS,
# WITHOUT WARRANTIES OR CONDITIONS OF ANY KIND, either express or implied.
# See the License for the specific language governing permissions and
# limitations under the License.
# ******************************************************************************

include_directories(${GTEST_INCLUDE_DIR})
include_directories(${TensorFlow_INCLUDE_DIR})
include_directories(${TensorFlow_INCLUDE_DIR}/external/nsync/public)

# TODO (avijit)
# Get this location from the CMAKE variables passed during the cmake time
set(TensorFlow_SRC_DIR "${CMAKE_CURRENT_SOURCE_DIR}/../../tensorflow")
include_directories(${TensorFlow_SRC_DIR})

# Files that are generated during TF build are here
include_directories(${TensorFlow_SRC_DIR}/bazel-genfiles)

add_library(tensorflow_cc_lib SHARED IMPORTED)
set_target_properties( 
    tensorflow_cc_lib 
    PROPERTIES IMPORTED_LOCATION 
    ${TensorFlow_SRC_DIR}/bazel-bin/tensorflow/libtensorflow_cc.so
)

set(SRC
    main.cpp
    graph_exec.cpp
    tf_exec.cpp
<<<<<<< HEAD
    padding.cpp
=======
    conversions.cpp
>>>>>>> 98d812bb
)

set(CMAKE_CXX_FLAGS "${CMAKE_CXX_FLAGS} -std=c++11")

add_executable(gtest_ngtf ${SRC})
message(STATUS "TensorFlow_SRC_DIR: ${TensorFlow_SRC_DIR}")

# The following custom commands are used to create symlinks for various 
# input files needed by the unit test
add_custom_command( 
    TARGET gtest_ngtf
    PRE_BUILD
    COMMAND ${CMAKE_COMMAND} -E create_symlink 
        ${CMAKE_CURRENT_SOURCE_DIR}/test_axpy.pbtxt 
        ${CMAKE_CURRENT_BINARY_DIR}/test_axpy.pbtxt
    COMMAND ${CMAKE_COMMAND} -E create_symlink 
        ${CMAKE_CURRENT_SOURCE_DIR}/test_axpy_launchop.pbtxt 
        ${CMAKE_CURRENT_BINARY_DIR}/test_axpy_launchop.pbtxt

)
add_custom_target( 
    build_tf_cc
    COMMAND bazel build --config=opt //tensorflow:libtensorflow_cc.so
        WORKING_DIRECTORY ${TensorFlow_SRC_DIR}/
)

add_dependencies(gtest_ngtf build_tf_cc)

target_link_libraries(
    gtest_ngtf 
    ngraph_device 
    libgtest 
    pthread 
    tensorflow_framework_lib
    tensorflow_cc_lib
)

add_subdirectory(python)<|MERGE_RESOLUTION|>--- conflicted
+++ resolved
@@ -37,11 +37,8 @@
     main.cpp
     graph_exec.cpp
     tf_exec.cpp
-<<<<<<< HEAD
     padding.cpp
-=======
     conversions.cpp
->>>>>>> 98d812bb
 )
 
 set(CMAKE_CXX_FLAGS "${CMAKE_CXX_FLAGS} -std=c++11")
