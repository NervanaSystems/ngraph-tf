/*******************************************************************************
 * Copyright 2017-2018 Intel Corporation
 *
 * Licensed under the Apache License, Version 2.0 (the "License");
 * you may not use this file except in compliance with the License.
 * You may obtain a copy of the License at
 *
 *     http://www.apache.org/licenses/LICENSE-2.0
 *
 * Unless required by applicable law or agreed to in writing, software
 * distributed under the License is distributed on an "AS IS" BASIS,
 * WITHOUT WARRANTIES OR CONDITIONS OF ANY KIND, either express or implied.
 * See the License for the specific language governing permissions and
 * limitations under the License.
 *******************************************************************************/

#include "ngraph_builder.h"
#include "ngraph_conversions.h"
#include "ngraph_log.h"
#include "ngraph_utils.h"

#include "ngraph/builder/autobroadcast.hpp"
#include "ngraph/builder/numpy_transpose.hpp"

#include "tensorflow/core/framework/tensor.pb.h"
#include "tensorflow/core/framework/tensor_shape.pb.h"
#include "tensorflow/core/framework/tensor_shape.pb_text.h"
#include "tensorflow/core/graph/algorithm.h"
#include "tensorflow/core/graph/edgeset.h"
#include "tensorflow/core/lib/core/errors.h"

namespace ngraph_bridge {

const static std::map<const tf::DataType, const ngraph::element::Type>
    TF_NGRAPH_TYPE_MAP = {{tf::DataType::DT_FLOAT, ng::element::f32},
                          {tf::DataType::DT_DOUBLE, ng::element::f64},
                          {tf::DataType::DT_INT8, ng::element::i8},
                          {tf::DataType::DT_INT16, ng::element::i16},
                          {tf::DataType::DT_INT32, ng::element::i32},
                          {tf::DataType::DT_INT64, ng::element::i64},
                          {tf::DataType::DT_UINT8, ng::element::u8},
                          {tf::DataType::DT_UINT16, ng::element::u16},
                          {tf::DataType::DT_BOOL, ng::element::boolean}};

static tf::Status ValidateInputCount(const tf::Node* op, size_t count) {
  if (op->num_inputs() != count) {
    return tf::errors::InvalidArgument("\"", op->name(), "\" requires ", count,
                                       " input(s), got ", op->num_inputs(),
                                       " instead");
  }
  return tf::Status::OK();
}

static tf::Status ValidateInputCountMin(const tf::Node* op, size_t count) {
  if (op->num_inputs() < count) {
    return tf::errors::InvalidArgument(
        "\"", op->name(), "\" requires at least ", count, " input(s), got ",
        op->num_inputs(), " instead");
  }
  return tf::Status::OK();
}
//
// Helper for storing ops in ng_op_map.
// For most of the cases, op would have one output so
// vector ng_op_map[op_name] would contain one element.
//
// If storing more than one output_nodes, make sure it's in
// the same order as tensorflow would do that.
//
// Parameters:
//    Builder::OpMap& ng_op_map        - The TF-to-nGraph op map.
//    std::string op_name              - Name of the op.
//
//    shared_ptr<ng::Node> output_node - ng::Node to store
//

static void SaveNgOp(Builder::OpMap& ng_op_map, const std::string& op_name,
                     const shared_ptr<ng::Node>& output_node) {
  // no need to try-catch, map[key] will create vector object
  // if not exists
  ng_op_map[op_name].push_back(output_node);
}

// Helper for fetching correct input node from ng_op_map.
// Handles edge checking to make sure correct input node is
// fetched.
//
// Reduces some boilerplate code (incorrect from now) like this:
//
//      tf::Node* tf_input;
//      TF_RETURN_IF_ERROR(op->input_node(0, &tf_input));
//
//      shared_ptr<ng::Node> ng_input;
//      try {
//        ng_input = ng_op_map.at(tf_input->name());
//      } catch (const std::out_of_range&) {
//        return tf::errors::NotFound(tf_input->name(),
//                                    " is not found in the ng_op_map");
//      }
//
// Into 2 lines:
//
//      shared_ptr<ng::node> ng_input;
//      TF_RETURN_IF_ERROR(GetInputNode(ng_op_map, op, 0, &ng_input))
//
//
//
// Parameters:
//    Builder::OpMap& ng_op_map     - The TF-to-nGraph op map.
//    tf::Node* op                  - TF op being translated.
//    input_idx                     - index of input
//
//    shared_ptr<ng::Node> *result  - ng::Node pointer where result
//                                    will be written
//
//

static tf::Status GetInputNode(const Builder::OpMap& ng_op_map,
                               const tf::Node* op, int input_idx,
                               shared_ptr<ng::Node>* result) {
  // input op may have resulted in more than one ng::Node (eg. Split)
  // we need to look at Edge to check index of the input op
  std::vector<const tf::Edge*> edges;
  TF_RETURN_IF_ERROR(op->input_edges(&edges));
  int src_output_idx;
  try {
    src_output_idx = edges.at(input_idx)->src_output();
  } catch (const out_of_range&) {
    return tf::Status(tensorflow::error::NOT_FOUND, "Edge not found");
  }

  tf::Node* tf_input;
  TF_RETURN_IF_ERROR(op->input_node(input_idx, &tf_input));
  try {
    *result = ng_op_map.at(tf_input->name()).at(src_output_idx);
  } catch (const out_of_range&) {
    return tf::Status(tensorflow::error::NOT_FOUND, "Input node not found");
  }
  return tf::Status::OK();
}

// Helper for Builder::TranslateGraph ("Const" op)
template <typename T, typename VecT = T>
static tf::Status MakeConstOp(const tf::Node* op, ng::element::Type et,
                              std::shared_ptr<ng::Node>* ng_node) {
  vector<VecT> const_values;
  tf::TensorShapeProto shape_proto;

  TF_RETURN_IF_ERROR(
      ValuesFromConstNode<T, VecT>(op->def(), &shape_proto, &const_values));

  tf::TensorShape const_shape(shape_proto);
  ng::Shape ng_shape;
  TF_RETURN_IF_ERROR(TFTensorShapeToNGraphShape(const_shape, &ng_shape));

  *ng_node = make_shared<ng::op::Constant>(et, ng_shape, const_values);
  return tf::Status::OK();
}

const static std::map<
    const tf::DataType,
    const std::pair<const std::function<tf::Status(tf::Node*, ng::element::Type,
                                                   std::shared_ptr<ng::Node>*)>,
                    const ngraph::element::Type>>
    TF_NGRAPH_CONST_MAP = {
        {tf::DataType::DT_FLOAT,
         make_pair(MakeConstOp<float>, ng::element::f32)},
        {tf::DataType::DT_DOUBLE,
         make_pair(MakeConstOp<double>, ng::element::f64)},
        {tf::DataType::DT_INT8,
         make_pair(MakeConstOp<tf::int8>, ng::element::i8)},
        {tf::DataType::DT_INT16,
         make_pair(MakeConstOp<tf::int16>, ng::element::i16)},
        {tf::DataType::DT_INT32,
         make_pair(MakeConstOp<tf::int32>, ng::element::i32)},
        {tf::DataType::DT_INT64,
         make_pair(MakeConstOp<tf::int64>, ng::element::i64)},
        {tf::DataType::DT_UINT8,
         make_pair(MakeConstOp<tf::uint8>, ng::element::u8)},
        {tf::DataType::DT_UINT16,
         make_pair(MakeConstOp<tf::uint16>, ng::element::u16)},
        {tf::DataType::DT_BOOL,
         make_pair(MakeConstOp<bool, char>, ng::element::boolean)}};

// Helper function to translate a unary op.
//
// Parameters:
//
//    tf::Node* op               - TF op being translated. Must have one input.
//    Builder::OpMap& ng_op_map  - The TF-to-nGraph op map.
//
//    std::function<std::shared_ptr<ng::Node>(std::shared_ptr<ng::Node>>
//      create_unary_op           - Function to construct the graph implementing
//                                 the unary op, given the input to the unop
//                                 as an argument.
//
// Example usage:
//
//  if (n->type_string == "Square") {
//    TF_RETURN_IF_ERROR(TranslateUnaryOp(n, ng_op_map,
//                       [] (std::shared_ptr<ng::Node> n) {
//                           return (std::make_shared<ng::op::Multiply>(n,n));
//                       });
//  }
static tf::Status TranslateUnaryOp(
    const tf::Node* op, Builder::OpMap& ng_op_map,
    std::function<std::shared_ptr<ng::Node>(std::shared_ptr<ng::Node>)>
        create_unary_op) {
  TF_RETURN_IF_ERROR(ValidateInputCount(op, 1));

  shared_ptr<ng::Node> ng_input;
  TF_RETURN_IF_ERROR(GetInputNode(ng_op_map, op, 0, &ng_input));
  SaveNgOp(ng_op_map, op->name(), create_unary_op(ng_input));

  return tf::Status::OK();
}

// Helper function to translate a unary op in cases where there is a one-to-one
// mapping from TensorFlow ops to nGraph ops.
//
// Example usage:
//
//  if (n->type_string == "Abs") {
//    TF_RETURN_IF_ERROR(TranslateUnaryOp<ng::op::Abs>(n, ng_op_map));
//  }
//
template <typename T>
static tf::Status TranslateUnaryOp(const tf::Node* op,
                                   Builder::OpMap& ng_op_map) {
  return TranslateUnaryOp(op, ng_op_map, [](std::shared_ptr<ng::Node> n) {
    return make_shared<T>(n);
  });
}

// Helper function to translate a binary op
// Parameters:
//
//    tf::Node* op               - TF op being translated. Must have only two
//    inputs.
//    Builder::OpMap& ng_op_map  - The TF-to-nGraph op map.
//    std::function<std::shared_ptr<ng::Node>(std::shared_ptr<ng::Node>,
//    std::shared_ptr<ng::Node>)>
//    create_binary_op           - Function to construct the graph implementing
//                                 the binary op, given the 2 ng_inputs to the
//                                 binaryop
// Example Usage:
//
// if (op->type_string() == "SquaredDifference") {
//      TF_RETURN_IF_ERROR(TranslateBinaryOp(op, ng_op_map,
//         [](std::shared_ptr<ng::Node> ng_input1, std::shared_ptr<ng::Node>
//         ng_input2) {
//           auto ng_diff = std::make_shared<ng::op::Subtract>(input1, input2);
//           return std::make_shared<ng::op::Multiply>(ng_diff,ng_diff);
//         }));
//    }
//

static tf::Status TranslateBinaryOp(
    const tf::Node* op, Builder::OpMap& ng_op_map,
    std::function<std::shared_ptr<ng::Node>(std::shared_ptr<ng::Node>,
                                            std::shared_ptr<ng::Node>)>
        create_binary_op) {
  TF_RETURN_IF_ERROR(ValidateInputCount(op, 2));

  std::shared_ptr<ng::Node> ng_lhs, ng_rhs;
  TF_RETURN_IF_ERROR(GetInputNode(ng_op_map, op, 0, &ng_lhs));
  TF_RETURN_IF_ERROR(GetInputNode(ng_op_map, op, 1, &ng_rhs));

  std::tie(ng_lhs, ng_rhs) =
      ng::builder::numpy_broadcast(std::make_pair(ng_lhs, ng_rhs));

  SaveNgOp(ng_op_map, op->name(), create_binary_op(ng_lhs, ng_rhs));

  return tf::Status::OK();
}

// Helper function to translate a binary op in cases where there is a one-to-one
// mapping from TensorFlow ops to nGraph ops.
//
// Example usage:
//
//  if (n->type_string == "Add") {
//    TF_RETURN_IF_ERROR(TranslateBinaryOp<ng::op::Add>(op, ng_op_map));
//  }
//
template <typename T>
static tf::Status TranslateBinaryOp(const tf::Node* op,
                                    Builder::OpMap& ng_op_map) {
  return TranslateBinaryOp(op, ng_op_map, [](std::shared_ptr<ng::Node> ng_lhs,
                                             std::shared_ptr<ng::Node> ng_rhs) {
    return make_shared<T>(ng_lhs, ng_rhs);
  });
}

static tf::Status TranslateAvgPoolOp(const tf::Node* op,
                                     Builder::OpMap& ng_op_map) {
  TF_RETURN_IF_ERROR(ValidateInputCount(op, 1));

  shared_ptr<ng::Node> ng_input;
  TF_RETURN_IF_ERROR(GetInputNode(ng_op_map, op, 0, &ng_input));

  std::vector<tf::int32> tf_strides;
  std::vector<tf::int32> tf_ksize;
  std::string tf_padding_type;
  std::string tf_data_format;
  TF_RETURN_IF_ERROR(tf::GetNodeAttr(op->attrs(), "strides", &tf_strides));
  TF_RETURN_IF_ERROR(tf::GetNodeAttr(op->attrs(), "ksize", &tf_ksize));
  TF_RETURN_IF_ERROR(tf::GetNodeAttr(op->attrs(), "padding", &tf_padding_type));
  TF_RETURN_IF_ERROR(
      tf::GetNodeAttr(op->attrs(), "data_format", &tf_data_format));

  if (tf_data_format != "NHWC" && tf_data_format != "NCHW") {
    return tf::errors::InvalidArgument(
        "AvgPool data format is neither NHWC nor NCHW");
  }

  bool is_nhwc = (tf_data_format == "NHWC");

  NGRAPH_VLOG(3) << ng::join(tf_strides);
  NGRAPH_VLOG(3) << ng::join(tf_ksize);
  NGRAPH_VLOG(3) << tf_padding_type;
  NGRAPH_VLOG(3) << tf_data_format;

  ng::Strides ng_strides(2);
  ng::Shape ng_image_shape(2);
  ng::Shape ng_kernel_shape(2);

  BatchToNGraph(is_nhwc, ng_input);
  BatchedOpParamToNGraph(is_nhwc, tf_strides, ng_strides);
  BatchedOpParamToNGraph(is_nhwc, ng_input->get_shape(), ng_image_shape);
  BatchedOpParamToNGraph(is_nhwc, tf_ksize, ng_kernel_shape);
  NGRAPH_VLOG(3) << "ng_strides: " << ng::join(ng_strides);
  NGRAPH_VLOG(3) << "ng_image_shape: " << ng::join(ng_image_shape);
  NGRAPH_VLOG(3) << "ng_kernel_shape: " << ng::join(ng_kernel_shape);

  // TODO: change this once nGraph supports negative padding
  // (CoordinateDiff) for AvgPool
  // ng::CoordinateDiff ng_padding_below{0,0};
  // ng::CoordinateDiff ng_padding_above{0,0};
  ng::Shape ng_padding_below{0, 0};
  ng::Shape ng_padding_above{0, 0};

  MakePadding(tf_padding_type, ng_image_shape, ng_kernel_shape, ng_strides,
              ng_padding_below, ng_padding_above);

  std::shared_ptr<ng::Node> ng_avgpool =
      make_shared<ng::op::AvgPool>(ng_input, ng_kernel_shape, ng_strides,
                                   ng_padding_below, ng_padding_above, false);

  BatchToTensorflow(is_nhwc, ng_avgpool);
  NGRAPH_VLOG(3) << "avgpool outshape: {" << ng::join(ng_avgpool->get_shape())
                 << "}";

  SaveNgOp(ng_op_map, op->name(), ng_avgpool);
  return tf::Status::OK();
}

static tf::Status TranslateBatchMatMulOp(const tf::Node* op,
                                         Builder::OpMap& ng_op_map) {
  TF_RETURN_IF_ERROR(ValidateInputCount(op, 2));
  shared_ptr<ng::Node> ng_lhs;
  TF_RETURN_IF_ERROR(GetInputNode(ng_op_map, op, 0, &ng_lhs));

  shared_ptr<ng::Node> ng_rhs;
  TF_RETURN_IF_ERROR(GetInputNode(ng_op_map, op, 1, &ng_rhs));

  auto ng_lhs_shape = ng_lhs->get_shape();
  auto ng_rhs_shape = ng_rhs->get_shape();

  if (ng_lhs_shape.size() != ng_rhs_shape.size()) {
    return tf::errors::InvalidArgument(
        "Dimensions of two input args are not the same for BatchMatMul");
  }
  size_t n_dims = ng_lhs_shape.size();
  if (n_dims < 2) {
    return tf::errors::InvalidArgument(
        "Dimensions of input args for BatchMatMul must be >=2", n_dims);
  }

  ng::AxisVector out_axes;
  for (size_t i = 0; i < n_dims - 2; ++i) {
    if (ng_lhs_shape[i] != ng_rhs_shape[i]) {
      return tf::errors::InvalidArgument(
          "ng_lhs_shape and ng_rhs_shape must be the same for BatchMatMul "
          "for each dimension",
          i);
    }
    out_axes.push_back(i);
  }

  bool tf_adj_x = false;
  bool tf_adj_y = false;
  TF_RETURN_IF_ERROR(tf::GetNodeAttr(op->attrs(), "adj_x", &tf_adj_x));
  TF_RETURN_IF_ERROR(tf::GetNodeAttr(op->attrs(), "adj_y", &tf_adj_y));

  auto ng_lhs_axes = out_axes;
  auto ng_rhs_axes = out_axes;
  if (tf_adj_x) {
    ng_lhs_axes.push_back(n_dims - 1);
    ng_lhs_axes.push_back(n_dims - 2);
    ng_lhs = ng::builder::numpy_transpose(ng_lhs, ng_lhs_axes);
  }
  if (tf_adj_y) {
    ng_rhs_axes.insert(ng_rhs_axes.begin(), n_dims - 2);
    ng_rhs_axes.insert(ng_rhs_axes.begin(), n_dims - 1);
    ng_rhs = ng::builder::numpy_transpose(ng_rhs, ng_rhs_axes);
  } else {
    ng_rhs_axes.insert(ng_rhs_axes.begin(), n_dims - 1);
    ng_rhs_axes.insert(ng_rhs_axes.begin(), n_dims - 2);
    ng_rhs = ng::builder::numpy_transpose(ng_rhs, ng_rhs_axes);
  }

  ng_lhs_shape = ng_lhs->get_shape();
  ng_rhs_shape = ng_rhs->get_shape();

  if (ng_lhs_shape[n_dims - 1] != ng_rhs_shape[0]) {
    return tf::errors::InvalidArgument(
        "The last dimension of ng_lhs and the first dimension of ng_rhs "
        "should have the same size");
  }
  if (n_dims == 2) {
    SaveNgOp(ng_op_map, op->name(),
             make_shared<ngraph::op::Dot>(ng_lhs, ng_rhs));
  } else {
    auto output_shape = ng_lhs_shape;
    output_shape[n_dims - 1] = ng_rhs_shape[1];
    auto dot_output = make_shared<ngraph::op::Dot>(ng_lhs, ng_rhs);
    size_t compound_size = 1;
    for (int i = 0; i < out_axes.size(); i++) {
      compound_size *= output_shape[i];
    }
    auto dot_axes = out_axes;
    dot_axes.push_back(n_dims - 2);
    dot_axes.push_back(n_dims - 1);
    for (int i = 0; i < out_axes.size(); i++) {
      dot_axes.push_back(n_dims + i);
    }
    ng::Shape dot_shape = {compound_size, ng_lhs_shape[n_dims - 2],
                           ng_rhs_shape[1], compound_size};
    std::shared_ptr<ng::Node> dot_reshape;
    if (n_dims == 3) {
      dot_reshape = dot_output;
    } else {
      dot_reshape =
          make_shared<ngraph::op::Reshape>(dot_output, dot_axes, dot_shape);
    }
    ng::Shape tmp_shape = {1, ng_lhs_shape[n_dims - 2], ng_rhs_shape[1]};
    vector<shared_ptr<ngraph::Node>> tmp_tensors;
    for (size_t i = 0; i < dot_shape[0]; i++) {
      const std::vector<size_t> lower_bound{i, 0, 0, i};
      const std::vector<size_t> upper_bound{i + 1, dot_shape[1], dot_shape[2],
                                            i + 1};
      auto slice_out =
          make_shared<ngraph::op::Slice>(dot_reshape, lower_bound, upper_bound);
      auto reshape_out = make_shared<ngraph::op::Reshape>(
          slice_out, ng::AxisVector{0, 1, 2, 3}, tmp_shape);
      tmp_tensors.push_back(reshape_out);
    }
    auto concat_op = make_shared<ngraph::op::Concat>(tmp_tensors, 0);
    if (n_dims == 3) {
      SaveNgOp(ng_op_map, op->name(), concat_op);
    } else {
      SaveNgOp(ng_op_map, op->name(),
               make_shared<ngraph::op::Reshape>(
                   concat_op, ng::AxisVector{0, 1, 2}, output_shape));
    }
  }
  return tf::Status::OK();
}

static tf::Status TranslateBiasAddOp(const tf::Node* op,
                                     Builder::OpMap& ng_op_map) {
  TF_RETURN_IF_ERROR(ValidateInputCount(op, 2));

  shared_ptr<ng::Node> ng_input;
  TF_RETURN_IF_ERROR(GetInputNode(ng_op_map, op, 0, &ng_input));

  shared_ptr<ng::Node> ng_bias;
  TF_RETURN_IF_ERROR(GetInputNode(ng_op_map, op, 1, &ng_bias));

  std::string tf_data_format;
  if (tf::GetNodeAttr(op->attrs(), "data_format", &tf_data_format) !=
      tf::Status::OK()) {
    tf_data_format = "NHWC";
  }

  if (tf_data_format != "NHWC" && tf_data_format != "NCHW") {
    return tf::errors::InvalidArgument(
        "BiasAdd data format is neither NHWC nor NCHW");
  }

  auto ng_input_shape = ng_input->get_shape();
  auto ng_bias_shape = ng_bias->get_shape();
  if (ng_bias_shape.size() != 1) {
    return tf::errors::InvalidArgument(
        "Bias argument to BiasAdd does not have one dimension");
  }

  bool is_nhwc = (tf_data_format == "NHWC");

  ng::AxisSet ng_broadcast_axes;

  if (is_nhwc) {
    for (size_t i = 0; i < ng_input_shape.size() - 1; i++) {
      ng_broadcast_axes.insert(i);
    }
  } else {
    for (size_t i = 0; i < ng_input_shape.size(); i++) {
      if (i != 1) {
        ng_broadcast_axes.insert(i);
      }
    }
  }

  auto ng_bias_broadcasted = make_shared<ng::op::Broadcast>(
      ng_bias, ng_input_shape, ng_broadcast_axes);
  auto ng_add = ng_input + ng_bias_broadcasted;

  SaveNgOp(ng_op_map, op->name(), ng_add);
  return tf::Status::OK();
}

static tf::Status TranslateCastOp(const tf::Node* op,
                                  Builder::OpMap& ng_op_map) {
  TF_RETURN_IF_ERROR(ValidateInputCount(op, 1));

  shared_ptr<ng::Node> ng_input;
  TF_RETURN_IF_ERROR(GetInputNode(ng_op_map, op, 0, &ng_input));

<<<<<<< HEAD
  tf::DataType dtype;
  TF_RETURN_IF_ERROR(tf::GetNodeAttr(op->attrs(), "DstT", &dtype));
=======
      BatchedOpParamToNGraph(is_nhwc, tf_strides, ng_strides);
      BatchedOpParamToNGraph(is_nhwc, ng_input->get_shape(), ng_image_shape);
      BatchedOpParamToNGraph(is_nhwc, tf_ksize, ng_kernel_shape);
      BatchToNGraph(is_nhwc, ng_input);
      NGRAPH_VLOG(3) << "ng_strides: " << ng::join(ng_strides);
      NGRAPH_VLOG(3) << "ng_image_shape: " << ng::join(ng_image_shape);
      NGRAPH_VLOG(3) << "ng_kernel_shape: " << ng::join(ng_kernel_shape);
>>>>>>> f7194df2

  try {
    SaveNgOp(
        ng_op_map, op->name(),
        make_shared<ng::op::Convert>(ng_input, TF_NGRAPH_TYPE_MAP.at(dtype)));
  } catch (const std::out_of_range&) {
    return tf::errors::Unimplemented("Unsupported TensorFlow data type: ",
                                     tf::DataType_Name(dtype));
  }
  return tf::Status::OK();
}

static tf::Status TranslateConcatV2Op(const tf::Node* op,
                                      Builder::OpMap& ng_op_map) {
  TF_RETURN_IF_ERROR(ValidateInputCountMin(op, 2));

  shared_ptr<ng::Node> ng_axis_op;
  TF_RETURN_IF_ERROR(
      GetInputNode(ng_op_map, op, op->num_inputs() - 1, &ng_axis_op));

  tf::int64 concat_axis;
  TF_RETURN_IF_ERROR(
      tf::GetNodeAttr(op->attrs(), "_ngraph_concat_static_axis", &concat_axis));

  if (concat_axis < 0) {
    shared_ptr<ng::Node> ng_first_arg;
    TF_RETURN_IF_ERROR(GetInputNode(ng_op_map, op, 0, &ng_first_arg));

    concat_axis += tf::int64(ng_first_arg->get_shape().size());
  }

  ng::NodeVector ng_args;

  for (int i = 0; i < op->num_inputs() - 1; i++) {
    shared_ptr<ng::Node> ng_arg;
    TF_RETURN_IF_ERROR(GetInputNode(ng_op_map, op, i, &ng_arg));
    ng_args.push_back(ng_arg);
  }

  SaveNgOp(ng_op_map, op->name(),
           make_shared<ng::op::Concat>(ng_args, size_t(concat_axis)));
  return tf::Status::OK();
}

static tf::Status TranslateConstOp(const tf::Node* op,
                                   Builder::OpMap& ng_op_map) {
  tf::DataType dtype;
  TF_RETURN_IF_ERROR(tf::GetNodeAttr(op->attrs(), "dtype", &dtype));

  std::shared_ptr<ng::Node> ng_node;

  // For some reason the following do not work (no specialization of
  // tensorflow::checkpoint::SavedTypeTraits...)
  // case tf::DataType::DT_UINT32:
  //   TF_RETURN_IF_ERROR(MakeConstOp<tf::uint32>(op, ng::element::u32,
  //   &ng_node));
  //   break;
  // case tf::DataType::DT_UINT64:
  //   TF_RETURN_IF_ERROR(MakeConstOp<tf::uint64>(op, ng::element::u64,
  //   &ng_node));
  //   break;
  try {
    const auto& func_param = TF_NGRAPH_CONST_MAP.at(dtype);
    func_param.first(op, func_param.second, &ng_node);
  } catch (const std::out_of_range&) {
    return tf::errors::Unimplemented("Unsupported TensorFlow data type: ",
                                     tf::DataType_Name(dtype));
  }

  SaveNgOp(ng_op_map, op->name(), ng_node);
  return tf::Status::OK();
}

static tf::Status TranslateConv2DOp(const tf::Node* op,
                                    Builder::OpMap& ng_op_map) {
  TF_RETURN_IF_ERROR(ValidateInputCount(op, 2));

  shared_ptr<ng::Node> ng_input;
  TF_RETURN_IF_ERROR(GetInputNode(ng_op_map, op, 0, &ng_input));
  shared_ptr<ng::Node> ng_filter;
  TF_RETURN_IF_ERROR(GetInputNode(ng_op_map, op, 1, &ng_filter));

  std::vector<tf::int32> tf_strides;
  std::vector<tf::int32> tf_dilations;
  std::string tf_padding_type;
  std::string tf_data_format;
  TF_RETURN_IF_ERROR(tf::GetNodeAttr(op->attrs(), "strides", &tf_strides));
  TF_RETURN_IF_ERROR(tf::GetNodeAttr(op->attrs(), "dilations", &tf_dilations));
  TF_RETURN_IF_ERROR(tf::GetNodeAttr(op->attrs(), "padding", &tf_padding_type));
  TF_RETURN_IF_ERROR(
      tf::GetNodeAttr(op->attrs(), "data_format", &tf_data_format));

  if (tf_data_format != "NHWC" && tf_data_format != "NCHW") {
    return tf::errors::InvalidArgument(
        "Conv2D data format is neither NHWC nor NCHW");
  }

  bool is_nhwc = (tf_data_format == "NHWC");

  NGRAPH_VLOG(3) << ng::join(tf_strides);
  NGRAPH_VLOG(3) << ng::join(tf_dilations);
  NGRAPH_VLOG(3) << tf_padding_type;
  NGRAPH_VLOG(3) << tf_data_format;

  ng::Strides ng_strides(2);
  ng::Strides ng_dilations(2);
  ng::Shape ng_image_shape(2);
  ng::Shape ng_kernel_shape(2);

  BatchToNGraph(is_nhwc, ng_input);
  BatchedOpParamToNGraph(is_nhwc, tf_strides, ng_strides);
  BatchedOpParamToNGraph(is_nhwc, ng_input->get_shape(), ng_image_shape);
  BatchedOpParamToNGraph(is_nhwc, tf_dilations, ng_dilations);

  NGRAPH_VLOG(3) << "ng_strides: " << ng::join(ng_strides);
  NGRAPH_VLOG(3) << "ng_dilations: " << ng::join(ng_dilations);
  NGRAPH_VLOG(3) << "ng_image_shape: " << ng::join(ng_image_shape);

  auto& ng_filter_shape = ng_filter->get_shape();
  ng_kernel_shape[0] = ng_filter_shape[0];
  ng_kernel_shape[1] = ng_filter_shape[1];
  Reshape<3, 2, 0, 1>(ng_filter);

  NGRAPH_VLOG(3) << "ng_kernel_shape: " << ng::join(ng_kernel_shape);

  ng::CoordinateDiff ng_padding_below{0, 0};
  ng::CoordinateDiff ng_padding_above{0, 0};

  MakePadding(tf_padding_type, ng_image_shape, ng_kernel_shape, ng_strides,
              ng_dilations, ng_padding_below, ng_padding_above);

  std::shared_ptr<ng::Node> ng_conv = make_shared<ng::op::Convolution>(
      ng_input, ng_filter, ng_strides, ng_dilations, ng_padding_below,
      ng_padding_above);

  BatchToTensorflow(is_nhwc, ng_conv);
  SaveNgOp(ng_op_map, op->name(), ng_conv);
  return tf::Status::OK();
}

static tf::Status TranslateConv2DBackpropInputOp(const tf::Node* op,
                                                 Builder::OpMap& ng_op_map) {
  TF_RETURN_IF_ERROR(ValidateInputCount(op, 3));

  shared_ptr<ng::Node> ng_filter, ng_out_backprop;

  TF_RETURN_IF_ERROR(GetInputNode(ng_op_map, op, 1, &ng_filter));

  TF_RETURN_IF_ERROR(GetInputNode(ng_op_map, op, 2, &ng_out_backprop));

  // TODO: refactor me to be less redundant with other convolution ops
  std::vector<tf::int32> tf_strides;
  std::vector<tf::int32> tf_dilations;
  std::string tf_padding_type;
  std::string tf_data_format;
  TF_RETURN_IF_ERROR(tf::GetNodeAttr(op->attrs(), "strides", &tf_strides));
  TF_RETURN_IF_ERROR(tf::GetNodeAttr(op->attrs(), "dilations", &tf_dilations));
  TF_RETURN_IF_ERROR(tf::GetNodeAttr(op->attrs(), "padding", &tf_padding_type));
  TF_RETURN_IF_ERROR(
      tf::GetNodeAttr(op->attrs(), "data_format", &tf_data_format));

  if (tf_data_format != "NHWC" && tf_data_format != "NCHW") {
    return tf::errors::InvalidArgument(
        "Conv2DBackpropInput data format is neither NHWC nor NCHW: %s",
        tf_data_format);
  }

<<<<<<< HEAD
  std::vector<tf::int64> tf_input_sizes;
  TF_RETURN_IF_ERROR(tf::GetNodeAttr(op->attrs(), "_ngraph_static_input_sizes",
                                     &tf_input_sizes));
  if (std::any_of(tf_input_sizes.begin(), tf_input_sizes.end(),
                  [](tf::int32 size) { return size <= 0; })) {
    return tf::errors::InvalidArgument(
        "Conv2DBackpropInput input sizes must be positive integers");
  }
=======
      BatchedOpParamToNGraph(is_nhwc, tf_strides, ng_strides);
      BatchedOpParamToNGraph(is_nhwc, ng_input->get_shape(), ng_image_shape);
      BatchedOpParamToNGraph(is_nhwc, tf_dilations, ng_dilations);
      BatchToNGraph(is_nhwc, ng_input);
      NGRAPH_VLOG(3) << "ng_strides: " << ng::join(ng_strides);
      NGRAPH_VLOG(3) << "ng_dilations: " << ng::join(ng_dilations);
      NGRAPH_VLOG(3) << "ng_image_shape: " << ng::join(ng_image_shape);
>>>>>>> f7194df2

  bool is_nhwc = (tf_data_format == "NHWC");

  NGRAPH_VLOG(3) << ng::join(tf_strides);
  NGRAPH_VLOG(3) << ng::join(tf_dilations);
  NGRAPH_VLOG(3) << tf_padding_type;
  NGRAPH_VLOG(3) << tf_data_format;

  ng::Strides ng_strides(2);
  ng::Strides ng_dilations(2);
  ng::Shape ng_image_shape(2);
  ng::Shape ng_kernel_shape(2);
  ng::Shape ng_batch_shape(4);

  BatchToNGraph(is_nhwc, ng_out_backprop);
  BatchedOpParamToNGraph(is_nhwc, tf_strides, ng_strides);
  BatchedOpParamToNGraph(is_nhwc, tf_input_sizes, ng_image_shape);
  BatchedOpParamToNGraph(is_nhwc, tf_dilations, ng_dilations);
  if (is_nhwc) {
    ng_batch_shape = {static_cast<unsigned long>(tf_input_sizes[0]),
                      static_cast<unsigned long>(tf_input_sizes[3]),
                      static_cast<unsigned long>(tf_input_sizes[1]),
                      static_cast<unsigned long>(tf_input_sizes[2])};
  } else {
    ng_batch_shape = {static_cast<unsigned long>(tf_input_sizes[0]),
                      static_cast<unsigned long>(tf_input_sizes[1]),
                      static_cast<unsigned long>(tf_input_sizes[2]),
                      static_cast<unsigned long>(tf_input_sizes[3])};
  }

  NGRAPH_VLOG(3) << "ng_strides: " << ng::join(ng_strides);
  NGRAPH_VLOG(3) << "ng_dilations: " << ng::join(ng_dilations);
  NGRAPH_VLOG(3) << "ng_image_shape: " << ng::join(ng_image_shape);

  auto& ng_filter_shape = ng_filter->get_shape();
  ng_kernel_shape[0] = ng_filter_shape[0];
  ng_kernel_shape[1] = ng_filter_shape[1];
  Reshape<3, 2, 0, 1>(ng_filter);

  NGRAPH_VLOG(3) << "ng_kernel_shape: " << ng::join(ng_kernel_shape);

  ng::CoordinateDiff ng_padding_below{0, 0};
  ng::CoordinateDiff ng_padding_above{0, 0};

  MakePadding(tf_padding_type, ng_image_shape, ng_kernel_shape, ng_strides,
              ng_dilations, ng_padding_below, ng_padding_above);

  std::shared_ptr<ng::Node> ng_data =
      make_shared<ng::op::ConvolutionBackpropData>(
          ng_batch_shape, ng_filter, ng_out_backprop, ng_strides, ng_dilations,
          ng_padding_below, ng_padding_above,
          ng::Strides(ng_batch_shape.size() - 2, 1));

<<<<<<< HEAD
  BatchToTensorflow(is_nhwc, ng_data);
=======
      bool is_nhwc = (tf_data_format == "NHWC");

      NGRAPH_VLOG(3) << ng::join(tf_strides);
      NGRAPH_VLOG(3) << ng::join(tf_dilations);
      NGRAPH_VLOG(3) << tf_padding_type;
      NGRAPH_VLOG(3) << tf_data_format;

      ng::Strides ng_strides(2);
      ng::Strides ng_dilations(2);
      ng::Shape ng_image_shape(2);
      ng::Shape ng_kernel_shape(2);
      ng::Shape ng_batch_shape(4);

      BatchedOpParamToNGraph(is_nhwc, tf_strides, ng_strides);
      BatchedOpParamToNGraph(is_nhwc, tf_input_sizes, ng_image_shape);
      BatchedOpParamToNGraph(is_nhwc, tf_dilations, ng_dilations);
      BatchToNGraph(is_nhwc, ng_out_backprop);
      if (is_nhwc) {
        ng_batch_shape = {static_cast<unsigned long>(tf_input_sizes[0]),
                          static_cast<unsigned long>(tf_input_sizes[3]),
                          static_cast<unsigned long>(tf_input_sizes[1]),
                          static_cast<unsigned long>(tf_input_sizes[2])};
      } else {
        ng_batch_shape = {static_cast<unsigned long>(tf_input_sizes[0]),
                          static_cast<unsigned long>(tf_input_sizes[1]),
                          static_cast<unsigned long>(tf_input_sizes[2]),
                          static_cast<unsigned long>(tf_input_sizes[3])};
      }
>>>>>>> f7194df2

  SaveNgOp(ng_op_map, op->name(), ng_data);
  return tf::Status::OK();
}

static tf::Status TranslateDepthwiseConv2dNativeOp(const tf::Node* op,
                                                   Builder::OpMap& ng_op_map) {
  TF_RETURN_IF_ERROR(ValidateInputCount(op, 2));

  shared_ptr<ng::Node> ng_input, ng_filter;

  TF_RETURN_IF_ERROR(GetInputNode(ng_op_map, op, 0, &ng_input));
  TF_RETURN_IF_ERROR(GetInputNode(ng_op_map, op, 1, &ng_filter));

  std::vector<tf::int32> tf_strides;
  std::vector<tf::int32> tf_dilations;
  std::string tf_padding_type;
  std::string tf_data_format;
  TF_RETURN_IF_ERROR(tf::GetNodeAttr(op->attrs(), "strides", &tf_strides));
  TF_RETURN_IF_ERROR(tf::GetNodeAttr(op->attrs(), "dilations", &tf_dilations));
  TF_RETURN_IF_ERROR(tf::GetNodeAttr(op->attrs(), "padding", &tf_padding_type));
  TF_RETURN_IF_ERROR(
      tf::GetNodeAttr(op->attrs(), "data_format", &tf_data_format));

  if (tf_data_format != "NHWC" && tf_data_format != "NCHW") {
    return tf::errors::InvalidArgument(
        "DepthwiseConv2D data format is neither NHWC nor NCHW");
  }

  bool is_nhwc = (tf_data_format == "NHWC");

  NGRAPH_VLOG(3) << ng::join(tf_strides);
  NGRAPH_VLOG(3) << ng::join(tf_dilations);
  NGRAPH_VLOG(3) << tf_padding_type;
  NGRAPH_VLOG(3) << tf_data_format;

  ng::Strides ng_strides(2);
  ng::Strides ng_dilations(2);
  ng::Shape ng_image_shape(2);
  ng::Shape ng_kernel_shape(2);

  BatchToNGraph(is_nhwc, ng_input);
  BatchedOpParamToNGraph(is_nhwc, ng_input->get_shape(), ng_image_shape);
  BatchedOpParamToNGraph(is_nhwc, tf_strides, ng_strides);
  BatchedOpParamToNGraph(is_nhwc, tf_dilations, ng_dilations);

  NGRAPH_VLOG(3) << "ng_strides: " << ng::join(ng_strides);
  NGRAPH_VLOG(3) << "ng_dilations: " << ng::join(ng_dilations);
  NGRAPH_VLOG(3) << "ng_image_shape: " << ng::join(ng_image_shape);

  auto& ng_filter_shape = ng_filter->get_shape();
  Reshape<3, 2, 0, 1>(ng_filter);
  ng_kernel_shape[0] = ng_filter_shape[0];
  ng_kernel_shape[1] = ng_filter_shape[1];

  NGRAPH_VLOG(3) << "ng_kernel_shape: " << ng::join(ng_kernel_shape);

  ng::CoordinateDiff ng_padding_below{0, 0};
  ng::CoordinateDiff ng_padding_above{0, 0};

  MakePadding(tf_padding_type, ng_image_shape, ng_kernel_shape, ng_strides,
              ng_dilations, ng_padding_below, ng_padding_above);

  // ng input shape is NCHW
  auto& input_shape = ng_input->get_shape();
  // ng filter shape is OIHW
  auto& filter_shape = ng_filter->get_shape();
  ng::NodeVector ng_args;

  for (size_t i = 0; i < input_shape[1]; i++) {
    const std::vector<size_t> lower_bound{0, i, 0, 0};
    const std::vector<size_t> upper_bound{input_shape[0], i + 1, input_shape[2],
                                          input_shape[3]};
    auto ng_sliced_input =
        make_shared<ng::op::Slice>(ng_input, lower_bound, upper_bound);

    const std::vector<size_t> f_lower_bound{0, i, 0, 0};
    const std::vector<size_t> f_upper_bound{filter_shape[0], i + 1,
                                            filter_shape[2], filter_shape[3]};
    auto ng_sliced_filter =
        make_shared<ng::op::Slice>(ng_filter, f_lower_bound, f_upper_bound);

    NGRAPH_VLOG(3) << "depthwise conv 2d.";
    NGRAPH_VLOG(3) << "sliced shape " << ng::join(ng_sliced_input->get_shape());
    NGRAPH_VLOG(3) << "filter shape "
                   << ng::join(ng_sliced_filter->get_shape());

    auto ng_conv = make_shared<ng::op::Convolution>(
        ng_sliced_input, ng_sliced_filter, ng_strides, ng_dilations,
        ng_padding_below, ng_padding_above);
    ng_args.push_back(ng_conv);
  }

  size_t ng_concatenation_axis = 1;  // channel axis
  std::shared_ptr<ng::Node> ng_concat =
      make_shared<ng::op::Concat>(ng_args, ng_concatenation_axis);

  BatchToTensorflow(is_nhwc, ng_concat);
  SaveNgOp(ng_op_map, op->name(), ng_concat);
  return tf::Status::OK();
}

static tf::Status TranslateExpandDimsOp(const tf::Node* op,
                                        Builder::OpMap& ng_op_map) {
  TF_RETURN_IF_ERROR(ValidateInputCount(op, 2));
  shared_ptr<ng::Node> ng_input;
  TF_RETURN_IF_ERROR(GetInputNode(ng_op_map, op, 0, &ng_input));

<<<<<<< HEAD
  shared_ptr<ng::Node> ng_dim;
  TF_RETURN_IF_ERROR(GetInputNode(ng_op_map, op, 1, &ng_dim));
=======
      bool is_nhwc = (tf_data_format == "NHWC");

      NGRAPH_VLOG(3) << ng::join(tf_strides);
      NGRAPH_VLOG(3) << ng::join(tf_dilations);
      NGRAPH_VLOG(3) << tf_padding_type;
      NGRAPH_VLOG(3) << tf_data_format;

      ng::Strides ng_strides(2);
      ng::Strides ng_dilations(2);
      ng::Shape ng_image_shape(2);
      ng::Shape ng_kernel_shape(2);

      BatchedOpParamToNGraph(is_nhwc, ng_input->get_shape(), ng_image_shape);
      BatchedOpParamToNGraph(is_nhwc, tf_strides, ng_strides);
      BatchedOpParamToNGraph(is_nhwc, tf_dilations, ng_dilations);
      BatchToNGraph(is_nhwc, ng_input);

      NGRAPH_VLOG(3) << "ng_strides: " << ng::join(ng_strides);
      NGRAPH_VLOG(3) << "ng_dilations: " << ng::join(ng_dilations);
      NGRAPH_VLOG(3) << "ng_image_shape: " << ng::join(ng_image_shape);

      auto& ng_filter_shape = ng_filter->get_shape();
      ng_kernel_shape[0] = ng_filter_shape[0];
      ng_kernel_shape[1] = ng_filter_shape[1];
      Reshape<3, 2, 0, 1>(ng_filter);

      NGRAPH_VLOG(3) << "ng_kernel_shape: " << ng::join(ng_kernel_shape);

      ng::CoordinateDiff ng_padding_below{0, 0};
      ng::CoordinateDiff ng_padding_above{0, 0};

      MakePadding(tf_padding_type, ng_image_shape, ng_kernel_shape, ng_strides,
                  ng_dilations, ng_padding_below, ng_padding_above);

      // ng input shape is NCHW
      auto& input_shape = ng_input->get_shape();
      // ng filter shape is OIHW
      auto& filter_shape = ng_filter->get_shape();
      ng::NodeVector ng_args;

      for (size_t i = 0; i < input_shape[1]; i++) {
        const std::vector<size_t> lower_bound{0, i, 0, 0};
        const std::vector<size_t> upper_bound{input_shape[0], i + 1,
                                              input_shape[2], input_shape[3]};
        auto ng_sliced_input =
            make_shared<ng::op::Slice>(ng_input, lower_bound, upper_bound);

        const std::vector<size_t> f_lower_bound{0, i, 0, 0};
        const std::vector<size_t> f_upper_bound{
            filter_shape[0], i + 1, filter_shape[2], filter_shape[3]};
        auto ng_sliced_filter =
            make_shared<ng::op::Slice>(ng_filter, f_lower_bound, f_upper_bound);

        NGRAPH_VLOG(3) << "depthwise conv 2d.";
        NGRAPH_VLOG(3) << "sliced shape "
                       << ng::join(ng_sliced_input->get_shape());
        NGRAPH_VLOG(3) << "filter shape "
                       << ng::join(ng_sliced_filter->get_shape());

        auto ng_conv = make_shared<ng::op::Convolution>(
            ng_sliced_input, ng_sliced_filter, ng_strides, ng_dilations,
            ng_padding_below, ng_padding_above);
        ng_args.push_back(ng_conv);
      }
>>>>>>> f7194df2

  std::vector<tf::int64> dim_vec;
  TF_RETURN_IF_ERROR(
      tf::GetNodeAttr(op->attrs(), "_ngraph_expanddims_static_dim", &dim_vec));

  if (dim_vec.size() != 1) {
    return tf::errors::InvalidArgument(
        "The size of argument dim is not 1 for ExpandDims");
  }

  auto& shape = ng_input->get_shape();
  auto shape_size = shape.size();
  if (dim_vec[0] < 0) {
    // allow range [-rank(input) - 1, rank(input)]
    // where -1 append new axis at the end
    dim_vec[0] = shape_size + dim_vec[0] + 1;
  }
  auto out_shape = shape;
  out_shape.insert(out_shape.begin() + size_t(dim_vec[0]), 1);
  std::vector<size_t> shape_dimensions(shape.size());
  std::iota(shape_dimensions.begin(), shape_dimensions.end(), 0);
  std::shared_ptr<ng::Node> ng_expand_dim =
      make_shared<ng::op::Reshape>(ng_input, shape_dimensions, out_shape);

  SaveNgOp(ng_op_map, op->name(), ng_expand_dim);
  return tf::Status::OK();
}

static tf::Status TranslateFillOp(const tf::Node* op,
                                  Builder::OpMap& ng_op_map) {
  shared_ptr<ng::Node> ng_value;
  TF_RETURN_IF_ERROR(GetInputNode(ng_op_map, op, 1, &ng_value));

  std::vector<tf::int64> dims_vec;
  TF_RETURN_IF_ERROR(
      tf::GetNodeAttr(op->attrs(), "_ngraph_fill_static_dims", &dims_vec));

  ng::Shape ng_output_shape(dims_vec.size());
  ng::AxisSet ng_axis_set;
  for (size_t i = 0; i < dims_vec.size(); ++i) {
    ng_output_shape[i] = dims_vec[i];
    ng_axis_set.insert(i);
  }
  SaveNgOp(ng_op_map, op->name(), make_shared<ng::op::Broadcast>(
                                      ng_value, ng_output_shape, ng_axis_set));
  return tf::Status::OK();
}

static tf::Status TranslateFusedBatchNormOp(const tf::Node* op,
                                            Builder::OpMap& ng_op_map) {
  TF_RETURN_IF_ERROR(ValidateInputCount(op, 5));

  bool tf_is_training;
  if (tf::GetNodeAttr(op->attrs(), "is_training", &tf_is_training) !=
      tf::Status::OK()) {
    NGRAPH_VLOG(3) << "is_training attribute not present, setting to true";
    tf_is_training = true;
  }

  NGRAPH_VLOG(3) << "is_training: " << tf_is_training;

  shared_ptr<ng::Node> ng_input;
  TF_RETURN_IF_ERROR(GetInputNode(ng_op_map, op, 0, &ng_input));
  shared_ptr<ng::Node> ng_scale;
  TF_RETURN_IF_ERROR(GetInputNode(ng_op_map, op, 1, &ng_scale));
  shared_ptr<ng::Node> ng_offset;
  TF_RETURN_IF_ERROR(GetInputNode(ng_op_map, op, 2, &ng_offset));
  shared_ptr<ng::Node> ng_mean;
  TF_RETURN_IF_ERROR(GetInputNode(ng_op_map, op, 3, &ng_mean));
  shared_ptr<ng::Node> ng_variance;
  TF_RETURN_IF_ERROR(GetInputNode(ng_op_map, op, 4, &ng_variance));

  std::string tf_data_format;
  TF_RETURN_IF_ERROR(
      tf::GetNodeAttr(op->attrs(), "data_format", &tf_data_format));

  if (tf_data_format != "NHWC" && tf_data_format != "NCHW") {
    return tf::errors::InvalidArgument(
        "Conv2D data format is neither NHWC nor NCHW");
  }

  bool is_nhwc = (tf_data_format == "NHWC");

  NGRAPH_VLOG(3) << "data_format: " << tf_data_format;

  float tf_epsilon;
  if (tf::GetNodeAttr(op->attrs(), "epsilon", &tf_epsilon) !=
      tf::Status::OK()) {
    NGRAPH_VLOG(3) << "epsilon attribute not present, setting to zero";
    tf_epsilon = 0;  // FIXME(amprocte): is this the right default?
  }

  NGRAPH_VLOG(3) << "epsilon: " << tf_epsilon;

  BatchToNGraph(is_nhwc, ng_input);

  std::shared_ptr<ng::Node> ng_batch_norm;

  ng_batch_norm =
      make_shared<ng::op::BatchNorm>(tf_epsilon, ng_scale, ng_offset, ng_input,
                                     ng_mean, ng_variance, tf_is_training);

  BatchToTensorflow(is_nhwc, ng_batch_norm);

  SaveNgOp(ng_op_map, op->name(), ng_batch_norm);
  return tf::Status::OK();
}

static tf::Status TranslateIdentityOp(const tf::Node* op,
                                      Builder::OpMap& ng_op_map) {
  TF_RETURN_IF_ERROR(ValidateInputCount(op, 1));

  shared_ptr<ng::Node> ng_arg;
  TF_RETURN_IF_ERROR(GetInputNode(ng_op_map, op, 0, &ng_arg));
  SaveNgOp(ng_op_map, op->name(), ng_arg);
  return tf::Status::OK();
}

static tf::Status TranslateMatMulOp(const tf::Node* op,
                                    Builder::OpMap& ng_op_map) {
  TF_RETURN_IF_ERROR(ValidateInputCount(op, 2));

  shared_ptr<ng::Node> ng_lhs;
  TF_RETURN_IF_ERROR(GetInputNode(ng_op_map, op, 0, &ng_lhs));
  shared_ptr<ng::Node> ng_rhs;
  TF_RETURN_IF_ERROR(GetInputNode(ng_op_map, op, 1, &ng_rhs));

  // Transpose arguments if requested.
  bool transpose_a = false;
  bool transpose_b = false;

  if (tf::GetNodeAttr(op->attrs(), "transpose_a", &transpose_a) ==
          tf::Status::OK() &&
      transpose_a) {
    ng_lhs = ng::builder::numpy_transpose(ng_lhs, ng::AxisVector{1, 0});
  }
  if (tf::GetNodeAttr(op->attrs(), "transpose_b", &transpose_b) ==
          tf::Status::OK() &&
      transpose_b) {
    ng_rhs = ng::builder::numpy_transpose(ng_rhs, ng::AxisVector{1, 0});
  }

  // The default axis count for nGraph's Dot op is 1, which is just what
  // we need here.
  SaveNgOp(ng_op_map, op->name(), make_shared<ngraph::op::Dot>(ng_lhs, ng_rhs));
  return tf::Status::OK();
}

static tf::Status TranslateMaxPoolOp(const tf::Node* op,
                                     Builder::OpMap& ng_op_map) {
  TF_RETURN_IF_ERROR(ValidateInputCount(op, 1));

  shared_ptr<ng::Node> ng_input;
  TF_RETURN_IF_ERROR(GetInputNode(ng_op_map, op, 0, &ng_input));

  std::vector<tf::int32> tf_strides;
  std::vector<tf::int32> tf_ksize;
  std::string tf_padding_type;
  std::string tf_data_format;
  TF_RETURN_IF_ERROR(tf::GetNodeAttr(op->attrs(), "strides", &tf_strides));
  TF_RETURN_IF_ERROR(tf::GetNodeAttr(op->attrs(), "ksize", &tf_ksize));
  TF_RETURN_IF_ERROR(tf::GetNodeAttr(op->attrs(), "padding", &tf_padding_type));
  TF_RETURN_IF_ERROR(
      tf::GetNodeAttr(op->attrs(), "data_format", &tf_data_format));

  if (tf_data_format != "NHWC" && tf_data_format != "NCHW") {
    return tf::errors::InvalidArgument(
        "MaxPool data format is neither NHWC nor NCHW");
  }

  bool is_nhwc = (tf_data_format == "NHWC");

  NGRAPH_VLOG(3) << ng::join(tf_strides);
  NGRAPH_VLOG(3) << ng::join(tf_ksize);
  NGRAPH_VLOG(3) << tf_padding_type;
  NGRAPH_VLOG(3) << tf_data_format;

  ng::Strides ng_strides(2);
  ng::Shape ng_image_shape(2);
  ng::Shape ng_kernel_shape(2);

  BatchToNGraph(is_nhwc, ng_input);
  BatchedOpParamToNGraph(is_nhwc, tf_strides, ng_strides);
  BatchedOpParamToNGraph(is_nhwc, ng_input->get_shape(), ng_image_shape);
  BatchedOpParamToNGraph(is_nhwc, tf_ksize, ng_kernel_shape);
  NGRAPH_VLOG(3) << "ng_strides: " << ng::join(ng_strides);
  NGRAPH_VLOG(3) << "ng_image_shape: " << ng::join(ng_image_shape);
  NGRAPH_VLOG(3) << "ng_kernel_shape: " << ng::join(ng_kernel_shape);

  // TODO: change this once nGraph supports negative padding
  // (CoordinateDiff) for MaxPool
  // ng::CoordinateDiff ng_padding_below{0,0};
  // ng::CoordinateDiff ng_padding_above{0,0};
  ng::Shape ng_padding_below{0, 0};
  ng::Shape ng_padding_above{0, 0};

  MakePadding(tf_padding_type, ng_image_shape, ng_kernel_shape, ng_strides,
              ng_padding_below, ng_padding_above);

  std::shared_ptr<ng::Node> ng_maxpool =
      make_shared<ng::op::MaxPool>(ng_input, ng_kernel_shape, ng_strides,
                                   ng_padding_below, ng_padding_above);

  BatchToTensorflow(is_nhwc, ng_maxpool);

  NGRAPH_VLOG(3) << "maxpool outshape: {" << ng::join(ng_maxpool->get_shape())
                 << "}";

  SaveNgOp(ng_op_map, op->name(), ng_maxpool);
  return tf::Status::OK();
}

static tf::Status TranslateMeanOp(const tf::Node* op,
                                  Builder::OpMap& ng_op_map) {
  TF_RETURN_IF_ERROR(ValidateInputCount(op, 2));

  shared_ptr<ng::Node> ng_input;
  TF_RETURN_IF_ERROR(GetInputNode(ng_op_map, op, 0, &ng_input));
  shared_ptr<ng::Node> ng_axes_op;
  TF_RETURN_IF_ERROR(GetInputNode(ng_op_map, op, 1, &ng_axes_op));

  bool tf_keep_dims;
  if (tf::GetNodeAttr(op->attrs(), "keep_dims", &tf_keep_dims) !=
      tf::Status::OK()) {
    tf_keep_dims = false;
  }

  std::vector<tf::int64> mean_axes;
  TF_RETURN_IF_ERROR(
      tf::GetNodeAttr(op->attrs(), "_ngraph_mean_static_axes", &mean_axes));

  ng::Shape input_shape = ng_input->get_shape();
  size_t input_rank = ng_input->get_shape().size();

  ng::AxisSet ng_reduction_axes;

  for (auto i : mean_axes) {
    if (i < 0) {
      ng_reduction_axes.insert(input_rank + i);
    } else {
      ng_reduction_axes.insert(i);
    }
  }

  std::shared_ptr<ng::Node> ng_mean =
      ng::builder::mean(ng_input, ng_reduction_axes);

  // If keep_dims is specified we need to reshape to put back the reduced
  // axes, with length 1.
  if (tf_keep_dims) {
    ng::Shape ng_result_shape_with_keep(input_rank);

    for (size_t i = 0; i < input_rank; i++) {
      if (ng_reduction_axes.count(i) == 0) {
        ng_result_shape_with_keep[i] = input_shape[i];
      } else {
        ng_result_shape_with_keep[i] = 1;
      }
    }

    ng::AxisVector ng_axis_order(ng_mean->get_shape().size());

    for (size_t i = 0; i < ng_mean->get_shape().size(); i++) {
      ng_axis_order[i] = i;
    }

    ng_mean = make_shared<ng::op::Reshape>(ng_mean, ng_axis_order,
                                           ng_result_shape_with_keep);
  }

  SaveNgOp(ng_op_map, op->name(), ng_mean);
  return tf::Status::OK();
}

static tf::Status TranslatePackOp(const tf::Node* op,
                                  Builder::OpMap& ng_op_map) {
  TF_RETURN_IF_ERROR(ValidateInputCountMin(op, 1));

  ng::NodeVector ng_concat_inputs;

  for (size_t i = 0; i < op->num_inputs(); ++i) {
    shared_ptr<ng::Node> ng_input;
    TF_RETURN_IF_ERROR(GetInputNode(ng_op_map, op, i, &ng_input));
    ng_concat_inputs.push_back(ng_input);
  }

  tf::int32 tf_axis;
  TF_RETURN_IF_ERROR(tf::GetNodeAttr(op->attrs(), "axis", &tf_axis));
  size_t input_rank = ng_concat_inputs[0]->get_shape().size();

  auto concat_axis = tf_axis;
  if (concat_axis == -1) {
    concat_axis = input_rank;
  }

  ng::Shape input_shape = ng_concat_inputs[0]->get_shape();
  ng::Shape output_shape(input_rank + 1);

  // if inputs shape is (2, 3, 4), and axis is 1, then we want
  // to create output_shape (2, num_inputs, 3, 4)
  for (size_t i = 0; i < input_rank; ++i) {
    output_shape[(i < concat_axis) ? i : i + 1] = input_shape[i];
  }
  output_shape[concat_axis] = op->num_inputs();

  ng::AxisVector ng_axis_order(input_rank);
  for (size_t i = 0; i < input_rank; i++) {
    ng_axis_order[i] = i;
  }

  if (concat_axis == input_rank) {
    // need to add extra dimension before we concatenate
    // along it
    ng::Shape extended_shape = input_shape;
    extended_shape.push_back(1);
    for (size_t i = 0; i < ng_concat_inputs.size(); ++i) {
      ng_concat_inputs[i] = make_shared<ng::op::Reshape>(
          ng_concat_inputs[i], ng_axis_order, extended_shape);
    }
    ng_axis_order.push_back(input_rank);
  }

  auto concat = make_shared<ng::op::Concat>(ng_concat_inputs, concat_axis);
  SaveNgOp(ng_op_map, op->name(),
           make_shared<ng::op::Reshape>(concat, ng_axis_order, output_shape));
  return tf::Status::OK();
}

static tf::Status TranslatePadOp(const tf::Node* op,
                                 Builder::OpMap& ng_op_map) {
  TF_RETURN_IF_ERROR(ValidateInputCount(op, 2));

  shared_ptr<ng::Node> ng_input;
  TF_RETURN_IF_ERROR(GetInputNode(ng_op_map, op, 0, &ng_input));
  shared_ptr<ng::Node> ng_paddings_op;
  TF_RETURN_IF_ERROR(GetInputNode(ng_op_map, op, 1, &ng_paddings_op));

  std::vector<tf::int64> paddings;
  TF_RETURN_IF_ERROR(
      tf::GetNodeAttr(op->attrs(), "_ngraph_pad_static_paddings", &paddings));

  NGRAPH_VLOG(3) << "{" << ng::join(paddings) << "}";

  if (paddings.size() % 2 != 0) {
    return tf::errors::InvalidArgument(
        "Constant node for paddings does not have an even number of "
        "elements");
  }

  ng::Shape padding_below(paddings.size() / 2);
  ng::Shape padding_above(paddings.size() / 2);
  ng::Shape padding_interior(paddings.size() / 2);

  for (size_t i = 0; i < paddings.size() / 2; i++) {
    padding_below[i] = paddings[2 * i];
    padding_above[i] = paddings[2 * i + 1];
    padding_interior[i] = 0;
  }

  NGRAPH_VLOG(3) << "{" << ng::join(padding_below) << "}";
  NGRAPH_VLOG(3) << "{" << ng::join(padding_above) << "}";

  // For PadV1 it seems the value is always zero.
  auto pad_val_op = make_shared<ng::op::Constant>(
      ng_input->get_element_type(), ng::Shape{}, std::vector<std::string>{"0"});
  auto pad_op = make_shared<ng::op::Pad>(ng_input, pad_val_op, padding_below,
                                         padding_above, padding_interior);

  SaveNgOp(ng_op_map, op->name(), pad_op);
  return tf::Status::OK();
}

static tf::Status TranslateProdOp(const tf::Node* op,
                                  Builder::OpMap& ng_op_map) {
  shared_ptr<ng::Node> ng_input;
  TF_RETURN_IF_ERROR(GetInputNode(ng_op_map, op, 0, &ng_input));

  ng::AxisSet ng_axis_set;
  if (op->num_inputs() == 2) {
    shared_ptr<ng::Node> ng_axis;
    TF_RETURN_IF_ERROR(GetInputNode(ng_op_map, op, 1, &ng_axis));

    auto ng_axis_const = std::dynamic_pointer_cast<ng::op::Constant>(ng_axis);
    if (ng_axis_const == nullptr) {
      for (size_t i = 0; i < ng_input->get_shape().size(); i++) {
        ng_axis_set.insert(i);
      }
    } else {
      auto axis_vec = ng_axis_const->get_vector<int>();
      for (size_t i = 0; i < axis_vec.size(); ++i) {
        if (axis_vec[i] >= 0) {
          ng_axis_set.insert(axis_vec[i]);
        } else {
          // ng_axis_set has unsigned type, converting negative axis
          ng_axis_set.insert(ng_input->get_shape().size() + axis_vec[i]);
        }
      }
    }
  } else {
    return tf::errors::InvalidArgument("Prod operation requires 2 inputs");
  }

  bool tf_keep_dims;
  if (tf::GetNodeAttr(op->attrs(), "keep_dims", &tf_keep_dims) !=
      tf::Status::OK()) {
    tf_keep_dims = false;
  }

  if (tf_keep_dims) {
    return tf::errors::Unimplemented("keep_dims is not implemented for Prod");
  }

  SaveNgOp(ng_op_map, op->name(),
           make_shared<ng::op::Product>(ng_input, ng_axis_set));
  return tf::Status::OK();
}

static tf::Status TranslateReciprocalOp(const tf::Node* op,
                                        Builder::OpMap& ng_op_map) {
  return TranslateUnaryOp(op, ng_op_map, [](std::shared_ptr<ng::Node> n) {
    // Create a constant tensor populated with the value -1.
    // (1/x = x^(-1))
    auto et = n->get_element_type();
    auto shape = n->get_shape();
    std::vector<std::string> constant_values(ng::shape_size(shape), "-1");
    auto ng_exponent =
        std::make_shared<ng::op::Constant>(et, shape, constant_values);

    // Raise each element of the input to the power -1.
    return std::make_shared<ng::op::Power>(n, ng_exponent);
  });
}

static tf::Status TranslateReluOp(const tf::Node* op,
                                  Builder::OpMap& ng_op_map) {
  TF_RETURN_IF_ERROR(ValidateInputCount(op, 1));

  shared_ptr<ng::Node> ng_input;
  TF_RETURN_IF_ERROR(GetInputNode(ng_op_map, op, 0, &ng_input));

  SaveNgOp(ng_op_map, op->name(), make_shared<ng::op::Relu>(ng_input));
  return tf::Status::OK();
}

static tf::Status TranslateRelu6Op(const tf::Node* op,
                                   Builder::OpMap& ng_op_map) {
  TF_RETURN_IF_ERROR(ValidateInputCount(op, 1));

  shared_ptr<ng::Node> ng_input;
  TF_RETURN_IF_ERROR(GetInputNode(ng_op_map, op, 0, &ng_input));

  auto constant_6 = make_shared<ng::op::Constant>(
      ng_input->get_element_type(), ng_input->get_shape(),
      std::vector<std::string>(ng::shape_size(ng_input->get_shape()), "6"));
  auto relu6_op = make_shared<ng::op::Minimum>(
      make_shared<ng::op::Relu>(ng_input), constant_6);

  SaveNgOp(ng_op_map, op->name(), relu6_op);
  return tf::Status::OK();
}

static tf::Status TranslateReshapeOp(const tf::Node* op,
                                     Builder::OpMap& ng_op_map) {
  TF_RETURN_IF_ERROR(ValidateInputCount(op, 2));

  shared_ptr<ng::Node> ng_input;
  TF_RETURN_IF_ERROR(GetInputNode(ng_op_map, op, 0, &ng_input));
  shared_ptr<ng::Node> ng_shape_op;
  TF_RETURN_IF_ERROR(GetInputNode(ng_op_map, op, 1, &ng_shape_op));

  NGRAPH_VLOG(3) << "Input shape: " << ng::join(ng_input->get_shape());

  std::vector<tf::int64> shape;
  TF_RETURN_IF_ERROR(
      tf::GetNodeAttr(op->attrs(), "_ngraph_reshape_static_shape", &shape));

  NGRAPH_VLOG(3) << "Requested result shape: " << ng::join(shape);

  size_t output_rank = shape.size();
  size_t num_input_elements = ng::shape_size(ng_input->get_shape());

  //
  // If there is a single "-1" in the result shape, we have to auto-infer
  // the length of that dimension.
  //
  size_t inferred_pos;
  size_t product_of_rest = 1;
  bool seen_inferred = false;
  for (size_t i = 0; i < output_rank; i++) {
    if (shape[i] == -1) {
      if (seen_inferred) {
        return tf::errors::InvalidArgument(
            "Multiple -1 dimensions in result shape");
      }
      inferred_pos = i;
      seen_inferred = true;
    } else {
      product_of_rest *= shape[i];
    }
  }

  if (seen_inferred) {
    if (num_input_elements % product_of_rest != 0) {
      NGRAPH_VLOG(3) << "{" << ng::join(ng_input->get_shape()) << "}";
      NGRAPH_VLOG(3) << "{" << ng::join(shape) << "}";
      return tf::errors::InvalidArgument(
          "Product of known dimensions (", product_of_rest,
          ") does not evenly divide the number of input elements (",
          num_input_elements, ")");
    }
    shape[inferred_pos] = num_input_elements / product_of_rest;
  }

  //
  // Convert the values from the constant into an nGraph::Shape, and
  // construct the axis order while we are at it.
  //
  ng::Shape ng_shape(output_rank);

  for (size_t i = 0; i < output_rank; i++) {
    ng_shape[i] = shape[i];
  }

  ng::AxisVector ng_axis_order(ng_input->get_shape().size());
  for (size_t i = 0; i < ng_input->get_shape().size(); i++) {
    ng_axis_order[i] = i;
  }

  SaveNgOp(ng_op_map, op->name(),
           make_shared<ng::op::Reshape>(ng_input, ng_axis_order, ng_shape));
  return tf::Status::OK();
}

static tf::Status TranslateRsqrtOp(const tf::Node* op,
                                   Builder::OpMap& ng_op_map) {
  return TranslateUnaryOp(op, ng_op_map, [](std::shared_ptr<ng::Node> n) {
    // Create a constant tensor populated with the value -1/2.
    // (1/sqrt(x) = x^(-1/2))
    auto et = n->get_element_type();
    auto shape = n->get_shape();
    std::vector<std::string> constant_values(ng::shape_size(shape), "-0.5");
    auto ng_exponent =
        std::make_shared<ng::op::Constant>(et, shape, constant_values);

    // Raise each element of the input to the power -0.5.
    return std::make_shared<ng::op::Power>(n, ng_exponent);
  });
}

static tf::Status TranslateSigmoidOp(const tf::Node* op,
                                     Builder::OpMap& ng_op_map) {
  TF_RETURN_IF_ERROR(ValidateInputCount(op, 1));

  shared_ptr<ng::Node> ng_input;
  TF_RETURN_IF_ERROR(GetInputNode(ng_op_map, op, 0, &ng_input));

  auto exp_op =
      make_shared<ng::op::Exp>(make_shared<ng::op::Negative>(ng_input));
  auto constant_1 = make_shared<ng::op::Constant>(
      ng_input->get_element_type(), ng_input->get_shape(),
      std::vector<std::string>(ng::shape_size(ng_input->get_shape()), "1"));

  auto denominator_op = make_shared<ng::op::Add>(constant_1, exp_op);

  SaveNgOp(ng_op_map, op->name(),
           make_shared<ng::op::Divide>(constant_1, denominator_op));
  return tf::Status::OK();
}

<<<<<<< HEAD
static tf::Status TranslateSliceOp(const tf::Node* op,
                                   Builder::OpMap& ng_op_map) {
  TF_RETURN_IF_ERROR(ValidateInputCount(op, 3));
=======
      BatchedOpParamToNGraph(is_nhwc, tf_strides, ng_strides);
      BatchedOpParamToNGraph(is_nhwc, ng_input->get_shape(), ng_image_shape);
      BatchedOpParamToNGraph(is_nhwc, tf_ksize, ng_kernel_shape);
      BatchToNGraph(is_nhwc, ng_input);
      NGRAPH_VLOG(3) << "ng_strides: " << ng::join(ng_strides);
      NGRAPH_VLOG(3) << "ng_image_shape: " << ng::join(ng_image_shape);
      NGRAPH_VLOG(3) << "ng_kernel_shape: " << ng::join(ng_kernel_shape);
>>>>>>> f7194df2

  shared_ptr<ng::Node> ng_input;
  TF_RETURN_IF_ERROR(GetInputNode(ng_op_map, op, 0, &ng_input));

  shared_ptr<ng::Node> ng_begin;
  TF_RETURN_IF_ERROR(GetInputNode(ng_op_map, op, 1, &ng_begin));

  shared_ptr<ng::Node> ng_size;
  TF_RETURN_IF_ERROR(GetInputNode(ng_op_map, op, 2, &ng_size));

  std::vector<tf::int64> lower_vec;
  std::vector<tf::int64> size_vec;
  TF_RETURN_IF_ERROR(
      tf::GetNodeAttr(op->attrs(), "_ngraph_slice_static_begin", &lower_vec));
  TF_RETURN_IF_ERROR(
      tf::GetNodeAttr(op->attrs(), "_ngraph_slice_static_size", &size_vec));

  NGRAPH_VLOG(3) << "Begin input for Slice: " << ng::join(lower_vec);
  NGRAPH_VLOG(3) << "Size input for Slice: " << ng::join(size_vec);

  std::vector<int> upper_vec(lower_vec.size());
  const auto ng_input_shape = ng_input->get_shape();
  for (size_t i = 0; i < size_vec.size(); i++) {
    if (size_vec[i] != -1) {
      upper_vec[i] = lower_vec[i] + size_vec[i];
    } else {
      // support -1 for size_vec, to the end of the tensor
      upper_vec[i] = ng_input_shape[i];
    }
  }

  std::vector<size_t> l(lower_vec.begin(), lower_vec.end());
  std::vector<size_t> u(upper_vec.begin(), upper_vec.end());
  auto ng_slice = make_shared<ng::op::Slice>(ng_input, l, u);
  SaveNgOp(ng_op_map, op->name(), ng_slice);
  return tf::Status::OK();
}

static tf::Status TranslateSnapshotOp(const tf::Node* op,
                                      Builder::OpMap& ng_op_map) {
  TF_RETURN_IF_ERROR(ValidateInputCount(op, 1));

  shared_ptr<ng::Node> ng_arg;
  TF_RETURN_IF_ERROR(GetInputNode(ng_op_map, op, 0, &ng_arg));

  SaveNgOp(ng_op_map, op->name(), ng_arg);
  return tf::Status::OK();
}

static tf::Status TranslateSoftmaxOp(const tf::Node* op,
                                     Builder::OpMap& ng_op_map) {
  TF_RETURN_IF_ERROR(ValidateInputCount(op, 1));

  shared_ptr<ng::Node> ng_input;
  TF_RETURN_IF_ERROR(GetInputNode(ng_op_map, op, 0, &ng_input));

  auto ng_input_shape = ng_input->get_shape();

  // We apply softmax on the 2nd dimension by following TF
  // And we restrict the softmax input argument to be 2D for now
  ng::AxisSet ng_axes_softmax;
  auto shape_size = ng_input_shape.size();

  if (shape_size != 2) {
    return tf::errors::InvalidArgument(
        "TF Softmax logits must be 2-dimensional");
  }

  ng_axes_softmax.insert(1);

  SaveNgOp(ng_op_map, op->name(),
           make_shared<ng::op::Softmax>(ng_input, ng_axes_softmax));
  return tf::Status::OK();
}

static tf::Status TranslateSplitOp(const tf::Node* op,
                                   Builder::OpMap& ng_op_map) {
  shared_ptr<ng::Node> ng_input;
  TF_RETURN_IF_ERROR(GetInputNode(ng_op_map, op, 1, &ng_input));

  tf::int32 num_split;
  TF_RETURN_IF_ERROR(tf::GetNodeAttr(op->attrs(), "num_split", &num_split));

  ng::Shape shape = ng_input->get_shape();
  int rank = shape.size();
  std::vector<size_t> lower;
  std::vector<size_t> upper;
  for (int i = 0; i < rank; ++i) {
    lower.push_back(0);
    upper.push_back(shape[i]);
  }
  int split_dim;
  TF_RETURN_IF_ERROR(
      tf::GetNodeAttr(op->attrs(), "_ngraph_split_static_dim", &split_dim));

  int size = shape[split_dim] / num_split;
  int cursor = 0;

  for (size_t i = 0; i < num_split; ++i) {
    lower[split_dim] = cursor;
    cursor += size;
    upper[split_dim] = cursor;

    std::string output_name = op->name();
    SaveNgOp(ng_op_map, op->name(),
             make_shared<ng::op::Slice>(ng_input, lower, upper));
  }
  return tf::Status::OK();
}

static tf::Status TranslateSplitVOp(const tf::Node* op,
                                    Builder::OpMap& ng_op_map) {
  shared_ptr<ng::Node> ng_input;
  TF_RETURN_IF_ERROR(GetInputNode(ng_op_map, op, 0, &ng_input));
  shared_ptr<ng::Node> ng_length;
  TF_RETURN_IF_ERROR(GetInputNode(ng_op_map, op, 1, &ng_length));
  shared_ptr<ng::Node> ng_split_dim;
  TF_RETURN_IF_ERROR(GetInputNode(ng_op_map, op, 2, &ng_split_dim));

  auto ng_length_const = std::dynamic_pointer_cast<ng::op::Constant>(ng_length);
  if (ng_length == nullptr) {
    return tf::errors::InvalidArgument(
        "The argument ng length is null for SplitV");
  }
  std::vector<int> lengths = ng_length_const->get_vector<int>();
  auto ng_split_dim_const =
      std::dynamic_pointer_cast<ng::op::Constant>(ng_split_dim);

  ng::Shape shape = ng_input->get_shape();
  int rank = shape.size();
  std::vector<size_t> lower;
  std::vector<size_t> upper;

  for (int i = 0; i < rank; ++i) {
    lower.push_back(0);
    upper.push_back(shape[i]);
  }

  int split_dim = ng_split_dim_const->get_vector<int>()[0];
  int cursor = 0;

  for (int i = 0; i < lengths.size(); ++i) {
    lower[split_dim] = cursor;
    cursor += lengths[i];
    upper[split_dim] = cursor;
    SaveNgOp(ng_op_map, op->name(),
             make_shared<ng::op::Slice>(ng_input, lower, upper));
  }
  return tf::Status::OK();
}

static tf::Status TranslateSquareOp(const tf::Node* op,
                                    Builder::OpMap& ng_op_map) {
  return TranslateUnaryOp(op, ng_op_map, [](std::shared_ptr<ng::Node> n) {
    return std::make_shared<ng::op::Multiply>(n, n);
  });
}

static tf::Status TranslateSquaredDifferenceOp(const tf::Node* op,
                                               Builder::OpMap& ng_op_map) {
  return TranslateBinaryOp(op, ng_op_map, [](std::shared_ptr<ng::Node> input1,
                                             std::shared_ptr<ng::Node> input2) {
    auto ng_diff = std::make_shared<ng::op::Subtract>(input1, input2);
    return std::make_shared<ng::op::Multiply>(ng_diff, ng_diff);
  });
}

static tf::Status TranslateSqueezeOp(const tf::Node* op,
                                     Builder::OpMap& ng_op_map) {
  TF_RETURN_IF_ERROR(ValidateInputCount(op, 1));

  shared_ptr<ng::Node> ng_input;
  TF_RETURN_IF_ERROR(GetInputNode(ng_op_map, op, 0, &ng_input));

  std::vector<tf::int32> tf_axis;
  TF_RETURN_IF_ERROR(tf::GetNodeAttr(op->attrs(), "squeeze_dims", &tf_axis));
  std::set<int> axis_set(tf_axis.begin(), tf_axis.end());

  size_t input_dims = ng_input->get_shape().size();

  ng::Shape input_shape = ng_input->get_shape();
  std::vector<int> dims;

  if (axis_set.size() == 0) {
    for (size_t i = 0; i < input_dims; i++) {
      if (input_shape[i] > 1) {
        dims.push_back(input_shape[i]);
      }
    }
  } else {
    for (size_t i = 0; i < input_dims; i++) {
      bool skip = false;
      if (axis_set.find(i) != axis_set.end()) {
        if (input_shape[i] == 1) {
          skip = true;
        } else {
          throw tensorflow::errors::InvalidArgument(
              "Tried to explicitly squeeze "
              "dimension ",
              i, " but dimension was not 1: ", input_shape[i]);
        }
      }
      if (!skip) {
        dims.push_back(input_shape[i]);
      }
    }
  }

  ng::Shape output_shape(dims.size());
  for (size_t i = 0; i < dims.size(); ++i) {
    output_shape[i] = dims[i];
  }

  ng::AxisVector ng_axis_order(ng_input->get_shape().size());
  for (size_t i = 0; i < ng_input->get_shape().size(); i++) {
    ng_axis_order[i] = i;
  }

  SaveNgOp(ng_op_map, op->name(),
           make_shared<ng::op::Reshape>(ng_input, ng_axis_order, output_shape));
  return tf::Status::OK();
}

static tf::Status TranslateStridedSliceOp(const tf::Node* op,
                                          Builder::OpMap& ng_op_map) {
  // TODO refactor StrideSlice with Slice op
  TF_RETURN_IF_ERROR(ValidateInputCount(op, 4));

  shared_ptr<ng::Node> ng_input;
  TF_RETURN_IF_ERROR(GetInputNode(ng_op_map, op, 0, &ng_input));

  shared_ptr<ng::Node> ng_begin;
  TF_RETURN_IF_ERROR(GetInputNode(ng_op_map, op, 1, &ng_begin));

  shared_ptr<ng::Node> ng_size;
  TF_RETURN_IF_ERROR(GetInputNode(ng_op_map, op, 2, &ng_size));

  shared_ptr<ng::Node> ng_stride;
  TF_RETURN_IF_ERROR(GetInputNode(ng_op_map, op, 3, &ng_stride));

  int tf_shrink_axis_mask;
  TF_RETURN_IF_ERROR(
      tf::GetNodeAttr(op->attrs(), "shrink_axis_mask", &tf_shrink_axis_mask));

  std::vector<tf::int64> lower_vec;
  TF_RETURN_IF_ERROR(tf::GetNodeAttr(
      op->attrs(), "_ngraph_stridedslice_static_begin", &lower_vec));

  std::vector<tf::int64> end_vec;
  TF_RETURN_IF_ERROR(tf::GetNodeAttr(
      op->attrs(), "_ngraph_stridedslice_static_end", &end_vec));

  std::vector<tf::int64> stride_vec;
  TF_RETURN_IF_ERROR(tf::GetNodeAttr(
      op->attrs(), "_ngraph_stridedslice_static_stride", &stride_vec));

  NGRAPH_VLOG(3) << "Begin input for StridedSlice: " << ng::join(lower_vec);
  NGRAPH_VLOG(3) << "End input for StridedSlice: " << ng::join(end_vec);

  auto& input_shape = ng_input->get_shape();
  NGRAPH_VLOG(3) << "Input shape for StridedSlice: " << ng::join(input_shape);

  if (lower_vec.size() == end_vec.size() && end_vec.size() == 1) {
    for (size_t i = end_vec.size(); i < input_shape.size(); ++i) {
      lower_vec.push_back(0);
      end_vec.push_back(0);
    }
  }
  NGRAPH_VLOG(3) << "extended Begin input for StridedSlice: "
                 << ng::join(lower_vec);
  NGRAPH_VLOG(3) << "extended End input for StridedSlice: "
                 << ng::join(end_vec);

  if (std::any_of(lower_vec.begin(), lower_vec.end(),
                  [](int i) { return i < 0; })) {
    std::transform(lower_vec.begin(), lower_vec.end(), input_shape.begin(),
                   lower_vec.begin(), [](int first, int second) {
                     if (first < 0) {
                       return second + first;
                     } else {
                       return first;
                     }
                   });
  }
  if (std::any_of(end_vec.begin(), end_vec.end(),
                  [](int i) { return i <= 0; })) {
    std::transform(end_vec.begin(), end_vec.end(), input_shape.begin(),
                   end_vec.begin(), [](int first, int second) {
                     if (first < 0) {
                       return second + first;
                     } else if (first == 0) {
                       return second;
                     } else {
                       return first;
                     }
                   });
    NGRAPH_VLOG(3) << "Transform end input for StridedSlice: "
                   << ng::join(end_vec);
  }

  for (size_t i = stride_vec.size(); i < end_vec.size(); ++i) {
    stride_vec.push_back(1);
  }
  NGRAPH_VLOG(3) << "stride input for StridedSlice: " << ng::join(stride_vec);

  std::vector<size_t> l(lower_vec.begin(), lower_vec.end());
  std::vector<size_t> u(end_vec.begin(), end_vec.end());
  std::vector<size_t> s(stride_vec.begin(), stride_vec.end());

  std::shared_ptr<ng::Node> ng_strided_slice =
      make_shared<ng::op::Slice>(ng_input, l, u, s);
  if (tf_shrink_axis_mask) {
    ng::AxisVector ng_axis_order(input_shape.size());
    for (size_t i = 0; i < input_shape.size(); i++) {
      ng_axis_order[i] = i;
    }

    ng::Shape ng_shape(input_shape.begin() + 1, input_shape.end());
    ng_strided_slice =
        make_shared<ng::op::Reshape>(ng_strided_slice, ng_axis_order, ng_shape);
  }

  SaveNgOp(ng_op_map, op->name(), ng_strided_slice);
  return tf::Status::OK();
}

static tf::Status TranslateSumOp(const tf::Node* op,
                                 Builder::OpMap& ng_op_map) {
  TF_RETURN_IF_ERROR(ValidateInputCount(op, 2));
  shared_ptr<ng::Node> ng_input;
  TF_RETURN_IF_ERROR(GetInputNode(ng_op_map, op, 0, &ng_input));

  shared_ptr<ng::Node> ng_axes_op;
  TF_RETURN_IF_ERROR(GetInputNode(ng_op_map, op, 1, &ng_axes_op));

  bool tf_keep_dims;
  if (tf::GetNodeAttr(op->attrs(), "keep_dims", &tf_keep_dims) !=
      tf::Status::OK()) {
    tf_keep_dims = false;
  }

  std::vector<tf::int64> sum_axes;
  TF_RETURN_IF_ERROR(
      tf::GetNodeAttr(op->attrs(), "_ngraph_sum_static_axes", &sum_axes));

  ng::Shape input_shape = ng_input->get_shape();
  size_t input_rank = input_shape.size();

  ng::AxisSet ng_reduction_axes;

  for (auto i : sum_axes) {
    if (i < 0) {
      ng_reduction_axes.insert(input_rank + i);
    } else {
      ng_reduction_axes.insert(i);
    }
  }

  std::shared_ptr<ng::Node> ng_sum =
      make_shared<ng::op::Sum>(ng_input, ng_reduction_axes);

  // If keep_dims is specified we need to reshape to put back the reduced
  // axes, with length 1.
  if (tf_keep_dims) {
    ng::Shape ng_result_shape_with_keep(input_rank);

    for (size_t i = 0; i < input_rank; i++) {
      if (ng_reduction_axes.count(i) == 0) {
        ng_result_shape_with_keep[i] = input_shape[i];
      } else {
        ng_result_shape_with_keep[i] = 1;
      }
    }

    ng::AxisVector ng_axis_order(ng_sum->get_shape().size());

    for (size_t i = 0; i < ng_sum->get_shape().size(); i++) {
      ng_axis_order[i] = i;
    }

    ng_sum = make_shared<ng::op::Reshape>(ng_sum, ng_axis_order,
                                          ng_result_shape_with_keep);
  }

  SaveNgOp(ng_op_map, op->name(), ng_sum);
  return tf::Status::OK();
}

static tf::Status TranslateTileOp(const tf::Node* op,
                                  Builder::OpMap& ng_op_map) {
  if (op->num_inputs() != 2) {
    return tf::errors::InvalidArgument("Number of inputs is not 2 for Tile");
  }

  shared_ptr<ng::Node> ng_input;
  shared_ptr<ng::Node> ng_multiples;
  TF_RETURN_IF_ERROR(GetInputNode(ng_op_map, op, 0, &ng_input));
  TF_RETURN_IF_ERROR(GetInputNode(ng_op_map, op, 1, &ng_multiples));

  std::vector<tf::int64> multiples;
  TF_RETURN_IF_ERROR(tf::GetNodeAttr(
      op->attrs(), "_ngraph_tile_static_multiples", &multiples));
  auto ng_input_shape = ng_input->get_shape();
  if (ng_input_shape.size() != multiples.size()) {
    return tf::errors::InvalidArgument(
        "dimension of input does not match length of multiples");
  }
  std::shared_ptr<ng::Node> ng_output = ng_input;
  ng::Shape output_shape = ng_input_shape;
  bool is_empty = false;
  for (int i = 0; i < ng_input_shape.size(); i++) {
    if (multiples[i] == 0) {
      is_empty = true;
    }
    output_shape[i] = ng_input_shape[i] * multiples[i];
  }
  if (is_empty) {
    SaveNgOp(ng_op_map, op->name(),
             make_shared<ngraph::op::Constant>(
                 ng_input->get_element_type(), output_shape,
                 std::vector<std::string>(ng::shape_size(output_shape), "0")));
  } else {
    for (int i = 0; i < ng_input_shape.size(); i++) {
      if (multiples[i] < 0) {
        return tf::errors::InvalidArgument("Expected multiples[", i,
                                           "] >= 0, but got ", multiples[i]);
      }
      vector<shared_ptr<ng::Node>> tmp_tensors;
      for (int k = 0; k < multiples[i]; k++) {
        tmp_tensors.push_back(ng_output);
      }
      auto ng_concat = make_shared<ngraph::op::Concat>(tmp_tensors, i);
      ng_output = ng_concat;
    }
    SaveNgOp(ng_op_map, op->name(), ng_output);
  }
  return tf::Status::OK();
}

static tf::Status TranslateTransposeOp(const tf::Node* op,
                                       Builder::OpMap& ng_op_map) {
  TF_RETURN_IF_ERROR(ValidateInputCount(op, 2));

  shared_ptr<ng::Node> ng_input;
  TF_RETURN_IF_ERROR(GetInputNode(ng_op_map, op, 0, &ng_input));
  shared_ptr<ng::Node> ng_permutation_op;
  TF_RETURN_IF_ERROR(GetInputNode(ng_op_map, op, 1, &ng_permutation_op));

  std::vector<tf::int64> permutation;
  TF_RETURN_IF_ERROR(tf::GetNodeAttr(
      op->attrs(), "_ngraph_transpose_static_permutation", &permutation));

  ng::AxisVector ng_axis_order;
  ng_axis_order.reserve(permutation.size());

  NGRAPH_VLOG(3) << ng::join(permutation);

  for (auto i : permutation) {
    ng_axis_order.push_back(i);
  }

  NGRAPH_VLOG(3) << ng::join(ng_axis_order);

  SaveNgOp(ng_op_map, op->name(),
           ng::builder::numpy_transpose(ng_input, ng_axis_order));
  return tf::Status::OK();
}

const static std::map<
    const string, const function<tf::Status(const tf::Node*, Builder::OpMap&)>>
    TRANSLATE_OP_MAP{
        {"Abs", TranslateUnaryOp<ngraph::op::Abs>},
        {"Add", TranslateBinaryOp<ngraph::op::Add>},
        {"AvgPool", TranslateAvgPoolOp},
        {"BatchMatMul", TranslateBatchMatMulOp},
        {"BiasAdd", TranslateBiasAddOp},
        {"Cast", TranslateCastOp},
        {"ConcatV2", TranslateConcatV2Op},
        {"Const", TranslateConstOp},
        {"Conv2D", TranslateConv2DOp},
        {"Conv2DBackpropInput", TranslateConv2DBackpropInputOp},
        {"DepthwiseConv2dNative", TranslateDepthwiseConv2dNativeOp},
        {"Equal", TranslateBinaryOp<ngraph::op::Equal>},
        {"Exp", TranslateUnaryOp<ngraph::op::Exp>},
        {"ExpandDims", TranslateExpandDimsOp},
        {"Fill", TranslateFillOp},
        {"Floor", TranslateUnaryOp<ngraph::op::Floor>},
        {"FusedBatchNorm", TranslateFusedBatchNormOp},
        {"Greater", TranslateBinaryOp<ngraph::op::Greater>},
        {"GreaterEqual", TranslateBinaryOp<ngraph::op::GreaterEq>},
        {"Identity", TranslateIdentityOp},
        {"Less", TranslateBinaryOp<ngraph::op::Less>},
        {"LessEqual", TranslateBinaryOp<ngraph::op::LessEq>},
        {"Log", TranslateUnaryOp<ngraph::op::Log>},
        {"LogicalAnd", TranslateBinaryOp<ngraph::op::And>},
        {"MatMul", TranslateMatMulOp},
        {"Maximum", TranslateBinaryOp<ngraph::op::Maximum>},
        {"MaxPool", TranslateMaxPoolOp},
        {"Mean", TranslateMeanOp},
        {"Minimum", TranslateBinaryOp<ngraph::op::Minimum>},
        {"Mul", TranslateBinaryOp<ngraph::op::Multiply>},
        // Do nothing! NoOps sometimes get placed on nGraph for bureaucratic
        // reasons, but they have no data flow inputs or outputs.
        {"NoOp",
         [](const tf::Node*, Builder::OpMap&) { return tf::Status::OK(); }},
        {"Pack", TranslatePackOp},
        {"Pad", TranslatePadOp},
        {"Pow", TranslateBinaryOp<ngraph::op::Power>},
        {"Prod", TranslateProdOp},
        {"RealDiv", TranslateBinaryOp<ngraph::op::Divide>},
        {"Reciprocal", TranslateReciprocalOp},
        {"Relu", TranslateReluOp},
        {"Relu6", TranslateRelu6Op},
        {"Reshape", TranslateReshapeOp},
        {"Rsqrt", TranslateRsqrtOp},
        {"Sigmoid", TranslateSigmoidOp},
        {"Sign", TranslateUnaryOp<ngraph::op::Sign>},
        {"Slice", TranslateSliceOp},
        {"Snapshot", TranslateSnapshotOp},
        {"Softmax", TranslateSoftmaxOp},
        {"Split", TranslateSplitOp},
        {"SplitV", TranslateSplitVOp},
        {"Square", TranslateSquareOp},
        {"SquaredDifference", TranslateSquaredDifferenceOp},
        {"Squeeze", TranslateSqueezeOp},
        {"StridedSlice", TranslateStridedSliceOp},
        {"Sub", TranslateBinaryOp<ngraph::op::Subtract>},
        {"Sum", TranslateSumOp},
        {"Tanh", TranslateUnaryOp<ngraph::op::Tanh>},
        {"Tile", TranslateTileOp},
        {"Transpose", TranslateTransposeOp}};
/*
static tf::Status TranslateConstOp(const tf::Node* op, Builder::OpMap&
ng_op_map) {
  {"Const", TranslateConstOp},
*/

tf::Status Builder::TranslateGraph(const std::vector<tf::TensorShape>& inputs,
                                   const tf::Graph* input_graph,
                                   shared_ptr<ng::Function>& ng_function) {
  //
  // We will visit ops in topological order.
  //
  // ought to be `const tf::Node*`, but tensorflow is whack
  vector<tf::Node*> ordered;
  tf::GetReversePostOrder(*input_graph, &ordered);

  //
  // Split ops into params, retvals, and all others.
  //
  vector<const tf::Node*> tf_params;
  vector<const tf::Node*> tf_ret_vals;
  vector<const tf::Node*> tf_ops;

  for (const auto n : ordered) {
    if (n->IsSink() || n->IsSource()) {
      continue;
    }

    if (n->IsControlFlow()) {
      return tf::errors::Unimplemented(
          "Encountered a control flow op in the nGraph bridge: ",
          n->DebugString());
    }

    if (n->type_string() == "_Arg") {
      tf_params.push_back(n);
    } else if (n->type_string() == "_Retval") {
      tf_ret_vals.push_back(n);
    } else {
      tf_ops.push_back(n);
    }
  }

  //
  // The op map holds a mapping from TensorFlow op names (strings) to
  // vector of generated nGraph nodes.
  //
  Builder::OpMap ng_op_map;

  //
  // Populate the parameter list, and also put parameters into the op map.
  //
  vector<shared_ptr<ng::op::Parameter>> ng_parameter_list(tf_params.size());

  for (auto parm : tf_params) {
    tf::DataType dtype;
    if (tf::GetNodeAttr(parm->attrs(), "T", &dtype) != tf::Status::OK()) {
      return tf::errors::InvalidArgument("No data type defined for _Arg");
    }
    int index;
    if (tf::GetNodeAttr(parm->attrs(), "index", &index) != tf::Status::OK()) {
      return tf::errors::InvalidArgument("No index defined for _Arg");
    }

    ng::element::Type ng_et;
    TF_RETURN_IF_ERROR(TFDataTypeToNGraphElementType(dtype, &ng_et));

    ng::Shape ng_shape;
    TF_RETURN_IF_ERROR(TFTensorShapeToNGraphShape(inputs[index], &ng_shape));

    auto ng_param = make_shared<ng::op::Parameter>(ng_et, ng_shape);
    SaveNgOp(ng_op_map, parm->name(), ng_param);
    ng_parameter_list[index] = ng_param;
  }

  //
  // Now create the nGraph ops from TensorFlow ops.
  //
  for (auto op : tf_ops) {
    NGRAPH_VLOG(2) << "Constructing op " << op->name() << " which is "
                   << op->type_string();

    // NOTE: The following cases should be kept in alphabetical order.

    try {
      TF_RETURN_IF_ERROR(TRANSLATE_OP_MAP.at(op->type_string())(op, ng_op_map));
    } catch (const std::out_of_range&) {
      // -----------------------------
      // Catch-all for unsupported ops
      // -----------------------------
      NGRAPH_VLOG(3) << "Unsupported Op: " << op->name() << " ("
                     << op->type_string() << ")";
      NGRAPH_VLOG(3) << op->def().DebugString();
      return tf::errors::InvalidArgument("Unsupported Op: ", op->name(), " (",
                                         op->type_string(), ")");
    }
  }

  //
  // Populate the result list.
  //
  vector<shared_ptr<ng::Node>> ng_result_list(tf_ret_vals.size());

  for (auto n : tf_ret_vals) {
    // Make sure that this _Retval only has one input node.
    if (n->num_inputs() != 1) {
      return tf::errors::InvalidArgument("_Retval has ", n->num_inputs(),
                                         " inputs, should have 1");
    }

    int index;
    if (tf::GetNodeAttr(n->attrs(), "index", &index) != tf::Status::OK()) {
      return tf::errors::InvalidArgument("No index defined for _Retval");
    }

    shared_ptr<ng::Node> result;
    TF_RETURN_IF_ERROR(GetInputNode(ng_op_map, n, 0, &result));

    ng_result_list[index] = result;
  }

  //
  // Create the nGraph function.
  //
  ng_function = make_shared<ng::Function>(ng_result_list, ng_parameter_list);
  return tf::Status::OK();
}
}  // namespace ngraph_bridge<|MERGE_RESOLUTION|>--- conflicted
+++ resolved
@@ -325,10 +325,10 @@
   ng::Shape ng_image_shape(2);
   ng::Shape ng_kernel_shape(2);
 
-  BatchToNGraph(is_nhwc, ng_input);
   BatchedOpParamToNGraph(is_nhwc, tf_strides, ng_strides);
   BatchedOpParamToNGraph(is_nhwc, ng_input->get_shape(), ng_image_shape);
   BatchedOpParamToNGraph(is_nhwc, tf_ksize, ng_kernel_shape);
+  BatchToNGraph(is_nhwc, ng_input);
   NGRAPH_VLOG(3) << "ng_strides: " << ng::join(ng_strides);
   NGRAPH_VLOG(3) << "ng_image_shape: " << ng::join(ng_image_shape);
   NGRAPH_VLOG(3) << "ng_kernel_shape: " << ng::join(ng_kernel_shape);
@@ -527,18 +527,8 @@
   shared_ptr<ng::Node> ng_input;
   TF_RETURN_IF_ERROR(GetInputNode(ng_op_map, op, 0, &ng_input));
 
-<<<<<<< HEAD
   tf::DataType dtype;
   TF_RETURN_IF_ERROR(tf::GetNodeAttr(op->attrs(), "DstT", &dtype));
-=======
-      BatchedOpParamToNGraph(is_nhwc, tf_strides, ng_strides);
-      BatchedOpParamToNGraph(is_nhwc, ng_input->get_shape(), ng_image_shape);
-      BatchedOpParamToNGraph(is_nhwc, tf_ksize, ng_kernel_shape);
-      BatchToNGraph(is_nhwc, ng_input);
-      NGRAPH_VLOG(3) << "ng_strides: " << ng::join(ng_strides);
-      NGRAPH_VLOG(3) << "ng_image_shape: " << ng::join(ng_image_shape);
-      NGRAPH_VLOG(3) << "ng_kernel_shape: " << ng::join(ng_kernel_shape);
->>>>>>> f7194df2
 
   try {
     SaveNgOp(
@@ -648,10 +638,10 @@
   ng::Shape ng_image_shape(2);
   ng::Shape ng_kernel_shape(2);
 
-  BatchToNGraph(is_nhwc, ng_input);
   BatchedOpParamToNGraph(is_nhwc, tf_strides, ng_strides);
   BatchedOpParamToNGraph(is_nhwc, ng_input->get_shape(), ng_image_shape);
   BatchedOpParamToNGraph(is_nhwc, tf_dilations, ng_dilations);
+  BatchToNGraph(is_nhwc, ng_input);
 
   NGRAPH_VLOG(3) << "ng_strides: " << ng::join(ng_strides);
   NGRAPH_VLOG(3) << "ng_dilations: " << ng::join(ng_dilations);
@@ -706,7 +696,6 @@
         tf_data_format);
   }
 
-<<<<<<< HEAD
   std::vector<tf::int64> tf_input_sizes;
   TF_RETURN_IF_ERROR(tf::GetNodeAttr(op->attrs(), "_ngraph_static_input_sizes",
                                      &tf_input_sizes));
@@ -715,15 +704,6 @@
     return tf::errors::InvalidArgument(
         "Conv2DBackpropInput input sizes must be positive integers");
   }
-=======
-      BatchedOpParamToNGraph(is_nhwc, tf_strides, ng_strides);
-      BatchedOpParamToNGraph(is_nhwc, ng_input->get_shape(), ng_image_shape);
-      BatchedOpParamToNGraph(is_nhwc, tf_dilations, ng_dilations);
-      BatchToNGraph(is_nhwc, ng_input);
-      NGRAPH_VLOG(3) << "ng_strides: " << ng::join(ng_strides);
-      NGRAPH_VLOG(3) << "ng_dilations: " << ng::join(ng_dilations);
-      NGRAPH_VLOG(3) << "ng_image_shape: " << ng::join(ng_image_shape);
->>>>>>> f7194df2
 
   bool is_nhwc = (tf_data_format == "NHWC");
 
@@ -738,10 +718,10 @@
   ng::Shape ng_kernel_shape(2);
   ng::Shape ng_batch_shape(4);
 
-  BatchToNGraph(is_nhwc, ng_out_backprop);
   BatchedOpParamToNGraph(is_nhwc, tf_strides, ng_strides);
   BatchedOpParamToNGraph(is_nhwc, tf_input_sizes, ng_image_shape);
   BatchedOpParamToNGraph(is_nhwc, tf_dilations, ng_dilations);
+  BatchToNGraph(is_nhwc, ng_out_backprop);
   if (is_nhwc) {
     ng_batch_shape = {static_cast<unsigned long>(tf_input_sizes[0]),
                       static_cast<unsigned long>(tf_input_sizes[3]),
@@ -777,38 +757,7 @@
           ng_padding_below, ng_padding_above,
           ng::Strides(ng_batch_shape.size() - 2, 1));
 
-<<<<<<< HEAD
   BatchToTensorflow(is_nhwc, ng_data);
-=======
-      bool is_nhwc = (tf_data_format == "NHWC");
-
-      NGRAPH_VLOG(3) << ng::join(tf_strides);
-      NGRAPH_VLOG(3) << ng::join(tf_dilations);
-      NGRAPH_VLOG(3) << tf_padding_type;
-      NGRAPH_VLOG(3) << tf_data_format;
-
-      ng::Strides ng_strides(2);
-      ng::Strides ng_dilations(2);
-      ng::Shape ng_image_shape(2);
-      ng::Shape ng_kernel_shape(2);
-      ng::Shape ng_batch_shape(4);
-
-      BatchedOpParamToNGraph(is_nhwc, tf_strides, ng_strides);
-      BatchedOpParamToNGraph(is_nhwc, tf_input_sizes, ng_image_shape);
-      BatchedOpParamToNGraph(is_nhwc, tf_dilations, ng_dilations);
-      BatchToNGraph(is_nhwc, ng_out_backprop);
-      if (is_nhwc) {
-        ng_batch_shape = {static_cast<unsigned long>(tf_input_sizes[0]),
-                          static_cast<unsigned long>(tf_input_sizes[3]),
-                          static_cast<unsigned long>(tf_input_sizes[1]),
-                          static_cast<unsigned long>(tf_input_sizes[2])};
-      } else {
-        ng_batch_shape = {static_cast<unsigned long>(tf_input_sizes[0]),
-                          static_cast<unsigned long>(tf_input_sizes[1]),
-                          static_cast<unsigned long>(tf_input_sizes[2]),
-                          static_cast<unsigned long>(tf_input_sizes[3])};
-      }
->>>>>>> f7194df2
 
   SaveNgOp(ng_op_map, op->name(), ng_data);
   return tf::Status::OK();
@@ -850,19 +799,19 @@
   ng::Shape ng_image_shape(2);
   ng::Shape ng_kernel_shape(2);
 
-  BatchToNGraph(is_nhwc, ng_input);
   BatchedOpParamToNGraph(is_nhwc, ng_input->get_shape(), ng_image_shape);
   BatchedOpParamToNGraph(is_nhwc, tf_strides, ng_strides);
   BatchedOpParamToNGraph(is_nhwc, tf_dilations, ng_dilations);
+  BatchToNGraph(is_nhwc, ng_input);
 
   NGRAPH_VLOG(3) << "ng_strides: " << ng::join(ng_strides);
   NGRAPH_VLOG(3) << "ng_dilations: " << ng::join(ng_dilations);
   NGRAPH_VLOG(3) << "ng_image_shape: " << ng::join(ng_image_shape);
 
   auto& ng_filter_shape = ng_filter->get_shape();
-  Reshape<3, 2, 0, 1>(ng_filter);
   ng_kernel_shape[0] = ng_filter_shape[0];
   ng_kernel_shape[1] = ng_filter_shape[1];
+  Reshape<3, 2, 0, 1>(ng_filter);
 
   NGRAPH_VLOG(3) << "ng_kernel_shape: " << ng::join(ng_kernel_shape);
 
@@ -917,75 +866,8 @@
   shared_ptr<ng::Node> ng_input;
   TF_RETURN_IF_ERROR(GetInputNode(ng_op_map, op, 0, &ng_input));
 
-<<<<<<< HEAD
   shared_ptr<ng::Node> ng_dim;
   TF_RETURN_IF_ERROR(GetInputNode(ng_op_map, op, 1, &ng_dim));
-=======
-      bool is_nhwc = (tf_data_format == "NHWC");
-
-      NGRAPH_VLOG(3) << ng::join(tf_strides);
-      NGRAPH_VLOG(3) << ng::join(tf_dilations);
-      NGRAPH_VLOG(3) << tf_padding_type;
-      NGRAPH_VLOG(3) << tf_data_format;
-
-      ng::Strides ng_strides(2);
-      ng::Strides ng_dilations(2);
-      ng::Shape ng_image_shape(2);
-      ng::Shape ng_kernel_shape(2);
-
-      BatchedOpParamToNGraph(is_nhwc, ng_input->get_shape(), ng_image_shape);
-      BatchedOpParamToNGraph(is_nhwc, tf_strides, ng_strides);
-      BatchedOpParamToNGraph(is_nhwc, tf_dilations, ng_dilations);
-      BatchToNGraph(is_nhwc, ng_input);
-
-      NGRAPH_VLOG(3) << "ng_strides: " << ng::join(ng_strides);
-      NGRAPH_VLOG(3) << "ng_dilations: " << ng::join(ng_dilations);
-      NGRAPH_VLOG(3) << "ng_image_shape: " << ng::join(ng_image_shape);
-
-      auto& ng_filter_shape = ng_filter->get_shape();
-      ng_kernel_shape[0] = ng_filter_shape[0];
-      ng_kernel_shape[1] = ng_filter_shape[1];
-      Reshape<3, 2, 0, 1>(ng_filter);
-
-      NGRAPH_VLOG(3) << "ng_kernel_shape: " << ng::join(ng_kernel_shape);
-
-      ng::CoordinateDiff ng_padding_below{0, 0};
-      ng::CoordinateDiff ng_padding_above{0, 0};
-
-      MakePadding(tf_padding_type, ng_image_shape, ng_kernel_shape, ng_strides,
-                  ng_dilations, ng_padding_below, ng_padding_above);
-
-      // ng input shape is NCHW
-      auto& input_shape = ng_input->get_shape();
-      // ng filter shape is OIHW
-      auto& filter_shape = ng_filter->get_shape();
-      ng::NodeVector ng_args;
-
-      for (size_t i = 0; i < input_shape[1]; i++) {
-        const std::vector<size_t> lower_bound{0, i, 0, 0};
-        const std::vector<size_t> upper_bound{input_shape[0], i + 1,
-                                              input_shape[2], input_shape[3]};
-        auto ng_sliced_input =
-            make_shared<ng::op::Slice>(ng_input, lower_bound, upper_bound);
-
-        const std::vector<size_t> f_lower_bound{0, i, 0, 0};
-        const std::vector<size_t> f_upper_bound{
-            filter_shape[0], i + 1, filter_shape[2], filter_shape[3]};
-        auto ng_sliced_filter =
-            make_shared<ng::op::Slice>(ng_filter, f_lower_bound, f_upper_bound);
-
-        NGRAPH_VLOG(3) << "depthwise conv 2d.";
-        NGRAPH_VLOG(3) << "sliced shape "
-                       << ng::join(ng_sliced_input->get_shape());
-        NGRAPH_VLOG(3) << "filter shape "
-                       << ng::join(ng_sliced_filter->get_shape());
-
-        auto ng_conv = make_shared<ng::op::Convolution>(
-            ng_sliced_input, ng_sliced_filter, ng_strides, ng_dilations,
-            ng_padding_below, ng_padding_above);
-        ng_args.push_back(ng_conv);
-      }
->>>>>>> f7194df2
 
   std::vector<tf::int64> dim_vec;
   TF_RETURN_IF_ERROR(
@@ -1167,10 +1049,10 @@
   ng::Shape ng_image_shape(2);
   ng::Shape ng_kernel_shape(2);
 
-  BatchToNGraph(is_nhwc, ng_input);
   BatchedOpParamToNGraph(is_nhwc, tf_strides, ng_strides);
   BatchedOpParamToNGraph(is_nhwc, ng_input->get_shape(), ng_image_shape);
   BatchedOpParamToNGraph(is_nhwc, tf_ksize, ng_kernel_shape);
+  BatchToNGraph(is_nhwc, ng_input);
   NGRAPH_VLOG(3) << "ng_strides: " << ng::join(ng_strides);
   NGRAPH_VLOG(3) << "ng_image_shape: " << ng::join(ng_image_shape);
   NGRAPH_VLOG(3) << "ng_kernel_shape: " << ng::join(ng_kernel_shape);
@@ -1555,19 +1437,9 @@
   return tf::Status::OK();
 }
 
-<<<<<<< HEAD
 static tf::Status TranslateSliceOp(const tf::Node* op,
                                    Builder::OpMap& ng_op_map) {
   TF_RETURN_IF_ERROR(ValidateInputCount(op, 3));
-=======
-      BatchedOpParamToNGraph(is_nhwc, tf_strides, ng_strides);
-      BatchedOpParamToNGraph(is_nhwc, ng_input->get_shape(), ng_image_shape);
-      BatchedOpParamToNGraph(is_nhwc, tf_ksize, ng_kernel_shape);
-      BatchToNGraph(is_nhwc, ng_input);
-      NGRAPH_VLOG(3) << "ng_strides: " << ng::join(ng_strides);
-      NGRAPH_VLOG(3) << "ng_image_shape: " << ng::join(ng_image_shape);
-      NGRAPH_VLOG(3) << "ng_kernel_shape: " << ng::join(ng_kernel_shape);
->>>>>>> f7194df2
 
   shared_ptr<ng::Node> ng_input;
   TF_RETURN_IF_ERROR(GetInputNode(ng_op_map, op, 0, &ng_input));
