--- conflicted
+++ resolved
@@ -117,10 +117,27 @@
                         sess_run_fetchoutputs);
 
   opexecuter.RunTest();
-<<<<<<< HEAD
-=======
+}
 
->>>>>>> 51b6f3c8
+TEST(MathOps, Negate) {
+  Scope root = Scope::NewRootScope();
+  int dim1 = 2;
+  int dim2 = 2;
+
+  Tensor A(DT_FLOAT, TensorShape({dim1, dim2}));
+
+  AssignInputValues(A, 16.5f);
+
+  vector<int> static_input_indexes = {};
+  auto R = ops::Negate(root, A);
+
+  vector<DataType> output_datatypes = {DT_FLOAT};
+
+  std::vector<Output> sess_run_fetchoutputs = {R};
+  OpExecuter opexecuter(root, "Neg", static_input_indexes, output_datatypes,
+                        sess_run_fetchoutputs);
+
+  opexecuter.RunTest();
 }
 
 }  // namespace testing
