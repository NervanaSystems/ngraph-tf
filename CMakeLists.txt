# Copyright 2018 Nervana Systems Inc.
# Licensed under the Apache License, Version 2.0 (the "License");
# you may not use this file except in compliance with the License.
# You may obtain a copy of the License at

#     http://www.apache.org/licenses/LICENSE-2.0

# Unless required by applicable law or agreed to in writing, software
# distributed under the License is distributed on an "AS IS" BASIS,
# WITHOUT WARRANTIES OR CONDITIONS OF ANY KIND, either express or implied.
# See the License for the specific language governing permissions and
# limitations under the License.

cmake_minimum_required(VERSION 3.1)

project (ngraph_tensorflow_bridge CXX)

# set directory where the custom finders live
set(CMAKE_MODULE_PATH ${CMAKE_MODULE_PATH} "${CMAKE_SOURCE_DIR}/cmake")

# set(CMAKE_CXX_COMPILER "clang++")
include(ExternalProject)
set(CMAKE_CXX_FLAGS "${CMAKE_CXX_FLAGS} -std=c++11 -Wall -Wno-comment -Wno-sign-compare")

# In order to compile ngraph-tf with memory leak detection, run `cmake` with `-DCMAKE_BUILD_TYPE=Sanitize`.
# N.B.: This *will* crash python unit tests because ngraph-tf will be loaded "too late" via `dlopen`,
# so only use this with C++ tests.
# (In theory using `LD_PRELOAD` should address the python issue, but it doesn't appear to work on OS X, at least.)
# If there are any memory leaks, then upon running the binary a report will be automatically generated.
SET(CMAKE_CXX_FLAGS_SANITIZE
    "${CMAKE_CXX_FLAGS_DEBUG} -fsanitize=address -D_LIBCPP_HAS_NO_ASAN -fsanitize-address-use-after-scope"
    CACHE STRING "Flags used by the C++ compiler during sanitized builds."
    FORCE )
SET(CMAKE_C_FLAGS_SANITIZE
    "${CMAKE_C_FLAGS_DEBUG} -fsanitize=address -D_LIBCPP_HAS_NO_ASAN -fsanitize-address-use-after-scope"
    CACHE STRING "Flags used by the C compiler during sanitized builds."
    FORCE )
SET(CMAKE_EXE_LINKER_FLAGS_SANITIZE
    "${CMAKE_EXE_LINKER_FLAGS_DEBUG} -fsanitize=address -D_LIBCPP_HAS_NO_ASAN -fsanitize-address-use-after-scope"
    CACHE STRING "Flags used for linking binaries during sanitized builds."
    FORCE )
SET(CMAKE_SHARED_LINKER_FLAGS_SANITIZE
    "${CMAKE_SHARED_LINKER_FLAGS_DEBUG} -fsanitize=address -D_LIBCPP_HAS_NO_ASAN -fsanitize-address-use-after-scope"
    CACHE STRING "Flags used by the shared libraries linker during coverage builds."
    FORCE )
MARK_AS_ADVANCED(
    CMAKE_CXX_FLAGS_SANITIZE
    CMAKE_C_FLAGS_SANITIZE
    CMAKE_EXE_LINKER_FLAGS_SANITIZE
    CMAKE_SHARED_LINKER_FLAGS_SANITIZE)

# These variables are undocumented but useful.
set(CMAKE_DISABLE_SOURCE_CHANGES ON)
set(CMAKE_DISABLE_IN_SOURCE_BUILD ON)

# Invoke a command to determine how many CPU cores we have, and set
# NUM_MAKE_PROCESSES accordingly so we know what number to pass to make -j.
if(APPLE)
   set (PROCESSOR_COUNT_COMMAND sysctl -n hw.physicalcpu)
else()
   set (PROCESSOR_COUNT_COMMAND nproc)
endif()

execute_process(
    COMMAND ${PROCESSOR_COUNT_COMMAND}
    RESULT_VARIABLE NPROC_RESULT
    OUTPUT_VARIABLE NUM_MAKE_PROCESSES
    OUTPUT_STRIP_TRAILING_WHITESPACE
)

# Default to four jobs if the command fails.
if(NPROC_RESULT)
    message (WARNING "Unable to detect number of processors. Building nGraph with make -j4.")
    set(NUM_MAKE_PROCESSES 4)
endif()

# Need to setup the RPATH here - else it won't work.
# During installation, a Python pip package is created which when
# installed is located in the same level as the tensorflow directory
# site-packages/
#     /ngraph
#       libngraph_bridge.so
#       ...
#     /tensorflow
#       libtensorflow_framework.so
#       python/
#           _pywrap....so
# Therefore we are setting two entries in the RPATH:
# 1. $ORIGIN/.
# 2. $ORIGIN/../tensorflow/
# 
set(CMAKE_MACOSX_RPATH 1)
if(APPLE)
    set(CMAKE_INSTALL_RPATH "@loader_path/;@loader_path/../tensorflow;")
else()
    set(CMAKE_INSTALL_RPATH "\$ORIGIN:\$ORIGIN/../tensorflow")
endif()

# Find TensorFlow
find_package(TensorFlow REQUIRED)

add_library(tensorflow_framework_lib SHARED IMPORTED)
set_target_properties( 
    tensorflow_framework_lib 
    PROPERTIES IMPORTED_LOCATION 
    ${TensorFlow_DIR}/libtensorflow_framework.so
)

if (CMAKE_CXX_COMPILER_ID STREQUAL "GNU")
    set(NGRAPH_TF_CXX11_ABI "${TensorFlow_CXX_ABI}")
    message( STATUS "nGraph-TensorFlow using CXX11 ABI:  ${NGRAPH_TF_CXX11_ABI}" )
endif()

set(CMAKE_CXX_FLAGS "${CMAKE_CXX_FLAGS} -D_GLIBCXX_USE_CXX11_ABI=${NGRAPH_TF_CXX11_ABI}")

if(APPLE)
    set(LIBNGRAPH_SO "libngraph.dylib")
else()
    set(LIBNGRAPH_SO "libngraph.so")
endif(APPLE)

# Find and build ngraph
option(NGRAPH_DISTRIBUTED_ENABLE "Add distributed mode to the CPU backend" FALSE)
ExternalProject_Add(
    ext_ngraph
    GIT_REPOSITORY https://github.com/NervanaSystems/ngraph
    GIT_TAG v0.8.1
    CMAKE_ARGS 
        -DNGRAPH_DISTRIBUTED_ENABLE=${NGRAPH_DISTRIBUTED_ENABLE}
        -DNGRAPH_INSTALL_PREFIX=${CMAKE_CURRENT_BINARY_DIR}/ngraph/ngraph_dist 
        -DNGRAPH_USE_CXX_ABI=${TensorFlow_CXX_ABI}
        -DNGRAPH_UNIT_TEST_ENABLE=FALSE
<<<<<<< HEAD
        -DNGRAPH_TOOLS_ENABLE=FALSE 
        -DNGRAPH_DEX_ONLY=TRUE 
=======
        -DNGRAPH_TOOLS_ENABLE=${NGRAPH_TOOLS_ENABLE}
        -DNGRAPH_DEX_ONLY=TRUE         
>>>>>>> 26fbc1ea
        -DCMAKE_BUILD_TYPE=${CMAKE_BUILD_TYPE}
        -DNGRAPH_GPU_ENABLE=${NGRAPH_GPU_ENABLE}
    TMP_DIR "${CMAKE_CURRENT_BINARY_DIR}/ngraph/tmp"
    STAMP_DIR "${CMAKE_CURRENT_BINARY_DIR}/ngraph/stamp"
    DOWNLOAD_DIR "${CMAKE_CURRENT_BINARY_DIR}/ngraph/download"
    SOURCE_DIR "${CMAKE_CURRENT_BINARY_DIR}/ngraph/src"
    BINARY_DIR "${CMAKE_CURRENT_BINARY_DIR}/ngraph/build"
    BUILD_COMMAND ${CMAKE_MAKE_PROGRAM} -j ${NUM_MAKE_PROCESSES} ngraph
    UPDATE_COMMAND ""
    INSTALL_DIR "${CMAKE_INSTALL_PREFIX}"
)

set( NGRAPH_INSTALL_DIR ${CMAKE_CURRENT_BINARY_DIR}/ngraph/ngraph_dist)


add_library(ngraph_lib SHARED IMPORTED)
set_target_properties( 
    ngraph_lib 
    PROPERTIES IMPORTED_LOCATION 
    ${NGRAPH_INSTALL_DIR}/lib/${LIBNGRAPH_SO}
)
add_dependencies(ngraph_lib ext_ngraph)

option(UNIT_TEST_ENABLE "Control the building of unit tests" FALSE)

# Add the directories to be built
add_subdirectory(logging)
add_subdirectory(src)
add_subdirectory(third-party)
if (UNIT_TEST_ENABLE)
    if (NOT DEFINED TF_SRC_DIR)
        message(FATAL_ERROR "Provide TensorFlow source directory: -DTF_SRC_DIR=<directory>")
    endif()
    add_subdirectory(test)
    message(STATUS "unit tests enabled")
endif()<|MERGE_RESOLUTION|>--- conflicted
+++ resolved
@@ -130,13 +130,8 @@
         -DNGRAPH_INSTALL_PREFIX=${CMAKE_CURRENT_BINARY_DIR}/ngraph/ngraph_dist 
         -DNGRAPH_USE_CXX_ABI=${TensorFlow_CXX_ABI}
         -DNGRAPH_UNIT_TEST_ENABLE=FALSE
-<<<<<<< HEAD
-        -DNGRAPH_TOOLS_ENABLE=FALSE 
-        -DNGRAPH_DEX_ONLY=TRUE 
-=======
         -DNGRAPH_TOOLS_ENABLE=${NGRAPH_TOOLS_ENABLE}
         -DNGRAPH_DEX_ONLY=TRUE         
->>>>>>> 26fbc1ea
         -DCMAKE_BUILD_TYPE=${CMAKE_BUILD_TYPE}
         -DNGRAPH_GPU_ENABLE=${NGRAPH_GPU_ENABLE}
     TMP_DIR "${CMAKE_CURRENT_BINARY_DIR}/ngraph/tmp"
