--- conflicted
+++ resolved
@@ -30,7 +30,6 @@
 
 
 class TestDepthwiseConv2dOperations(NgraphTest):
-<<<<<<< HEAD
     @pytest.mark.parametrize("padding", ("VALID", "SAME"))
     def test_depthwise_conv2d(self, padding):
         tensor_in_sizes = [1, 2, 3, 2]
@@ -41,25 +40,9 @@
             total_size_1 *= s
         for s in filter_in_sizes:
             total_size_2 *= s
+
         x1 = [f * 1.0 for f in range(1, total_size_1 + 1)]
         x2 = [f * 1.0 for f in range(1, total_size_2 + 1)]
-=======
-  @pytest.mark.parametrize("padding", ("VALID", "SAME"))
-  @pytest.mark.skip(reason="This test causing SEGFAULT")
-  def test_depthwise_conv2d(self, padding):
-    tensor_in_sizes = [1, 2, 3, 2]
-    filter_in_sizes = [2, 2, 2, 2]
-    total_size_1 = 1
-    total_size_2 = 1
-
-    for s in tensor_in_sizes:
-      total_size_1 *= s
-    for s in filter_in_sizes:
-      total_size_2 *= s
->>>>>>> 7d0ea76c
-
-    x1 = [f * 1.0 for f in range(1, total_size_1 + 1)]
-    x2 = [f * 1.0 for f in range(1, total_size_2 + 1)]
 
     with self.device:
       with tf.Session(config=self.config) as sess:
