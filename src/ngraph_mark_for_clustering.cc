--- conflicted
+++ resolved
@@ -254,11 +254,8 @@
           SimpleConfirmationFunction();
       confirmation_function_map["DepthwiseConv2dNative"] =
           SimpleConfirmationFunction();
-<<<<<<< HEAD
       confirmation_function_map["DepthToSpace"] = SimpleConfirmationFunction();
-=======
       confirmation_function_map["Dequantize"] = SimpleConfirmationFunction();
->>>>>>> ac51336b
       confirmation_function_map["Equal"] = SimpleConfirmationFunction();
       confirmation_function_map["Exp"] = SimpleConfirmationFunction();
       confirmation_function_map["ExpandDims"] = SimpleConfirmationFunction();
