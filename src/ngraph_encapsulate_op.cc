/*******************************************************************************
 * Copyright 2017-2018 Intel Corporation
 *
 * Licensed under the Apache License, Version 2.0 (the "License");
 * you may not use this file except in compliance with the License.
 * You may obtain a copy of the License at
 *
 *     http://www.apache.org/licenses/LICENSE-2.0
 *
 * Unless required by applicable law or agreed to in writing, software
 * distributed under the License is distributed on an "AS IS" BASIS,
 * WITHOUT WARRANTIES OR CONDITIONS OF ANY KIND, either express or implied.
 * See the License for the specific language governing permissions and
 * limitations under the License.
 *******************************************************************************/
#include <cstdlib>
#include <mutex>
#include <utility>

#include "tensorflow/core/common_runtime/dma_helper.h"
#include "tensorflow/core/common_runtime/optimization_registry.h"
#include "tensorflow/core/framework/graph.pb.h"
#include "tensorflow/core/framework/node_def_util.h"
#include "tensorflow/core/framework/op.h"
#include "tensorflow/core/framework/op_kernel.h"
#include "tensorflow/core/graph/graph.h"
#include "tensorflow/core/graph/graph_constructor.h"

#include "ngraph_backend_manager.h"
#include "ngraph_builder.h"
#include "ngraph_cluster_manager.h"
#include "ngraph_freshness_tracker.h"
#include "ngraph_log.h"
#include "ngraph_mark_for_clustering.h"
#include "ngraph_utils.h"

#include "ngraph/runtime/interpreter/int_backend.hpp"

#ifdef NGRAPH_DISTRIBUTED
#include <mpi.h>
#endif

using namespace std;
namespace ng = ngraph;

namespace tensorflow {

// For each I/O tensor, cache TF's data ptr and nGraph's Tensor
using NgFunctionIOCache = std::unordered_map<
    std::shared_ptr<ngraph::Function>,
    std::vector<std::pair<void*, shared_ptr<ng::runtime::Tensor>>>>;

namespace ngraph_bridge {

REGISTER_OP("NGraphEncapsulate")
    .Input("args: Targuments")
    .Attr("Targuments: list(type) >= 0")
    .Output("results: Tresults")
    .Attr("Tresults: list(type) >= 0")
    .Attr("ngraph_cluster: int")
    .SetIsStateful()
    .Doc("nGraph Encapsulation Op. For use by the nGraph JIT only.");

class NGraphEncapsulateOp : public OpKernel {
 public:
  explicit NGraphEncapsulateOp(OpKernelConstruction* ctx)
      : OpKernel(ctx),
        m_graph(OpRegistry::Global()),
        m_freshness_tracker(nullptr) {
    GraphDef* graph_def;

    OP_REQUIRES_OK(ctx, ctx->GetAttr<int>("ngraph_cluster", &m_ngraph_cluster));
    graph_def = NGraphClusterManager::GetClusterGraph(m_ngraph_cluster);

    GraphConstructorOptions opts;
    opts.allow_internal_ops = true;
    OP_REQUIRES_OK(ctx, ConvertGraphDefToGraph(opts, *graph_def, &m_graph));

    //
    // Initialize the "m_input_is_static" vector as follows:
    // (1) create m_input_is_static with n+1 elements, where n is the max arg
    //     index
    // (2) for each _Arg node n, set m_input_is_static[n.index] to true if n
    //     is driving any static input; else set it to false.
    //

    // Create the vector.
    int32 max_arg_index = -1;
    std::vector<const Node*> arg_nodes;

    for (auto node : m_graph.nodes()) {
      if (node->type_string() == "_Arg") {
        arg_nodes.push_back(node);

        int32 index;
        OP_REQUIRES_OK(ctx, GetNodeAttr(node->attrs(), "index", &index));
        if (index > max_arg_index) max_arg_index = index;
      }
    }

    m_input_is_static = std::vector<bool>(max_arg_index + 1, false);

    // Fill the vector.
    for (auto node : arg_nodes) {
      int32 index;
      OP_REQUIRES_OK(ctx, GetNodeAttr(node->attrs(), "index", &index));

      bool is_static = false;
      for (auto edge : node->out_edges()) {
        if (edge->IsControlEdge() || !edge->dst()->IsOp()) {
          continue;
        }

        NGRAPH_VLOG(5) << "For arg " << index << " checking edge "
                       << edge->DebugString();

        if (InputIsStatic(edge->dst(), edge->dst_input())) {
          NGRAPH_VLOG(5) << "Marking edge static: " << edge->DebugString();
          is_static = true;
          break;
        }
      }

      NGRAPH_VLOG(5) << "Marking arg " << index << " is_static: " << is_static;
      m_input_is_static[index] = is_static;
    }

    // Set the backend type for the op
    OP_REQUIRES_OK(ctx,
                   ctx->GetAttr<string>("_ngraph_backend", &m_op_backend_name));
    BackendManager::CreateBackendIfDoesNotExist(m_op_backend_name);
  }

  ~NGraphEncapsulateOp() override {
    // If the kernel goes away, we must de-register all of its cached
    // functions
    // from the freshness tracker.
    if (m_freshness_tracker != nullptr) {
      for (auto kv : m_ng_functions) {
        m_freshness_tracker->RemoveUser(kv.second);
      }

      // TODO(amprocte): We should be able to unref the tracker here, but it
      // seems to screw things up in the C++ unit tests.
      // m_freshness_tracker->Unref();
    }
  }

  template <typename T>
  static void TensorDataToStream(std::ostream& ostream, int64 n_elements,
                                 const char* data) {
    const T* data_T = reinterpret_cast<const T*>(data);
    for (size_t i = 0; i < n_elements; i++) {
      ostream << data_T[i] << ",";
    }
  }

  static Status TensorToStream(std::ostream& ostream, const Tensor& tensor) {
    const char* data = tensor.tensor_data().data();
    int64 n_elements = tensor.NumElements();
    switch (tensor.dtype()) {
      case DT_HALF:
        TensorDataToStream<Eigen::half>(ostream, n_elements, data);
        break;
      case DT_FLOAT:
        TensorDataToStream<float>(ostream, n_elements, data);
        break;
      case DT_DOUBLE:
        TensorDataToStream<double>(ostream, n_elements, data);
        break;
      case DT_UINT32:
        TensorDataToStream<uint32>(ostream, n_elements, data);
        break;
      case DT_INT32:
        TensorDataToStream<int32>(ostream, n_elements, data);
        break;
      case DT_UINT8:
      case DT_QUINT8:
        TensorDataToStream<uint8>(ostream, n_elements, data);
        break;
      case DT_UINT16:
      case DT_QUINT16:
        TensorDataToStream<uint16>(ostream, n_elements, data);
        break;
      case DT_INT8:
      case DT_QINT8:
        TensorDataToStream<int8>(ostream, n_elements, data);
        break;
      case DT_INT16:
      case DT_QINT16:
        TensorDataToStream<int16>(ostream, n_elements, data);
        break;
      case DT_UINT64:
        TensorDataToStream<uint64>(ostream, n_elements, data);
        break;
      case DT_INT64:
        TensorDataToStream<int64>(ostream, n_elements, data);
        break;
      case DT_BOOL:
        TensorDataToStream<bool>(ostream, n_elements, data);
        break;
      default:
        return errors::Internal("TensorToStream got unsupported data type ",
                                DataType_Name(tensor.dtype()));
        break;
    }
    return Status::OK();
  }

  // TODO(amprocte): this needs to be made thread-safe (compilation cache OK?).
  void Compute(OpKernelContext* ctx) override {
    std::lock_guard<std::mutex> lock(m_compute_lock);
    NGRAPH_VLOG(4) << "NGraphEncapsulateOp::Compute starting for cluster "
                   << m_ngraph_cluster;

    NGRAPH_VLOG(4) << "Got backend of type: " << m_op_backend_name;
    ng::runtime::Backend* op_backend =
        BackendManager::GetBackend(m_op_backend_name);

    // Get the inputs
    std::vector<TensorShape> input_shapes;
    std::stringstream signature_ss;
    for (int i = 0; i < ctx->num_inputs(); i++) {
      const Tensor& input_tensor = ctx->input(i);
      input_shapes.push_back(input_tensor.shape());
      for (const auto& x : input_tensor.shape()) {
        signature_ss << x.size << ",";
      }
      signature_ss << ";";
    }

    signature_ss << "/";

    std::vector<const Tensor*> static_input_map(ctx->num_inputs());
    for (int i = 0; i < ctx->num_inputs(); i++) {
      const Tensor& input_tensor = ctx->input(i);
      if (m_input_is_static[i]) {
        static_input_map[i] = &input_tensor;
        OP_REQUIRES_OK(ctx, TensorToStream(signature_ss, input_tensor));
        signature_ss << ";";
      }
    }

    std::shared_ptr<ngraph::Function> ng_function;
    std::string signature = signature_ss.str();

    if (NGRAPH_VLOG_IS_ON(5)) {
      NGRAPH_VLOG(5) << "Computed signature: " << signature;
    }

    auto it = m_ng_functions.find(signature);

    NGRAPH_VLOG(4) << "NGraphEncapsulateOp::Compute got inputs for cluster "
                   << m_ngraph_cluster;

    // Compile the graph using nGraph.
    //
    // TODO(amprocte): Investigate performance of the compilation cache.
    if (it == m_ng_functions.end()) {
      NGRAPH_VLOG(1) << "Compilation cache miss: " << ctx->op_kernel().name();
      OP_REQUIRES_OK(
          ctx, Builder::TranslateGraph(input_shapes, static_input_map, &m_graph,
                                       ng_function));

      // Serialize to nGraph if needed
      if (std::getenv("NGRAPH_ENABLE_SERIALIZE") != nullptr) {
<<<<<<< HEAD
        std::string file_name =
            "tf_function_" + ctx->op_kernel().name() + ".json";
#ifdef NGRAPH_DISTRIBUTED
        int flag = 0;
        MPI_Initialized(&flag);
        if (!flag)
        {
            MPI_Init(NULL, NULL);
        }
        int Rank_ID;
        MPI_Comm_rank(MPI_COMM_WORLD, &Rank_ID);
        file_name = "tf_function_" + ctx->op_kernel().name() + "_" +
                    to_string(Rank_ID) + ".json";
#endif
        NGRAPH_VLOG(0) << "Serializing graph to: " << file_name;
        std::string js = ngraph::serialize(ng_function, 4);
        std::ofstream f;
        f.exceptions(std::ofstream::failbit | std::ofstream::badbit);
        try {
          f.open(file_name);
          f << js;
          f.close();
        } catch (std::ofstream::failure& e) {
          std::cerr << "Exception opening/closing file " << file_name << endl;
          std::cerr << e.what() << endl;
        }
=======
        NgraphSerialize("tf_function_" + ctx->op_kernel().name() + ".json",
                        ng_function);
>>>>>>> 521710c4
      }

      m_ng_functions[signature] = ng_function;
    } else {
      ng_function = it->second;
    }

    NGRAPH_VLOG(4) << "NGraphEncapsulateOp::Compute got graph for cluster "
                   << m_ngraph_cluster;

    if (m_freshness_tracker == nullptr) {
      auto creator = [](NGraphFreshnessTracker** tracker) {
        *tracker = new NGraphFreshnessTracker();
        return Status::OK();
      };
      OP_REQUIRES_OK(
          ctx, ctx->resource_manager()->LookupOrCreate<NGraphFreshnessTracker>(
                   ctx->resource_manager()->default_container(),
                   "ngraph_freshness_tracker", &m_freshness_tracker, creator));
    }

    NGRAPH_VLOG(4)
        << "NGraphEncapsulateOp::Compute got freshness tracker for cluster "
        << m_ngraph_cluster;

    // Allocate tensors for arguments.
    vector<shared_ptr<ng::runtime::Tensor>> ng_inputs;

    std::vector<std::pair<void*, std::shared_ptr<ng::runtime::Tensor>>>&
        input_caches = m_ng_function_input_cache_map[ng_function];
    input_caches.resize(input_shapes.size());

    for (int i = 0; i < input_shapes.size(); i++) {
      ng::Shape ng_shape(input_shapes[i].dims());
      for (int j = 0; j < input_shapes[i].dims(); ++j) {
        ng_shape[j] = input_shapes[i].dim_size(j);
      }
      ng::element::Type ng_element_type;
      OP_REQUIRES_OK(ctx, TFDataTypeToNGraphElementType(ctx->input(i).dtype(),
                                                        &ng_element_type));

      // At the first call of the ng_function, both last_src_ptr and
      // last_tv shall point to null. Otherwise, they are retrived
      // from cache.
      void* last_src_ptr = input_caches[i].first;
      std::shared_ptr<ng::runtime::Tensor> last_tv = input_caches[i].second;

      void* current_src_ptr = (void*)DMAHelper::base(&ctx->input(i));
      std::shared_ptr<ng::runtime::Tensor> current_tv;

      try {
        if (m_op_backend_name == "CPU") {
          // We need to check last_tv != nullptr, since there are cases where at
          // the first call to the ng_function, both the current_src_ptr (when
          // the input is a 0-sized tensor) and last_src_ptr (uninitialized at
          // the first call) are nullptr
          if (current_src_ptr == last_src_ptr && last_tv != nullptr) {
            // Mark each tensor as non-stale if:
            //   1. the freshness tracker says the tensor has not changed since
            //      the last time ng_function was called, and
            //   2. we are using the same tensor in this argument position as
            //      the one we used last time ng_function was called.
            last_tv->set_stale(
                !m_freshness_tracker->IsFresh(current_src_ptr, ng_function));
            current_tv = last_tv;
          } else {
            current_tv = op_backend->create_tensor(ng_element_type, ng_shape,
                                                   current_src_ptr);
            current_tv->set_stale(true);
          }
        } else {
          if (last_tv != nullptr) {
            if (current_src_ptr == last_src_ptr) {
              last_tv->set_stale(
                  !m_freshness_tracker->IsFresh(current_src_ptr, ng_function));
            } else {
              last_tv->set_stale(true);
            }
            current_tv = last_tv;
          } else {
            current_tv = op_backend->create_tensor(ng_element_type, ng_shape);
            current_tv->set_stale(true);
          }
          if (current_tv->get_stale()) {
            current_tv->write(
                current_src_ptr, 0,
                current_tv->get_element_count() * ng_element_type.size());
          }
        }  // if (m_op_backend_name == "CPU")
      } catch (const std::exception& exp) {
        OP_REQUIRES(
            ctx, false,
            errors::Internal(
                "Caught exception while transferring tensor data to nGraph: ",
                exp.what(), "\n"));
      } catch (...) {
        OP_REQUIRES(
            ctx, false,
            errors::Internal("Error in transferring tensor data to nGraph\n"));
      }
      input_caches[i] = std::make_pair(current_src_ptr, current_tv);
      ng_inputs.push_back(current_tv);
    }  // for (int i = 0; i < input_shapes.size(); i++)

    NGRAPH_VLOG(4) << "NGraphEncapsulateOp::Compute allocated argument tensors "
                      "for cluster "
                   << m_ngraph_cluster;

    // Allocate tensors for the results.
    vector<shared_ptr<ng::runtime::Tensor>> ng_outputs;

    std::vector<std::pair<void*, std::shared_ptr<ng::runtime::Tensor>>>&
        output_caches = m_ng_function_output_cache_map[ng_function];
    output_caches.resize(ng_function->get_output_size());

    for (auto i = 0; i < ng_function->get_output_size(); i++) {
      auto ng_shape = ng_function->get_output_shape(i);
      auto ng_element_type = ng_function->get_output_element_type(i);

      // Create the TF output tensor
      vector<int64> dims;
      for (auto dim : ng_shape) {
        dims.push_back(dim);
      }
      TensorShape tf_shape(dims);
      Tensor* output_tensor = nullptr;
      OP_REQUIRES_OK(ctx, ctx->allocate_output(i, tf_shape, &output_tensor));

      // Make sure the nGraph-inferred element type agrees with what TensorFlow
      // expected.
      ng::element::Type expected_elem_type;
      OP_REQUIRES_OK(
          ctx, TFDataTypeToNGraphElementType(ctx->expected_output_dtype(i),
                                             &expected_elem_type));
      OP_REQUIRES(
          ctx, ng_element_type == expected_elem_type,
          errors::Internal("Element type inferred by nGraph does not match "
                           "the element type expected by TensorFlow"));

      void* last_dst_ptr = output_caches[i].first;
      std::shared_ptr<ng::runtime::Tensor> last_tv = output_caches[i].second;

      void* current_dst_ptr = DMAHelper::base(output_tensor);
      std::shared_ptr<ng::runtime::Tensor> current_tv;

      if (m_op_backend_name == "CPU") {
        // We need to check last_tv != nullptr, since there are cases where at
        // the first call to the ng_function, both the current_dst_ptr (when the
        // output is a 0-sized tensor) and last_dst_ptr (uninitialized at the
        // first call) are nullptr
        if (current_dst_ptr == last_dst_ptr && last_tv != nullptr) {
          current_tv = last_tv;
        } else {
          current_tv = op_backend->create_tensor(ng_element_type, ng_shape,
                                                 current_dst_ptr);
        }
      } else {
        if (last_tv != nullptr) {
          current_tv = last_tv;
        } else {
          current_tv = op_backend->create_tensor(ng_element_type, ng_shape);
        }
      }  // if (m_op_backend_name == "CPU")

      current_tv->set_stale(true);
      output_caches[i] = std::make_pair(current_dst_ptr, current_tv);
      ng_outputs.push_back(current_tv);
    }

    NGRAPH_VLOG(4)
        << "NGraphEncapsulateOp::Compute allocated result tensors for cluster "
        << m_ngraph_cluster;

    // Execute the nGraph function.
    {
      // mutex_lock l(s_ng_backend_mutex);
      // std::lock_guard<std::mutex> lock(backend_mutex_ptr);
      BackendManager::LockBackend(m_op_backend_name);
      NGRAPH_VLOG(4)
          << "NGraphEncapsulateOp::Compute call starting for cluster "
          << m_ngraph_cluster;
      try {
        op_backend->call(op_backend->compile(ng_function), ng_outputs,
                         ng_inputs);
      } catch (const std::exception& exp) {
        BackendManager::UnlockBackend(m_op_backend_name);
        NgraphSerialize(
            "tf_function_error_" + ctx->op_kernel().name() + ".json",
            ng_function);
        OP_REQUIRES(ctx, false,
                    errors::Internal(
                        "Caught exception while executing nGraph computation: ",
                        exp.what(), "\n"));
      } catch (...) {
        BackendManager::UnlockBackend(m_op_backend_name);
        NgraphSerialize(
            "tf_function_error_" + ctx->op_kernel().name() + ".json",
            ng_function);
        OP_REQUIRES(
            ctx, false,
            errors::Internal("Error in executing the nGraph computation\n"));
      }
      BackendManager::UnlockBackend(m_op_backend_name);
    }
    NGRAPH_VLOG(4) << "NGraphEncapsulateOp::Compute call done for cluster "
                   << m_ngraph_cluster;

    // Copy value to host if backend is not CPU
    try {
      if (m_op_backend_name != "CPU") {
        for (size_t i = 0; i < output_caches.size(); ++i) {
          void* dst_ptr;
          std::shared_ptr<ng::runtime::Tensor> dst_tv;
          std::tie(dst_ptr, dst_tv) = output_caches[i];
          auto ng_element_type = dst_tv->get_element_type();
          dst_tv->read(dst_ptr, 0,
                       dst_tv->get_element_count() * ng_element_type.size());
        }
      }
    } catch (const std::exception& exp) {
      OP_REQUIRES(
          ctx, false,
          errors::Internal(
              "Caught exception while transferring tensor data to host: ",
              exp.what(), "\n"));
    } catch (...) {
      OP_REQUIRES(
          ctx, false,
          errors::Internal("Error in transferring tensor data to host\n"));
    }

    // Mark input tensors as fresh for the next time around.
    for (int i = 0; i < input_shapes.size(); i++) {
      void* src_ptr = (void*)DMAHelper::base(&ctx->input(i));
      m_freshness_tracker->MarkFresh(src_ptr, ng_function);
    }

    NGRAPH_VLOG(4)
        << "NGraphEncapsulateOp::Compute done marking fresh for cluster "
        << m_ngraph_cluster;
  }  // end compute

 private:
  // TF Graph for the cluster
  Graph m_graph;

  std::unordered_map<std::string, std::shared_ptr<ngraph::Function>>
      m_ng_functions;
  NgFunctionIOCache m_ng_function_input_cache_map;
  NgFunctionIOCache m_ng_function_output_cache_map;

  // Freshness tracker maintains a set of ng::functions using a particular base
  // pointer(for Tensor)
  // A single instance of freshness_tracker is used across all
  // nGraphEncapsulateOp and nGraphVariable op
  NGraphFreshnessTracker* m_freshness_tracker;
  int m_ngraph_cluster;
  std::vector<bool> m_input_is_static;
  std::mutex m_compute_lock;
  string m_op_backend_name;
};

}  // namespace ngraph_bridge

REGISTER_KERNEL_BUILDER(Name("NGraphEncapsulate").Device(DEVICE_CPU),
                        ngraph_bridge::NGraphEncapsulateOp);

}  // namespace tensorflow<|MERGE_RESOLUTION|>--- conflicted
+++ resolved
@@ -264,7 +264,6 @@
 
       // Serialize to nGraph if needed
       if (std::getenv("NGRAPH_ENABLE_SERIALIZE") != nullptr) {
-<<<<<<< HEAD
         std::string file_name =
             "tf_function_" + ctx->op_kernel().name() + ".json";
 #ifdef NGRAPH_DISTRIBUTED
@@ -276,25 +275,9 @@
         }
         int Rank_ID;
         MPI_Comm_rank(MPI_COMM_WORLD, &Rank_ID);
-        file_name = "tf_function_" + ctx->op_kernel().name() + "_" +
-                    to_string(Rank_ID) + ".json";
+        NgraphSerialize("tf_function_" + ctx->op_kernel().name() + "_" +
+                    to_string(Rank_ID) + ".json", ng_function);
 #endif
-        NGRAPH_VLOG(0) << "Serializing graph to: " << file_name;
-        std::string js = ngraph::serialize(ng_function, 4);
-        std::ofstream f;
-        f.exceptions(std::ofstream::failbit | std::ofstream::badbit);
-        try {
-          f.open(file_name);
-          f << js;
-          f.close();
-        } catch (std::ofstream::failure& e) {
-          std::cerr << "Exception opening/closing file " << file_name << endl;
-          std::cerr << e.what() << endl;
-        }
-=======
-        NgraphSerialize("tf_function_" + ctx->op_kernel().name() + ".json",
-                        ng_function);
->>>>>>> 521710c4
       }
 
       m_ng_functions[signature] = ng_function;
