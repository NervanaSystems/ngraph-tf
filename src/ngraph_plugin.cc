--- conflicted
+++ resolved
@@ -62,10 +62,6 @@
   std::string dso_path(dlInfo.dli_fname);
   size_t loc = dso_path.find_last_of("/\\");
   std::string ngraph_directory = dso_path.substr(0, loc);
-<<<<<<< HEAD
-  VLOG(1) << "Plugin DSO location: " << ngraph_directory;
-=======
->>>>>>> 7e947f96
 
   auto handle = dlopen((ngraph_directory + "/libiomp5.so").c_str(),
                        RTLD_NOW | RTLD_GLOBAL);
