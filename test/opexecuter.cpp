--- conflicted
+++ resolved
@@ -360,7 +360,6 @@
         << "Datatype of " << i << "th input is "
         << DataTypeString(tf_inputs[i].dtype()) << ". Ngraph's element type is "
         << ng_et;
-<<<<<<< HEAD
 
     void* src_ptr = (void*)DMAHelper::base(&tf_inputs[i]);
     auto result = backend->create_tensor(ng_et, ng_shape, src_ptr);
@@ -369,21 +368,6 @@
       result->write(src_ptr, 0, result->get_element_count() * ng_et.size());
     }
 
-=======
-    
-    void* src_ptr = (void*)DMAHelper::base(&tf_inputs[i]);
-    auto result = backend->create_tensor(ng_et, ng_shape, src_ptr);
-    result->set_stale(true);
-
-    if(ng_backend_type!="CPU"){
-      if (result->get_stale()) {
-            result->write(
-                src_ptr, 0,
-                result->get_element_count() * ng_et.size());
-          }
-    }
-    
->>>>>>> 3d48cb11
     ng_ip_tensors.push_back(result);
   }
 
