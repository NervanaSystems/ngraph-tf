--- conflicted
+++ resolved
@@ -1725,24 +1725,6 @@
     ng_mean = make_shared<ng::op::GetOutputElement>(ng_batch_norm, 1);
     ng_variance = make_shared<ng::op::GetOutputElement>(ng_batch_norm, 2);
     // This is for Bessel's correction in ng_variance:
-<<<<<<< HEAD
-    float ng_input_size = ng::shape_size(ng_input->get_shape());
-    float ng_scale_size = ng::shape_size(ng_scale->get_shape());
-    float sample_size = ng_input_size / ng_scale_size;
-    float sample_size_minus_one = sample_size > 1.0 ? (sample_size - 1.0) : 1.0;
-    std::vector<float> sample_values(ng::shape_size(ng_variance->get_shape()),
-                                     sample_size);
-    auto sample = std::make_shared<ng::op::Constant>(
-        ng_variance->get_element_type(), ng_variance->get_shape(),
-        sample_values);
-    std::vector<float> minus_values(ng::shape_size(ng_variance->get_shape()),
-                                    sample_size_minus_one);
-    auto minus_one = std::make_shared<ng::op::Constant>(
-        ng_variance->get_element_type(), ng_variance->get_shape(),
-        minus_values);
-    auto Bess_scale = sample / minus_one;
-    auto variance = ng_variance * Bess_scale;
-=======
     int ng_input_size = ng::shape_size(ng_input->get_shape());
     int num_channels = ng::shape_size(ng_variance->get_shape());
     int sample_size = ng_input_size / num_channels;
@@ -1753,7 +1735,6 @@
         ng_variance->get_element_type(), ng_variance->get_shape(),
         Bessel_factor);
     auto variance = ng_variance * Bessel_scale;
->>>>>>> 3fcf839f
 
     BatchToTensorflow(is_nhwc, ng_y);
 
@@ -1774,10 +1755,6 @@
     SaveNgOp(ng_op_map, op->name(), ng_batch_norm);
   }
 
-<<<<<<< HEAD
-  // SaveNgOp(ng_op_map, op->name(), ng_batch_norm);
-=======
->>>>>>> 3fcf839f
   return Status::OK();
 }
 
