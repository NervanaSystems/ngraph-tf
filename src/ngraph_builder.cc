/*******************************************************************************
 * Copyright 2017-2018 Intel Corporation
 *
 * Licensed under the Apache License, Version 2.0 (the "License");
 * you may not use this file except in compliance with the License.
 * You may obtain a copy of the License at
 *
 *     http://www.apache.org/licenses/LICENSE-2.0
 *
 * Unless required by applicable law or agreed to in writing, software
 * distributed under the License is distributed on an "AS IS" BASIS,
 * WITHOUT WARRANTIES OR CONDITIONS OF ANY KIND, either express or implied.
 * See the License for the specific language governing permissions and
 * limitations under the License.
 *******************************************************************************/

#include "ngraph_builder.h"
#include "ngraph_conversions.h"
#include "ngraph_log.h"
#include "ngraph_utils.h"

#include "ngraph/builder/autobroadcast.hpp"
#include "ngraph/builder/numpy_transpose.hpp"

#include "tensorflow/core/framework/tensor.pb.h"
#include "tensorflow/core/framework/tensor_shape.pb.h"
#include "tensorflow/core/framework/tensor_shape.pb_text.h"
#include "tensorflow/core/graph/algorithm.h"
#include "tensorflow/core/graph/edgeset.h"
#include "tensorflow/core/lib/core/errors.h"

namespace ngraph_bridge {

const static std::map<const tf::DataType, const ngraph::element::Type>
    TF_NGRAPH_TYPE_MAP = {{tf::DataType::DT_FLOAT, ng::element::f32},
                          {tf::DataType::DT_DOUBLE, ng::element::f64},
                          {tf::DataType::DT_INT8, ng::element::i8},
                          {tf::DataType::DT_INT16, ng::element::i16},
                          {tf::DataType::DT_INT32, ng::element::i32},
                          {tf::DataType::DT_INT64, ng::element::i64},
                          {tf::DataType::DT_UINT8, ng::element::u8},
                          {tf::DataType::DT_UINT16, ng::element::u16},
                          {tf::DataType::DT_BOOL, ng::element::boolean}};

static tf::Status ValidateInputCount(const tf::Node* op, size_t count) {
  if (op->num_inputs() != count) {
    return tf::errors::InvalidArgument("\"", op->name(), "\" requires ", count,
                                       " input(s), got ", op->num_inputs(),
                                       " instead");
  }
  return tf::Status::OK();
}

static tf::Status ValidateInputCountMin(const tf::Node* op, size_t count) {
  if (op->num_inputs() < count) {
    return tf::errors::InvalidArgument(
        "\"", op->name(), "\" requires at least ", count, " input(s), got ",
        op->num_inputs(), " instead");
  }
  return tf::Status::OK();
}
//
// Helper for storing ops in ng_op_map.
// For most of the cases, op would have one output so
// vector ng_op_map[op_name] would contain one element.
//
// If storing more than one output_nodes, make sure it's in
// the same order as tensorflow would do that.
//
// Parameters:
//    Builder::OpMap& ng_op_map        - The TF-to-nGraph op map.
//    std::string op_name              - Name of the op.
//
//    shared_ptr<ng::Node> output_node - ng::Node to store
//

static void SaveNgOp(Builder::OpMap& ng_op_map, const std::string& op_name,
                     const shared_ptr<ng::Node>& output_node) {
  // no need to try-catch, map[key] will create vector object
  // if not exists
  ng_op_map[op_name].push_back(output_node);
}

// Helper for fetching correct input node from ng_op_map.
// Handles edge checking to make sure correct input node is
// fetched.
//
// Reduces some boilerplate code (incorrect from now) like this:
//
//      tf::Node* tf_input;
//      TF_RETURN_IF_ERROR(op->input_node(0, &tf_input));
//
//      shared_ptr<ng::Node> ng_input;
//      try {
//        ng_input = ng_op_map.at(tf_input->name());
//      } catch (const std::out_of_range&) {
//        return tf::errors::NotFound(tf_input->name(),
//                                    " is not found in the ng_op_map");
//      }
//
// Into 2 lines:
//
//      shared_ptr<ng::node> ng_input;
//      TF_RETURN_IF_ERROR(GetInputNode(ng_op_map, op, 0, &ng_input))
//
//
//
// Parameters:
//    Builder::OpMap& ng_op_map     - The TF-to-nGraph op map.
//    tf::Node* op                  - TF op being translated.
//    input_idx                     - index of input
//
//    shared_ptr<ng::Node> *result  - ng::Node pointer where result
//                                    will be written
//
//

static tf::Status GetInputNode(const Builder::OpMap& ng_op_map,
                               const tf::Node* op, size_t input_idx,
                               shared_ptr<ng::Node>* result) {
  // input op may have resulted in more than one ng::Node (eg. Split)
  // we need to look at Edge to check index of the input op
  std::vector<const tf::Edge*> edges;
  TF_RETURN_IF_ERROR(op->input_edges(&edges));
  size_t src_output_idx;
  try {
    src_output_idx = edges.at(input_idx)->src_output();
  } catch (const out_of_range&) {
    return tf::Status(tensorflow::error::NOT_FOUND, "Edge not found");
  }

  tf::Node* tf_input;
  TF_RETURN_IF_ERROR(op->input_node(input_idx, &tf_input));
  try {
    *result = ng_op_map.at(tf_input->name()).at(src_output_idx);
  } catch (const out_of_range&) {
    return tf::Status(tensorflow::error::NOT_FOUND, "Input node not found");
  }
  return tf::Status::OK();
}

namespace detail {
static tf::Status GetInputNodes(const Builder::OpMap& ng_op_map,
                                const tf::Node* op, size_t index) {
  return tf::Status::OK();
}

template <typename... Arguments>
static tf::Status GetInputNodes(const Builder::OpMap& ng_op_map,
                                const tf::Node* op, size_t index,
                                shared_ptr<ng::Node>* result,
                                Arguments&&... remaining) {
  if (result != nullptr) {
    TF_RETURN_IF_ERROR(GetInputNode(ng_op_map, op, index, result));
  }
  return GetInputNodes(ng_op_map, op, index + 1, remaining...);
}
}  // namespace detail

template <typename... Arguments>
static tf::Status GetInputNodes(const Builder::OpMap& ng_op_map,
                                const tf::Node* op, Arguments&&... remaining) {
  constexpr size_t args_len = sizeof...(Arguments);
  TF_RETURN_IF_ERROR(ValidateInputCount(op, args_len));
  return detail::GetInputNodes(ng_op_map, op, 0, remaining...);
}

// Helper for Builder::TranslateGraph ("Const" op)
template <typename T, typename VecT = T>
static tf::Status MakeConstOp(const tf::Node* op, ng::element::Type et,
                              std::shared_ptr<ng::Node>* ng_node) {
  vector<VecT> const_values;
  tf::TensorShapeProto shape_proto;

  TF_RETURN_IF_ERROR(
      ValuesFromConstNode<T, VecT>(op->def(), &shape_proto, &const_values));

  tf::TensorShape const_shape(shape_proto);
  ng::Shape ng_shape;
  TF_RETURN_IF_ERROR(TFTensorShapeToNGraphShape(const_shape, &ng_shape));

  *ng_node = make_shared<ng::op::Constant>(et, ng_shape, const_values);
  return tf::Status::OK();
}

const static std::map<const tf::DataType,
                      const std::pair<const std::function<tf::Status(
                                          const tf::Node*, ng::element::Type,
                                          std::shared_ptr<ng::Node>*)>,
                                      const ngraph::element::Type>>
    TF_NGRAPH_CONST_MAP = {
        {tf::DataType::DT_FLOAT,
         make_pair(MakeConstOp<float>, ng::element::f32)},
        {tf::DataType::DT_DOUBLE,
         make_pair(MakeConstOp<double>, ng::element::f64)},
        {tf::DataType::DT_INT8,
         make_pair(MakeConstOp<tf::int8>, ng::element::i8)},
        {tf::DataType::DT_INT16,
         make_pair(MakeConstOp<tf::int16>, ng::element::i16)},
        {tf::DataType::DT_INT32,
         make_pair(MakeConstOp<tf::int32>, ng::element::i32)},
        {tf::DataType::DT_INT64,
         make_pair(MakeConstOp<tf::int64>, ng::element::i64)},
        {tf::DataType::DT_UINT8,
         make_pair(MakeConstOp<tf::uint8>, ng::element::u8)},
        {tf::DataType::DT_UINT16,
         make_pair(MakeConstOp<tf::uint16>, ng::element::u16)},
        {tf::DataType::DT_BOOL,
         make_pair(MakeConstOp<bool, char>, ng::element::boolean)}};

// Helper function to translate a unary op.
//
// Parameters:
//
//    tf::Node* op               - TF op being translated. Must have one input.
//    Builder::OpMap& ng_op_map  - The TF-to-nGraph op map.
//
//    std::function<std::shared_ptr<ng::Node>(std::shared_ptr<ng::Node>>
//      create_unary_op           - Function to construct the graph implementing
//                                 the unary op, given the input to the unop
//                                 as an argument.
//
// Example usage:
//
//  if (n->type_string == "Square") {
//    TF_RETURN_IF_ERROR(TranslateUnaryOp(n, ng_op_map,
//                       [] (std::shared_ptr<ng::Node> n) {
//                           return (std::make_shared<ng::op::Multiply>(n,n));
//                       });
//  }
static tf::Status TranslateUnaryOp(
    const tf::Node* op, Builder::OpMap& ng_op_map,
    std::function<std::shared_ptr<ng::Node>(std::shared_ptr<ng::Node>)>
        create_unary_op) {
  shared_ptr<ng::Node> ng_input;
  TF_RETURN_IF_ERROR(GetInputNodes(ng_op_map, op, &ng_input));
  SaveNgOp(ng_op_map, op->name(), create_unary_op(ng_input));

  return tf::Status::OK();
}

// Helper function to translate a unary op in cases where there is a one-to-one
// mapping from TensorFlow ops to nGraph ops.
//
// Example usage:
//
//  if (n->type_string == "Abs") {
//    TF_RETURN_IF_ERROR(TranslateUnaryOp<ng::op::Abs>(n, ng_op_map));
//  }
//
template <typename T>
static tf::Status TranslateUnaryOp(const tf::Node* op,
                                   Builder::OpMap& ng_op_map) {
  return TranslateUnaryOp(op, ng_op_map, [](std::shared_ptr<ng::Node> n) {
    return make_shared<T>(n);
  });
}

// Helper function to translate a binary op
// Parameters:
//
//    tf::Node* op               - TF op being translated. Must have only two
//    inputs.
//    Builder::OpMap& ng_op_map  - The TF-to-nGraph op map.
//    std::function<std::shared_ptr<ng::Node>(std::shared_ptr<ng::Node>,
//    std::shared_ptr<ng::Node>)>
//    create_binary_op           - Function to construct the graph implementing
//                                 the binary op, given the 2 ng_inputs to the
//                                 binaryop
// Example Usage:
//
// if (op->type_string() == "SquaredDifference") {
//      TF_RETURN_IF_ERROR(TranslateBinaryOp(op, ng_op_map,
//         [](std::shared_ptr<ng::Node> ng_input1, std::shared_ptr<ng::Node>
//         ng_input2) {
//           auto ng_diff = std::make_shared<ng::op::Subtract>(input1, input2);
//           return std::make_shared<ng::op::Multiply>(ng_diff,ng_diff);
//         }));
//    }
//

static tf::Status TranslateBinaryOp(
    const tf::Node* op, Builder::OpMap& ng_op_map,
    std::function<std::shared_ptr<ng::Node>(std::shared_ptr<ng::Node>,
                                            std::shared_ptr<ng::Node>)>
        create_binary_op) {
  std::shared_ptr<ng::Node> ng_lhs, ng_rhs;
  TF_RETURN_IF_ERROR(GetInputNodes(ng_op_map, op, &ng_lhs, &ng_rhs));

  std::tie(ng_lhs, ng_rhs) =
      ng::builder::numpy_broadcast(std::make_pair(ng_lhs, ng_rhs));

  SaveNgOp(ng_op_map, op->name(), create_binary_op(ng_lhs, ng_rhs));

  return tf::Status::OK();
}

// Helper function to translate a binary op in cases where there is a one-to-one
// mapping from TensorFlow ops to nGraph ops.
//
// Example usage:
//
//  if (n->type_string == "Add") {
//    TF_RETURN_IF_ERROR(TranslateBinaryOp<ng::op::Add>(op, ng_op_map));
//  }
//
template <typename T>
static tf::Status TranslateBinaryOp(const tf::Node* op,
                                    Builder::OpMap& ng_op_map) {
  return TranslateBinaryOp(op, ng_op_map, [](std::shared_ptr<ng::Node> ng_lhs,
                                             std::shared_ptr<ng::Node> ng_rhs) {
    return make_shared<T>(ng_lhs, ng_rhs);
  });
}

static tf::Status TranslateAvgPoolOp(const tf::Node* op,
                                     Builder::OpMap& ng_op_map) {
  shared_ptr<ng::Node> ng_input;
  TF_RETURN_IF_ERROR(GetInputNodes(ng_op_map, op, &ng_input));

  std::vector<tf::int32> tf_strides;
  std::vector<tf::int32> tf_ksize;
  std::string tf_padding_type;
  std::string tf_data_format;
  TF_RETURN_IF_ERROR(tf::GetNodeAttr(op->attrs(), "strides", &tf_strides));
  TF_RETURN_IF_ERROR(tf::GetNodeAttr(op->attrs(), "ksize", &tf_ksize));
  TF_RETURN_IF_ERROR(tf::GetNodeAttr(op->attrs(), "padding", &tf_padding_type));
  TF_RETURN_IF_ERROR(
      tf::GetNodeAttr(op->attrs(), "data_format", &tf_data_format));

  if (tf_data_format != "NHWC" && tf_data_format != "NCHW") {
    return tf::errors::InvalidArgument(
        "AvgPool data format is neither NHWC nor NCHW");
  }

  bool is_nhwc = (tf_data_format == "NHWC");

  NGRAPH_VLOG(3) << ng::join(tf_strides);
  NGRAPH_VLOG(3) << ng::join(tf_ksize);
  NGRAPH_VLOG(3) << tf_padding_type;
  NGRAPH_VLOG(3) << tf_data_format;

  ng::Strides ng_strides(2);
  ng::Shape ng_image_shape(2);
  ng::Shape ng_kernel_shape(2);

  BatchedOpParamToNGraph(is_nhwc, tf_strides, ng_strides);
  BatchedOpParamToNGraph(is_nhwc, ng_input->get_shape(), ng_image_shape);
  BatchedOpParamToNGraph(is_nhwc, tf_ksize, ng_kernel_shape);
  BatchToNGraph(is_nhwc, ng_input);
  NGRAPH_VLOG(3) << "ng_strides: " << ng::join(ng_strides);
  NGRAPH_VLOG(3) << "ng_image_shape: " << ng::join(ng_image_shape);
  NGRAPH_VLOG(3) << "ng_kernel_shape: " << ng::join(ng_kernel_shape);

  // TODO: change this once nGraph supports negative padding
  // (CoordinateDiff) for AvgPool
  // ng::CoordinateDiff ng_padding_below{0,0};
  // ng::CoordinateDiff ng_padding_above{0,0};
  ng::Shape ng_padding_below{0, 0};
  ng::Shape ng_padding_above{0, 0};

  Builder::MakePadding(tf_padding_type, ng_image_shape, ng_kernel_shape,
                       ng_strides, ng_padding_below, ng_padding_above);

  std::shared_ptr<ng::Node> ng_avgpool =
      make_shared<ng::op::AvgPool>(ng_input, ng_kernel_shape, ng_strides,
                                   ng_padding_below, ng_padding_above, false);

  BatchToTensorflow(is_nhwc, ng_avgpool);
  NGRAPH_VLOG(3) << "avgpool outshape: {" << ng::join(ng_avgpool->get_shape())
                 << "}";

  SaveNgOp(ng_op_map, op->name(), ng_avgpool);
  return tf::Status::OK();
}

static tf::Status TranslateAvgPoolGradOp(const tf::Node* op,
                                         Builder::OpMap& ng_op_map) {
  shared_ptr<ng::Node> ng_grad;
  TF_RETURN_IF_ERROR(GetInputNodes(ng_op_map, op, nullptr, &ng_grad));

  std::vector<tf::int32> tf_orig_input_shape_vec;
  TF_RETURN_IF_ERROR(tf::GetNodeAttr(op->attrs(),
                                     "_ngraph_avgpoolgrad_static_input_shape",
                                     &tf_orig_input_shape_vec));

  std::vector<tf::int32> tf_strides;
  std::vector<tf::int32> tf_ksize;
  std::string tf_padding_type;
  std::string tf_data_format;
  TF_RETURN_IF_ERROR(tf::GetNodeAttr(op->attrs(), "strides", &tf_strides));
  TF_RETURN_IF_ERROR(tf::GetNodeAttr(op->attrs(), "ksize", &tf_ksize));
  TF_RETURN_IF_ERROR(tf::GetNodeAttr(op->attrs(), "padding", &tf_padding_type));
  TF_RETURN_IF_ERROR(
      tf::GetNodeAttr(op->attrs(), "data_format", &tf_data_format));

  if (tf_data_format != "NHWC" && tf_data_format != "NCHW") {
    return tf::errors::InvalidArgument(
        "AvgPoolGrad data format is neither NHWC nor NCHW");
  }

  bool is_nhwc = (tf_data_format == "NHWC");

  NGRAPH_VLOG(3) << ng::join(tf_strides);
  NGRAPH_VLOG(3) << ng::join(tf_ksize);
  NGRAPH_VLOG(3) << tf_padding_type;
  NGRAPH_VLOG(3) << tf_data_format;

  ng::Shape ng_orig_input_shape;
  for (int i = 0; i < tf_orig_input_shape_vec.size(); i++) {
    ng_orig_input_shape.push_back(tf_orig_input_shape_vec[i]);
  }

  ng::Shape ng_forward_arg_shape(4);
  ng::Strides ng_strides(2);
  ng::Shape ng_image_shape(2);
  ng::Shape ng_window_shape(2);

  BatchedOpParamReshape(is_nhwc, ng_orig_input_shape, ng_forward_arg_shape);
  BatchToNGraph(is_nhwc, ng_grad);
  BatchedOpParamToNGraph(is_nhwc, tf_strides, ng_strides);
  BatchedOpParamToNGraph(is_nhwc, ng_orig_input_shape, ng_image_shape);
  BatchedOpParamToNGraph(is_nhwc, tf_ksize, ng_window_shape);

  NGRAPH_VLOG(3) << "ng_strides: " << ng::join(ng_strides);
  NGRAPH_VLOG(3) << "ng_image_shape: " << ng::join(ng_image_shape);
  NGRAPH_VLOG(3) << "ng_window_shape: " << ng::join(ng_window_shape);
  NGRAPH_VLOG(3) << "ng_forward_arg_shape: " << ng::join(ng_forward_arg_shape);

  // TODO: change this once nGraph supports negative padding
  // (CoordinateDiff) for AvgPool
  // ng::CoordinateDiff ng_padding_below{0,0};
  // ng::CoordinateDiff ng_padding_above{0,0};
  ng::Shape ng_padding_below{0, 0};
  ng::Shape ng_padding_above{0, 0};

  Builder::MakePadding(tf_padding_type, ng_image_shape, ng_window_shape,
                       ng_strides, ng_padding_below, ng_padding_above);

<<<<<<< HEAD
=======
  NGRAPH_VLOG(3) << "ng_padding_below: " << ng::join(ng_padding_below);
  NGRAPH_VLOG(3) << "ng_padding_above: " << ng::join(ng_padding_above);

>>>>>>> 8937653f
  std::shared_ptr<ng::Node> ng_avgpool_backprop =
      make_shared<ng::op::AvgPoolBackprop>(
          ng_forward_arg_shape, ng_grad, ng_window_shape, ng_strides,
          ng_padding_below, ng_padding_above, false);

  BatchToTensorflow(is_nhwc, ng_avgpool_backprop);

  NGRAPH_VLOG(3) << "avgpoolbackprop outshape: {"
                 << ng::join(ng_avgpool_backprop->get_shape()) << "}";

  SaveNgOp(ng_op_map, op->name(), ng_avgpool_backprop);

  return tf::Status::OK();
}

static tf::Status TranslateBatchMatMulOp(const tf::Node* op,
                                         Builder::OpMap& ng_op_map) {
  shared_ptr<ng::Node> ng_lhs, ng_rhs;
  TF_RETURN_IF_ERROR(GetInputNodes(ng_op_map, op, &ng_lhs, &ng_rhs));

  auto ng_lhs_shape = ng_lhs->get_shape();
  auto ng_rhs_shape = ng_rhs->get_shape();

  if (ng_lhs_shape.size() != ng_rhs_shape.size()) {
    return tf::errors::InvalidArgument(
        "Dimensions of two input args are not the same for BatchMatMul");
  }
  size_t n_dims = ng_lhs_shape.size();
  if (n_dims < 2) {
    return tf::errors::InvalidArgument(
        "Dimensions of input args for BatchMatMul must be >=2", n_dims);
  }

  ng::AxisVector out_axes;
  for (size_t i = 0; i < n_dims - 2; ++i) {
    if (ng_lhs_shape[i] != ng_rhs_shape[i]) {
      return tf::errors::InvalidArgument(
          "ng_lhs_shape and ng_rhs_shape must be the same for BatchMatMul "
          "for each dimension",
          i);
    }
    out_axes.push_back(i);
  }

  bool tf_adj_x = false;
  bool tf_adj_y = false;
  TF_RETURN_IF_ERROR(tf::GetNodeAttr(op->attrs(), "adj_x", &tf_adj_x));
  TF_RETURN_IF_ERROR(tf::GetNodeAttr(op->attrs(), "adj_y", &tf_adj_y));

  auto ng_lhs_axes = out_axes;
  auto ng_rhs_axes = out_axes;
  if (tf_adj_x) {
    ng_lhs_axes.push_back(n_dims - 1);
    ng_lhs_axes.push_back(n_dims - 2);
    ng_lhs = ng::builder::numpy_transpose(ng_lhs, ng_lhs_axes);
  }
  if (tf_adj_y) {
    ng_rhs_axes.insert(ng_rhs_axes.begin(), n_dims - 2);
    ng_rhs_axes.insert(ng_rhs_axes.begin(), n_dims - 1);
    ng_rhs = ng::builder::numpy_transpose(ng_rhs, ng_rhs_axes);
  } else {
    ng_rhs_axes.insert(ng_rhs_axes.begin(), n_dims - 1);
    ng_rhs_axes.insert(ng_rhs_axes.begin(), n_dims - 2);
    ng_rhs = ng::builder::numpy_transpose(ng_rhs, ng_rhs_axes);
  }

  ng_lhs_shape = ng_lhs->get_shape();
  ng_rhs_shape = ng_rhs->get_shape();

  if (ng_lhs_shape[n_dims - 1] != ng_rhs_shape[0]) {
    return tf::errors::InvalidArgument(
        "The last dimension of ng_lhs and the first dimension of ng_rhs "
        "should have the same size");
  }
  if (n_dims == 2) {
    SaveNgOp(ng_op_map, op->name(),
             make_shared<ngraph::op::Dot>(ng_lhs, ng_rhs));
  } else {
    auto output_shape = ng_lhs_shape;
    output_shape[n_dims - 1] = ng_rhs_shape[1];
    auto dot_output = make_shared<ngraph::op::Dot>(ng_lhs, ng_rhs);
    size_t compound_size = 1;
    for (int i = 0; i < out_axes.size(); i++) {
      compound_size *= output_shape[i];
    }
    auto dot_axes = out_axes;
    dot_axes.push_back(n_dims - 2);
    dot_axes.push_back(n_dims - 1);
    for (int i = 0; i < out_axes.size(); i++) {
      dot_axes.push_back(n_dims + i);
    }
    ng::Shape dot_shape = {compound_size, ng_lhs_shape[n_dims - 2],
                           ng_rhs_shape[1], compound_size};
    std::shared_ptr<ng::Node> dot_reshape;
    if (n_dims == 3) {
      dot_reshape = dot_output;
    } else {
      dot_reshape =
          make_shared<ngraph::op::Reshape>(dot_output, dot_axes, dot_shape);
    }
    ng::Shape tmp_shape = {1, ng_lhs_shape[n_dims - 2], ng_rhs_shape[1]};
    vector<shared_ptr<ngraph::Node>> tmp_tensors;
    for (size_t i = 0; i < dot_shape[0]; i++) {
      const std::vector<size_t> lower_bound{i, 0, 0, i};
      const std::vector<size_t> upper_bound{i + 1, dot_shape[1], dot_shape[2],
                                            i + 1};
      auto slice_out =
          make_shared<ngraph::op::Slice>(dot_reshape, lower_bound, upper_bound);
      auto reshape_out = make_shared<ngraph::op::Reshape>(
          slice_out, ng::AxisVector{0, 1, 2, 3}, tmp_shape);
      tmp_tensors.push_back(reshape_out);
    }
    auto concat_op = make_shared<ngraph::op::Concat>(tmp_tensors, 0);
    if (n_dims == 3) {
      SaveNgOp(ng_op_map, op->name(), concat_op);
    } else {
      SaveNgOp(ng_op_map, op->name(),
               make_shared<ngraph::op::Reshape>(
                   concat_op, ng::AxisVector{0, 1, 2}, output_shape));
    }
  }
  return tf::Status::OK();
}

static tf::Status TranslateBiasAddOp(const tf::Node* op,
                                     Builder::OpMap& ng_op_map) {
  shared_ptr<ng::Node> ng_input, ng_bias;
  TF_RETURN_IF_ERROR(GetInputNodes(ng_op_map, op, &ng_input, &ng_bias));

  std::string tf_data_format;
  if (tf::GetNodeAttr(op->attrs(), "data_format", &tf_data_format) !=
      tf::Status::OK()) {
    tf_data_format = "NHWC";
  }

  if (tf_data_format != "NHWC" && tf_data_format != "NCHW") {
    return tf::errors::InvalidArgument(
        "BiasAdd data format is neither NHWC nor NCHW");
  }

  auto ng_input_shape = ng_input->get_shape();
  auto ng_bias_shape = ng_bias->get_shape();
  if (ng_bias_shape.size() != 1) {
    return tf::errors::InvalidArgument(
        "Bias argument to BiasAdd does not have one dimension");
  }

  bool is_nhwc = (tf_data_format == "NHWC");

  ng::AxisSet ng_broadcast_axes;

  if (is_nhwc) {
    for (size_t i = 0; i < ng_input_shape.size() - 1; i++) {
      ng_broadcast_axes.insert(i);
    }
  } else {
    for (size_t i = 0; i < ng_input_shape.size(); i++) {
      if (i != 1) {
        ng_broadcast_axes.insert(i);
      }
    }
  }

  auto ng_bias_broadcasted = make_shared<ng::op::Broadcast>(
      ng_bias, ng_input_shape, ng_broadcast_axes);
  auto ng_add = ng_input + ng_bias_broadcasted;

  SaveNgOp(ng_op_map, op->name(), ng_add);
  return tf::Status::OK();
}

static tf::Status TranslateBiasAddGradOp(const tf::Node* op,
                                     Builder::OpMap& ng_op_map) {
  shared_ptr<ng::Node> ng_input;
  TF_RETURN_IF_ERROR(GetInputNodes(ng_op_map, op, &ng_input));

  std::string tf_data_format;
  if (tf::GetNodeAttr(op->attrs(), "data_format", &tf_data_format) !=
      tf::Status::OK()) {
    tf_data_format = "NHWC";
  }

  if (tf_data_format != "NHWC" && tf_data_format != "NCHW") {
    return tf::errors::InvalidArgument(
        "BiasAddGrad data format is neither NHWC nor NCHW");
  }

  bool is_nhwc = (tf_data_format == "NHWC");

  ng::AxisSet reduction_axes;
  shared_ptr<ng::Node> ng_biasadd_backprop;
  auto ng_input_shape = ng_input->get_shape();

  if (is_nhwc) {
    if (ng_input_shape.size() < 2) { 
      return tf::errors::InvalidArgument(
          "BiasAddGrad argument needs to have at least 2 dimensions for NHWC data format");
    }
    for (size_t i = 0; i < ng_input_shape.size() - 1; i++) {
      reduction_axes.insert(i);
    }
  } else {
    // Tensorflow NCHW format supports only 4D input/output tensor
    if (ng_input_shape.size() != 4) {
      return tf::errors::InvalidArgument(
          "BiasAddGrad only support 4d input/output for NCHW data format"); 
    }
    for (size_t i = 0; i < ng_input_shape.size(); i++) { 
      if (i != ng_input_shape.size() - 3) reduction_axes.insert(i);
    }
  }

  ng_biasadd_backprop = make_shared<ng::op::Sum>(ng_input, reduction_axes);

  SaveNgOp(ng_op_map, op->name(), ng_biasadd_backprop);
  return tf::Status::OK();
}

static tf::Status TranslateCastOp(const tf::Node* op,
                                  Builder::OpMap& ng_op_map) {
  shared_ptr<ng::Node> ng_input;
  TF_RETURN_IF_ERROR(GetInputNodes(ng_op_map, op, &ng_input));

  tf::DataType dtype;
  TF_RETURN_IF_ERROR(tf::GetNodeAttr(op->attrs(), "DstT", &dtype));

  try {
    SaveNgOp(
        ng_op_map, op->name(),
        make_shared<ng::op::Convert>(ng_input, TF_NGRAPH_TYPE_MAP.at(dtype)));
  } catch (const std::out_of_range&) {
    return tf::errors::Unimplemented("Unsupported TensorFlow data type: ",
                                     tf::DataType_Name(dtype));
  }
  return tf::Status::OK();
}

static tf::Status TranslateConcatV2Op(const tf::Node* op,
                                      Builder::OpMap& ng_op_map) {
  TF_RETURN_IF_ERROR(ValidateInputCountMin(op, 2));

  shared_ptr<ng::Node> ng_axis_op;
  TF_RETURN_IF_ERROR(
      GetInputNode(ng_op_map, op, op->num_inputs() - 1, &ng_axis_op));

  tf::int64 concat_axis;
  TF_RETURN_IF_ERROR(
      tf::GetNodeAttr(op->attrs(), "_ngraph_concat_static_axis", &concat_axis));

  if (concat_axis < 0) {
    shared_ptr<ng::Node> ng_first_arg;
    TF_RETURN_IF_ERROR(GetInputNode(ng_op_map, op, 0, &ng_first_arg));

    concat_axis += tf::int64(ng_first_arg->get_shape().size());
  }

  ng::NodeVector ng_args;

  for (int i = 0; i < op->num_inputs() - 1; i++) {
    shared_ptr<ng::Node> ng_arg;
    TF_RETURN_IF_ERROR(GetInputNode(ng_op_map, op, i, &ng_arg));
    ng_args.push_back(ng_arg);
  }

  SaveNgOp(ng_op_map, op->name(),
           make_shared<ng::op::Concat>(ng_args, size_t(concat_axis)));
  return tf::Status::OK();
}

static tf::Status TranslateConstOp(const tf::Node* op,
                                   Builder::OpMap& ng_op_map) {
  tf::DataType dtype;
  TF_RETURN_IF_ERROR(tf::GetNodeAttr(op->attrs(), "dtype", &dtype));

  std::shared_ptr<ng::Node> ng_node;

  // For some reason the following do not work (no specialization of
  // tensorflow::checkpoint::SavedTypeTraits...)
  // case tf::DataType::DT_UINT32:
  //   TF_RETURN_IF_ERROR(MakeConstOp<tf::uint32>(op, ng::element::u32,
  //   &ng_node));
  //   break;
  // case tf::DataType::DT_UINT64:
  //   TF_RETURN_IF_ERROR(MakeConstOp<tf::uint64>(op, ng::element::u64,
  //   &ng_node));
  //   break;
  try {
    const auto& func_param = TF_NGRAPH_CONST_MAP.at(dtype);
    TF_RETURN_IF_ERROR(func_param.first(op, func_param.second, &ng_node));
  } catch (const std::out_of_range&) {
    return tf::errors::Unimplemented("Unsupported TensorFlow data type: ",
                                     tf::DataType_Name(dtype));
  }

  SaveNgOp(ng_op_map, op->name(), ng_node);
  return tf::Status::OK();
}

static tf::Status TranslateConv2DOp(const tf::Node* op,
                                    Builder::OpMap& ng_op_map) {
  shared_ptr<ng::Node> ng_input, ng_filter;
  TF_RETURN_IF_ERROR(GetInputNodes(ng_op_map, op, &ng_input, &ng_filter));

  std::vector<tf::int32> tf_strides;
  std::vector<tf::int32> tf_dilations;
  std::string tf_padding_type;
  std::string tf_data_format;
  TF_RETURN_IF_ERROR(tf::GetNodeAttr(op->attrs(), "strides", &tf_strides));
  TF_RETURN_IF_ERROR(tf::GetNodeAttr(op->attrs(), "dilations", &tf_dilations));
  TF_RETURN_IF_ERROR(tf::GetNodeAttr(op->attrs(), "padding", &tf_padding_type));
  TF_RETURN_IF_ERROR(
      tf::GetNodeAttr(op->attrs(), "data_format", &tf_data_format));

  if (tf_data_format != "NHWC" && tf_data_format != "NCHW") {
    return tf::errors::InvalidArgument(
        "Conv2D data format is neither NHWC nor NCHW");
  }

  bool is_nhwc = (tf_data_format == "NHWC");

  NGRAPH_VLOG(3) << ng::join(tf_strides);
  NGRAPH_VLOG(3) << ng::join(tf_dilations);
  NGRAPH_VLOG(3) << tf_padding_type;
  NGRAPH_VLOG(3) << tf_data_format;

  ng::Strides ng_strides(2);
  ng::Strides ng_dilations(2);
  ng::Shape ng_image_shape(2);
  ng::Shape ng_kernel_shape(2);

  BatchedOpParamToNGraph(is_nhwc, tf_strides, ng_strides);
  BatchedOpParamToNGraph(is_nhwc, ng_input->get_shape(), ng_image_shape);
  BatchedOpParamToNGraph(is_nhwc, tf_dilations, ng_dilations);
  BatchToNGraph(is_nhwc, ng_input);

  NGRAPH_VLOG(3) << "ng_strides: " << ng::join(ng_strides);
  NGRAPH_VLOG(3) << "ng_dilations: " << ng::join(ng_dilations);
  NGRAPH_VLOG(3) << "ng_image_shape: " << ng::join(ng_image_shape);

  auto& ng_filter_shape = ng_filter->get_shape();
  ng_kernel_shape[0] = ng_filter_shape[0];
  ng_kernel_shape[1] = ng_filter_shape[1];
  Reshape<3, 2, 0, 1>(ng_filter);

  NGRAPH_VLOG(3) << "ng_kernel_shape: " << ng::join(ng_kernel_shape);

  ng::CoordinateDiff ng_padding_below{0, 0};
  ng::CoordinateDiff ng_padding_above{0, 0};

  Builder::MakePadding(tf_padding_type, ng_image_shape, ng_kernel_shape,
                       ng_strides, ng_dilations, ng_padding_below,
                       ng_padding_above);

  std::shared_ptr<ng::Node> ng_conv = make_shared<ng::op::Convolution>(
      ng_input, ng_filter, ng_strides, ng_dilations, ng_padding_below,
      ng_padding_above);

  BatchToTensorflow(is_nhwc, ng_conv);
  SaveNgOp(ng_op_map, op->name(), ng_conv);
  return tf::Status::OK();
}

static tf::Status TranslateConv2DBackpropFilterOp(const tf::Node* op,
                                                  Builder::OpMap& ng_op_map) {
  shared_ptr<ng::Node> ng_data_batch, ng_output_delta;
  TF_RETURN_IF_ERROR(
      GetInputNodes(ng_op_map, op, &ng_data_batch, nullptr, &ng_output_delta));

  std::vector<tf::int32> tf_strides;
  std::string tf_padding_type;
  std::vector<tf::int32> tf_dilations;
  std::string tf_data_format;

  TF_RETURN_IF_ERROR(tf::GetNodeAttr(op->attrs(), "strides", &tf_strides));
  TF_RETURN_IF_ERROR(tf::GetNodeAttr(op->attrs(), "padding", &tf_padding_type));
  TF_RETURN_IF_ERROR(tf::GetNodeAttr(op->attrs(), "dilations", &tf_dilations));
  TF_RETURN_IF_ERROR(
      tf::GetNodeAttr(op->attrs(), "data_format", &tf_data_format));

  if (tf_data_format != "NHWC" && tf_data_format != "NCHW") {
    return tf::errors::InvalidArgument("Data format is neither NHWC nor NCHW: ",
                                       op->type_string());
  }

  NGRAPH_VLOG(3) << "tf data format" << tf_data_format;
  bool is_nhwc = (tf_data_format == "NHWC");

  // Dilations in batch and depth dimensions must be 1
  if (is_nhwc) {
    if (tf_dilations[0] != 1 || tf_dilations[3] != 1) {
      return tf::errors::InvalidArgument(
          "Dilations in batch and depth dimensions must be 1: ",
          op->type_string());
    }
  } else {
    if (tf_dilations[0] != 1 || tf_dilations[1] != 1) {
      return tf::errors::InvalidArgument(
          "Dilations in batch and depth dimensions must be 1: ",
          op->type_string());
    }
  }

  std::vector<tf::int64> tf_filter_sizes;
  TF_RETURN_IF_ERROR(tf::GetNodeAttr(op->attrs(), "_ngraph_static_filter_sizes",
                                     &tf_filter_sizes));
  if (std::any_of(tf_filter_sizes.begin(), tf_filter_sizes.end(),
                  [](tf::int32 size) { return size <= 0; })) {
    return tf::errors::InvalidArgument(
        "Filter sizes must be positive integers :", op->type_string());
  }

  NGRAPH_VLOG(3) << "tf filter size" << ng::join(tf_filter_sizes);
  NGRAPH_VLOG(3) << "tf filter size" << ng::join(tf_filter_sizes);
  NGRAPH_VLOG(3) << "tf strides" << ng::join(tf_strides);
  NGRAPH_VLOG(3) << "tf dilations" << ng::join(tf_dilations);
  NGRAPH_VLOG(3) << "tf padding type" << tf_padding_type;

  ng::Shape ng_filters_shape(4);
  ng::Strides ng_window_movement_strides_forward(2);
  ng::Strides ng_window_dilation_strides_forward(2);
  ng::CoordinateDiff ng_padding_below_forward{0, 0};
  ng::CoordinateDiff ng_padding_above_forward{0, 0};
  // H,W data_dilation is set to 1 , TF does not have this attribute
  ng::Strides ng_data_dilation_strides_forward(2, 1);

  // Convert inputs, args to nGraph Format
  // nGraph Data Format:
  //    nGraph Tensor           [N, C_IN, D1, ... Df]
  //    nGraph Filter           [C_OUT, C_IN, F1, ... Ff]
  //    nGraph Output Delta     [N, C_OUT, F1, ... Ff]
  //    nGraph Window Strides   [f]
  //    nGraph Window Dilations [f]
  //    nGraph Padding Below    [f]
  //    nGraph Padding Above    [f]
  //    nGraph Dilation Stride  [f]
  BatchToNGraph(is_nhwc, ng_data_batch);
  // tf_filter shape :
  // [filter_height, filter_width, in_channels, out_channels]
  // reshape for nGraph
  ng_filters_shape = {static_cast<unsigned int>(tf_filter_sizes[3]),
                      static_cast<unsigned int>(tf_filter_sizes[2]),
                      static_cast<unsigned int>(tf_filter_sizes[0]),
                      static_cast<unsigned int>(tf_filter_sizes[1])};
  BatchToNGraph(is_nhwc, ng_output_delta);
  BatchedOpParamToNGraph(is_nhwc, tf_strides,
                         ng_window_movement_strides_forward);
  BatchedOpParamToNGraph(is_nhwc, tf_dilations,
                         ng_window_dilation_strides_forward);
  // H, W of image/input and filter are required to figure out padding
  // arguments
  ng::Shape ng_filter_HW(2);
  ng::Shape ng_input_data_HW(2);

  auto& ng_data_batch_shape = ng_data_batch->get_shape();
  ng_input_data_HW[0] = ng_data_batch_shape[2];
  ng_input_data_HW[1] = ng_data_batch_shape[3];

  ng_filter_HW[0] = ng_filters_shape[2];
  ng_filter_HW[1] = ng_filters_shape[3];

  Builder::MakePadding(tf_padding_type, ng_input_data_HW, ng_filter_HW,
                       ng_window_movement_strides_forward,
                       ng_window_dilation_strides_forward,
                       ng_padding_below_forward, ng_padding_above_forward);

  NGRAPH_VLOG(3) << "ng input data shape" << ng::join(ng_data_batch_shape);
  NGRAPH_VLOG(3) << "ng filter shape" << ng::join(ng_filters_shape);
  NGRAPH_VLOG(3) << "ng output delta shape"
                 << ng::join(ng_output_delta->get_shape());
  NGRAPH_VLOG(3) << "ng strides"
                 << ng::join(ng_window_movement_strides_forward);
  NGRAPH_VLOG(3) << "ng dilations"
                 << ng::join(ng_window_dilation_strides_forward);
  NGRAPH_VLOG(3) << "ng padding type" << tf_padding_type;

  std::shared_ptr<ng::Node> ng_back_prop_filter =
      make_shared<ng::op::ConvolutionBackpropFilters>(
          ng_data_batch, ng_filters_shape, ng_output_delta,
          ng_window_movement_strides_forward,
          ng_window_dilation_strides_forward, ng_padding_below_forward,
          ng_padding_above_forward, ng_data_dilation_strides_forward);

  // Reshape the output to tf format : [filter_height, filter_width,
  // in_channels, out_channels]
  Reshape<2, 3, 1, 0>(ng_back_prop_filter);

  SaveNgOp(ng_op_map, op->name(), ng_back_prop_filter);
  return tf::Status::OK();
}

static tf::Status TranslateConv2DBackpropInputOp(const tf::Node* op,
                                                 Builder::OpMap& ng_op_map) {
  shared_ptr<ng::Node> ng_filter, ng_out_backprop;
  TF_RETURN_IF_ERROR(
      GetInputNodes(ng_op_map, op, nullptr, &ng_filter, &ng_out_backprop));

  // TODO: refactor me to be less redundant with other convolution ops
  std::vector<tf::int32> tf_strides;
  std::vector<tf::int32> tf_dilations;
  std::string tf_padding_type;
  std::string tf_data_format;
  TF_RETURN_IF_ERROR(tf::GetNodeAttr(op->attrs(), "strides", &tf_strides));
  TF_RETURN_IF_ERROR(tf::GetNodeAttr(op->attrs(), "dilations", &tf_dilations));
  TF_RETURN_IF_ERROR(tf::GetNodeAttr(op->attrs(), "padding", &tf_padding_type));
  TF_RETURN_IF_ERROR(
      tf::GetNodeAttr(op->attrs(), "data_format", &tf_data_format));

  if (tf_data_format != "NHWC" && tf_data_format != "NCHW") {
    return tf::errors::InvalidArgument(
        "Conv2DBackpropInput data format is neither NHWC nor NCHW: %s",
        tf_data_format);
  }

  std::vector<tf::int64> tf_input_sizes;
  TF_RETURN_IF_ERROR(tf::GetNodeAttr(op->attrs(), "_ngraph_static_input_sizes",
                                     &tf_input_sizes));
  if (std::any_of(tf_input_sizes.begin(), tf_input_sizes.end(),
                  [](tf::int32 size) { return size <= 0; })) {
    return tf::errors::InvalidArgument(
        "Conv2DBackpropInput input sizes must be positive integers");
  }

  bool is_nhwc = (tf_data_format == "NHWC");

  NGRAPH_VLOG(3) << ng::join(tf_strides);
  NGRAPH_VLOG(3) << ng::join(tf_dilations);
  NGRAPH_VLOG(3) << tf_padding_type;
  NGRAPH_VLOG(3) << tf_data_format;

  ng::Strides ng_strides(2);
  ng::Strides ng_dilations(2);
  ng::Shape ng_image_shape(2);
  ng::Shape ng_kernel_shape(2);
  ng::Shape ng_batch_shape(4);

  BatchedOpParamToNGraph(is_nhwc, tf_strides, ng_strides);
  BatchedOpParamToNGraph(is_nhwc, tf_input_sizes, ng_image_shape);
  BatchedOpParamToNGraph(is_nhwc, tf_dilations, ng_dilations);
  BatchToNGraph(is_nhwc, ng_out_backprop);
  if (is_nhwc) {
    ng_batch_shape = {static_cast<unsigned long>(tf_input_sizes[0]),
                      static_cast<unsigned long>(tf_input_sizes[3]),
                      static_cast<unsigned long>(tf_input_sizes[1]),
                      static_cast<unsigned long>(tf_input_sizes[2])};
  } else {
    ng_batch_shape = {static_cast<unsigned long>(tf_input_sizes[0]),
                      static_cast<unsigned long>(tf_input_sizes[1]),
                      static_cast<unsigned long>(tf_input_sizes[2]),
                      static_cast<unsigned long>(tf_input_sizes[3])};
  }

  NGRAPH_VLOG(3) << "ng_strides: " << ng::join(ng_strides);
  NGRAPH_VLOG(3) << "ng_dilations: " << ng::join(ng_dilations);
  NGRAPH_VLOG(3) << "ng_image_shape: " << ng::join(ng_image_shape);

  auto& ng_filter_shape = ng_filter->get_shape();
  ng_kernel_shape[0] = ng_filter_shape[0];
  ng_kernel_shape[1] = ng_filter_shape[1];
  Reshape<3, 2, 0, 1>(ng_filter);

  NGRAPH_VLOG(3) << "ng_kernel_shape: " << ng::join(ng_kernel_shape);

  ng::CoordinateDiff ng_padding_below{0, 0};
  ng::CoordinateDiff ng_padding_above{0, 0};

  Builder::MakePadding(tf_padding_type, ng_image_shape, ng_kernel_shape,
                       ng_strides, ng_dilations, ng_padding_below,
                       ng_padding_above);

  std::shared_ptr<ng::Node> ng_data =
      make_shared<ng::op::ConvolutionBackpropData>(
          ng_batch_shape, ng_filter, ng_out_backprop, ng_strides, ng_dilations,
          ng_padding_below, ng_padding_above,
          ng::Strides(ng_batch_shape.size() - 2, 1));

  BatchToTensorflow(is_nhwc, ng_data);

  SaveNgOp(ng_op_map, op->name(), ng_data);
  return tf::Status::OK();
}

static tf::Status TranslateDepthwiseConv2dNativeOp(const tf::Node* op,
                                                   Builder::OpMap& ng_op_map) {
  shared_ptr<ng::Node> ng_input, ng_filter;
  TF_RETURN_IF_ERROR(GetInputNodes(ng_op_map, op, &ng_input, &ng_filter));

  std::vector<tf::int32> tf_strides;
  std::vector<tf::int32> tf_dilations;
  std::string tf_padding_type;
  std::string tf_data_format;
  TF_RETURN_IF_ERROR(tf::GetNodeAttr(op->attrs(), "strides", &tf_strides));
  TF_RETURN_IF_ERROR(tf::GetNodeAttr(op->attrs(), "dilations", &tf_dilations));
  TF_RETURN_IF_ERROR(tf::GetNodeAttr(op->attrs(), "padding", &tf_padding_type));
  TF_RETURN_IF_ERROR(
      tf::GetNodeAttr(op->attrs(), "data_format", &tf_data_format));

  if (tf_data_format != "NHWC" && tf_data_format != "NCHW") {
    return tf::errors::InvalidArgument(
        "DepthwiseConv2D data format is neither NHWC nor NCHW");
  }

  bool is_nhwc = (tf_data_format == "NHWC");

  NGRAPH_VLOG(3) << ng::join(tf_strides);
  NGRAPH_VLOG(3) << ng::join(tf_dilations);
  NGRAPH_VLOG(3) << tf_padding_type;
  NGRAPH_VLOG(3) << tf_data_format;

  ng::Strides ng_strides(2);
  ng::Strides ng_dilations(2);
  ng::Shape ng_image_shape(2);
  ng::Shape ng_kernel_shape(2);

  BatchedOpParamToNGraph(is_nhwc, ng_input->get_shape(), ng_image_shape);
  BatchedOpParamToNGraph(is_nhwc, tf_strides, ng_strides);
  BatchedOpParamToNGraph(is_nhwc, tf_dilations, ng_dilations);
  BatchToNGraph(is_nhwc, ng_input);

  NGRAPH_VLOG(3) << "ng_strides: " << ng::join(ng_strides);
  NGRAPH_VLOG(3) << "ng_dilations: " << ng::join(ng_dilations);
  NGRAPH_VLOG(3) << "ng_image_shape: " << ng::join(ng_image_shape);

  auto& ng_filter_shape = ng_filter->get_shape();
  ng_kernel_shape[0] = ng_filter_shape[0];
  ng_kernel_shape[1] = ng_filter_shape[1];
  Reshape<3, 2, 0, 1>(ng_filter);

  NGRAPH_VLOG(3) << "ng_kernel_shape: " << ng::join(ng_kernel_shape);

  ng::CoordinateDiff ng_padding_below{0, 0};
  ng::CoordinateDiff ng_padding_above{0, 0};

  Builder::MakePadding(tf_padding_type, ng_image_shape, ng_kernel_shape,
                       ng_strides, ng_dilations, ng_padding_below,
                       ng_padding_above);

  // ng input shape is NCHW
  auto& input_shape = ng_input->get_shape();
  // ng filter shape is OIHW
  auto& filter_shape = ng_filter->get_shape();
  ng::NodeVector ng_args;

  for (size_t i = 0; i < input_shape[1]; i++) {
    const std::vector<size_t> lower_bound{0, i, 0, 0};
    const std::vector<size_t> upper_bound{input_shape[0], i + 1, input_shape[2],
                                          input_shape[3]};
    auto ng_sliced_input =
        make_shared<ng::op::Slice>(ng_input, lower_bound, upper_bound);

    const std::vector<size_t> f_lower_bound{0, i, 0, 0};
    const std::vector<size_t> f_upper_bound{filter_shape[0], i + 1,
                                            filter_shape[2], filter_shape[3]};
    auto ng_sliced_filter =
        make_shared<ng::op::Slice>(ng_filter, f_lower_bound, f_upper_bound);

    NGRAPH_VLOG(3) << "depthwise conv 2d.";
    NGRAPH_VLOG(3) << "sliced shape " << ng::join(ng_sliced_input->get_shape());
    NGRAPH_VLOG(3) << "filter shape "
                   << ng::join(ng_sliced_filter->get_shape());

    auto ng_conv = make_shared<ng::op::Convolution>(
        ng_sliced_input, ng_sliced_filter, ng_strides, ng_dilations,
        ng_padding_below, ng_padding_above);
    ng_args.push_back(ng_conv);
  }

  size_t ng_concatenation_axis = 1;  // channel axis
  std::shared_ptr<ng::Node> ng_concat =
      make_shared<ng::op::Concat>(ng_args, ng_concatenation_axis);

  BatchToTensorflow(is_nhwc, ng_concat);
  SaveNgOp(ng_op_map, op->name(), ng_concat);
  return tf::Status::OK();
}

static tf::Status TranslateExpandDimsOp(const tf::Node* op,
                                        Builder::OpMap& ng_op_map) {
  shared_ptr<ng::Node> ng_input, ng_dim;
  TF_RETURN_IF_ERROR(GetInputNodes(ng_op_map, op, &ng_input, &ng_dim));

  std::vector<tf::int64> dim_vec;
  TF_RETURN_IF_ERROR(
      tf::GetNodeAttr(op->attrs(), "_ngraph_expanddims_static_dim", &dim_vec));

  if (dim_vec.size() != 1) {
    return tf::errors::InvalidArgument(
        "The size of argument dim is not 1 for ExpandDims");
  }

  auto& shape = ng_input->get_shape();
  auto shape_size = shape.size();
  if (dim_vec[0] < 0) {
    // allow range [-rank(input) - 1, rank(input)]
    // where -1 append new axis at the end
    dim_vec[0] = shape_size + dim_vec[0] + 1;
  }
  auto out_shape = shape;
  out_shape.insert(out_shape.begin() + size_t(dim_vec[0]), 1);
  std::vector<size_t> shape_dimensions(shape.size());
  std::iota(shape_dimensions.begin(), shape_dimensions.end(), 0);
  std::shared_ptr<ng::Node> ng_expand_dim =
      make_shared<ng::op::Reshape>(ng_input, shape_dimensions, out_shape);

  SaveNgOp(ng_op_map, op->name(), ng_expand_dim);
  return tf::Status::OK();
}

static tf::Status TranslateFillOp(const tf::Node* op,
                                  Builder::OpMap& ng_op_map) {
  shared_ptr<ng::Node> ng_value;
  TF_RETURN_IF_ERROR(GetInputNodes(ng_op_map, op, nullptr, &ng_value));

  std::vector<tf::int64> dims_vec;
  TF_RETURN_IF_ERROR(
      tf::GetNodeAttr(op->attrs(), "_ngraph_fill_static_dims", &dims_vec));

  ng::Shape ng_output_shape(dims_vec.size());
  ng::AxisSet ng_axis_set;
  for (size_t i = 0; i < dims_vec.size(); ++i) {
    ng_output_shape[i] = dims_vec[i];
    ng_axis_set.insert(i);
  }
  SaveNgOp(ng_op_map, op->name(), make_shared<ng::op::Broadcast>(
                                      ng_value, ng_output_shape, ng_axis_set));
  return tf::Status::OK();
}

static tf::Status TranslateFloorDivOp(const tf::Node* op,
                                      Builder::OpMap& ng_op_map) {
  auto ng_floordiv = [](std::shared_ptr<ng::Node> ng_input1,
                        std::shared_ptr<ng::Node> ng_input2) {
    return std::make_shared<ng::op::Floor>(
        std::make_shared<ng::op::Divide>(ng_input1, ng_input2));
  };
  return TranslateBinaryOp(op, ng_op_map, ng_floordiv);
}

static tf::Status TranslateFloorModOp(const tf::Node* op,
                                      Builder::OpMap& ng_op_map) {
  auto ng_floormod = [](std::shared_ptr<ng::Node> ng_input1,
                        std::shared_ptr<ng::Node> ng_input2) {
    auto floordiv = std::make_shared<ng::op::Floor>(
        std::make_shared<ng::op::Divide>(ng_input1, ng_input2));
    return std::make_shared<ng::op::Subtract>(
        ng_input1, std::make_shared<ng::op::Multiply>(floordiv, ng_input2));
  };
  return TranslateBinaryOp(op, ng_op_map, ng_floormod);
}

static tf::Status TranslateFusedBatchNormOp(const tf::Node* op,
                                            Builder::OpMap& ng_op_map) {
  bool tf_is_training;
  if (tf::GetNodeAttr(op->attrs(), "is_training", &tf_is_training) !=
      tf::Status::OK()) {
    NGRAPH_VLOG(3) << "is_training attribute not present, setting to true";
    tf_is_training = true;
  }

  NGRAPH_VLOG(3) << "is_training: " << tf_is_training;

  shared_ptr<ng::Node> ng_input, ng_scale, ng_offset, ng_mean, ng_variance;
  TF_RETURN_IF_ERROR(GetInputNodes(ng_op_map, op, &ng_input, &ng_scale,
                                   &ng_offset, &ng_mean, &ng_variance));

  std::string tf_data_format;
  TF_RETURN_IF_ERROR(
      tf::GetNodeAttr(op->attrs(), "data_format", &tf_data_format));

  if (tf_data_format != "NHWC" && tf_data_format != "NCHW") {
    return tf::errors::InvalidArgument(
        "Conv2D data format is neither NHWC nor NCHW");
  }

  bool is_nhwc = (tf_data_format == "NHWC");

  NGRAPH_VLOG(3) << "data_format: " << tf_data_format;

  float tf_epsilon;
  if (tf::GetNodeAttr(op->attrs(), "epsilon", &tf_epsilon) !=
      tf::Status::OK()) {
    NGRAPH_VLOG(3) << "epsilon attribute not present, setting to zero";
    tf_epsilon = 0;  // FIXME(amprocte): is this the right default?
  }

  NGRAPH_VLOG(3) << "epsilon: " << tf_epsilon;

  BatchToNGraph(is_nhwc, ng_input);

  std::shared_ptr<ng::Node> ng_batch_norm;

  ng_batch_norm =
      make_shared<ng::op::BatchNorm>(tf_epsilon, ng_scale, ng_offset, ng_input,
                                     ng_mean, ng_variance, tf_is_training);

  BatchToTensorflow(is_nhwc, ng_batch_norm);

  SaveNgOp(ng_op_map, op->name(), ng_batch_norm);
  return tf::Status::OK();
}

static tf::Status TranslateFusedBatchNormGradOp(const tf::Node* op,
                                                Builder::OpMap& ng_op_map) {
  TF_RETURN_IF_ERROR(ValidateInputCount(op, 5));

  bool tf_is_training;
  if (tf::GetNodeAttr(op->attrs(), "is_training", &tf_is_training) !=
      tf::Status::OK()) {
    NGRAPH_VLOG(3) << "is_training attribute not present, setting to true";
    tf_is_training = true;
  }

  NGRAPH_VLOG(3) << "is_training: " << tf_is_training;

  shared_ptr<ng::Node> ng_delta;
  shared_ptr<ng::Node> ng_input;
  shared_ptr<ng::Node> ng_scale;
  shared_ptr<ng::Node> ng_mean;
  shared_ptr<ng::Node> ng_variance;
  TF_RETURN_IF_ERROR(GetInputNode(ng_op_map, op, 0, &ng_delta));
  TF_RETURN_IF_ERROR(GetInputNode(ng_op_map, op, 1, &ng_input));
  TF_RETURN_IF_ERROR(GetInputNode(ng_op_map, op, 2, &ng_scale));
  TF_RETURN_IF_ERROR(GetInputNode(ng_op_map, op, 3, &ng_mean));
  TF_RETURN_IF_ERROR(GetInputNode(ng_op_map, op, 4, &ng_variance));

  std::string tf_data_format;
  TF_RETURN_IF_ERROR(
      tf::GetNodeAttr(op->attrs(), "data_format", &tf_data_format));

  if (tf_data_format != "NHWC" && tf_data_format != "NCHW") {
    return tf::errors::InvalidArgument(
        "FusedBatchnormGrad data format is neither NHWC nor NCHW");
  }

  bool is_nhwc = (tf_data_format == "NHWC");

  NGRAPH_VLOG(3) << "data_format: " << tf_data_format;

  float tf_epsilon;
  if (tf::GetNodeAttr(op->attrs(), "epsilon", &tf_epsilon) !=
      tf::Status::OK()) {
    NGRAPH_VLOG(3) << "epsilon attribute not present, setting to 0.0001";
    tf_epsilon = 0.0001;
  }

  NGRAPH_VLOG(3) << "epsilon: " << tf_epsilon;

  // TODO: We are temporarily supplying a fake value for beta here
  // (all zero, same shape/et as scale/gamma), because Tensorflow does not give
  // beta to us. This should work because nGraph should not actually use beta.
  // The nGraph op may change to discard this parameter. Update this when nGraph
  // does.
  shared_ptr<ng::Node> ng_beta = std::make_shared<ngraph::op::Constant>(
      ng_scale->get_element_type(), ng_scale->get_shape(),
      std::vector<std::string>{ng::shape_size(ng_scale->get_shape()), "0"});

  BatchToNGraph(is_nhwc, ng_input);
  BatchToNGraph(is_nhwc, ng_delta);

  std::shared_ptr<ng::Node> ng_batch_norm_backprop;

  ng_batch_norm_backprop = make_shared<ng::op::BatchNormBackprop>(
      tf_epsilon, ng_scale, ng_beta, ng_input, ng_mean, ng_variance, ng_delta);

  shared_ptr<ngraph::Node> ng_input_delta_op =
      make_shared<ng::op::GetOutputElement>(ng_batch_norm_backprop, 0);
  shared_ptr<ngraph::Node> ng_scale_delta_op =
      make_shared<ng::op::GetOutputElement>(ng_batch_norm_backprop, 1);
  shared_ptr<ngraph::Node> ng_beta_delta_op =
      make_shared<ng::op::GetOutputElement>(ng_batch_norm_backprop, 2);

  BatchToTensorflow(is_nhwc, ng_input_delta_op);

  SaveNgOp(ng_op_map, op->name(), ng_input_delta_op);
  SaveNgOp(ng_op_map, op->name(), ng_scale_delta_op);
  SaveNgOp(ng_op_map, op->name(), ng_beta_delta_op);

  return tf::Status::OK();
}

static tf::Status TranslateIdentityOp(const tf::Node* op,
                                      Builder::OpMap& ng_op_map) {
  shared_ptr<ng::Node> ng_arg;
  TF_RETURN_IF_ERROR(GetInputNodes(ng_op_map, op, &ng_arg));
  SaveNgOp(ng_op_map, op->name(), ng_arg);
  return tf::Status::OK();
}

static tf::Status TranslateL2LossOp(const tf::Node* op,
                                    Builder::OpMap& ng_op_map) {
  shared_ptr<ng::Node> ng_input;
  TF_RETURN_IF_ERROR(GetInputNodes(ng_op_map, op, &ng_input));

  auto const_2 = make_shared<ng::op::Constant>(
      ng_input->get_element_type(), ng::Shape{}, std::vector<std::string>{"2"});

  std::shared_ptr<ng::Node> ng_pow = make_shared<ng::op::Multiply>(
      ng_input, ng_input);

  size_t input_rank = ng_input->get_shape().size();
  ng::AxisSet axes;
  for (auto i = 0; i < input_rank; ++i) {
    axes.insert(i);
  }

  std::shared_ptr<ng::Node> ng_sum = make_shared<ng::op::Sum>(ng_pow, axes);
  std::shared_ptr<ng::Node> ng_l2loss =
      make_shared<ng::op::Divide>(ng_sum, const_2);
  SaveNgOp(ng_op_map, op->name(), ng_l2loss);
  return tf::Status::OK();
}

static tf::Status TranslateMatMulOp(const tf::Node* op,
                                    Builder::OpMap& ng_op_map) {
  shared_ptr<ng::Node> ng_lhs, ng_rhs;
  TF_RETURN_IF_ERROR(GetInputNodes(ng_op_map, op, &ng_lhs, &ng_rhs));

  // Transpose arguments if requested.
  bool transpose_a = false;
  bool transpose_b = false;

  if (tf::GetNodeAttr(op->attrs(), "transpose_a", &transpose_a) ==
          tf::Status::OK() &&
      transpose_a) {
    ng_lhs = ng::builder::numpy_transpose(ng_lhs, ng::AxisVector{1, 0});
  }
  if (tf::GetNodeAttr(op->attrs(), "transpose_b", &transpose_b) ==
          tf::Status::OK() &&
      transpose_b) {
    ng_rhs = ng::builder::numpy_transpose(ng_rhs, ng::AxisVector{1, 0});
  }

  // The default axis count for nGraph's Dot op is 1, which is just what
  // we need here.
  SaveNgOp(ng_op_map, op->name(), make_shared<ngraph::op::Dot>(ng_lhs, ng_rhs));
  return tf::Status::OK();
}

static tf::Status TranslateMaxPoolOp(const tf::Node* op,
                                     Builder::OpMap& ng_op_map) {
  shared_ptr<ng::Node> ng_input;
  TF_RETURN_IF_ERROR(GetInputNodes(ng_op_map, op, &ng_input));

  std::vector<tf::int32> tf_strides;
  std::vector<tf::int32> tf_ksize;
  std::string tf_padding_type;
  std::string tf_data_format;
  TF_RETURN_IF_ERROR(tf::GetNodeAttr(op->attrs(), "strides", &tf_strides));
  TF_RETURN_IF_ERROR(tf::GetNodeAttr(op->attrs(), "ksize", &tf_ksize));
  TF_RETURN_IF_ERROR(tf::GetNodeAttr(op->attrs(), "padding", &tf_padding_type));
  TF_RETURN_IF_ERROR(
      tf::GetNodeAttr(op->attrs(), "data_format", &tf_data_format));

  if (tf_data_format != "NHWC" && tf_data_format != "NCHW") {
    return tf::errors::InvalidArgument(
        "MaxPool data format is neither NHWC nor NCHW");
  }

  bool is_nhwc = (tf_data_format == "NHWC");

  NGRAPH_VLOG(3) << ng::join(tf_strides);
  NGRAPH_VLOG(3) << ng::join(tf_ksize);
  NGRAPH_VLOG(3) << tf_padding_type;
  NGRAPH_VLOG(3) << tf_data_format;

  ng::Strides ng_strides(2);
  ng::Shape ng_image_shape(2);
  ng::Shape ng_kernel_shape(2);

  BatchedOpParamToNGraph(is_nhwc, tf_strides, ng_strides);
  BatchedOpParamToNGraph(is_nhwc, ng_input->get_shape(), ng_image_shape);
  BatchedOpParamToNGraph(is_nhwc, tf_ksize, ng_kernel_shape);
  BatchToNGraph(is_nhwc, ng_input);
  NGRAPH_VLOG(3) << "ng_strides: " << ng::join(ng_strides);
  NGRAPH_VLOG(3) << "ng_image_shape: " << ng::join(ng_image_shape);
  NGRAPH_VLOG(3) << "ng_kernel_shape: " << ng::join(ng_kernel_shape);

  // TODO: change this once nGraph supports negative padding
  // (CoordinateDiff) for MaxPool
  // ng::CoordinateDiff ng_padding_below{0,0};
  // ng::CoordinateDiff ng_padding_above{0,0};
  ng::Shape ng_padding_below{0, 0};
  ng::Shape ng_padding_above{0, 0};

  Builder::MakePadding(tf_padding_type, ng_image_shape, ng_kernel_shape,
                       ng_strides, ng_padding_below, ng_padding_above);

  std::shared_ptr<ng::Node> ng_maxpool =
      make_shared<ng::op::MaxPool>(ng_input, ng_kernel_shape, ng_strides,
                                   ng_padding_below, ng_padding_above);

  BatchToTensorflow(is_nhwc, ng_maxpool);

  NGRAPH_VLOG(3) << "maxpool outshape: {" << ng::join(ng_maxpool->get_shape())
                 << "}";

  SaveNgOp(ng_op_map, op->name(), ng_maxpool);
  return tf::Status::OK();
}

static tf::Status TranslateMaxPoolGradOp(const tf::Node* op,
                                         Builder::OpMap& ng_op_map) {
  shared_ptr<ng::Node> ng_input, ng_grad;
  TF_RETURN_IF_ERROR(
      GetInputNodes(ng_op_map, op, &ng_input, nullptr, &ng_grad));

  std::vector<tf::int32> tf_strides;
  std::vector<tf::int32> tf_ksize;
  std::string tf_padding_type;
  std::string tf_data_format;
  TF_RETURN_IF_ERROR(tf::GetNodeAttr(op->attrs(), "strides", &tf_strides));
  TF_RETURN_IF_ERROR(tf::GetNodeAttr(op->attrs(), "ksize", &tf_ksize));
  TF_RETURN_IF_ERROR(tf::GetNodeAttr(op->attrs(), "padding", &tf_padding_type));
  TF_RETURN_IF_ERROR(
      tf::GetNodeAttr(op->attrs(), "data_format", &tf_data_format));
  if (tf_data_format != "NHWC" && tf_data_format != "NCHW") {
    return tf::errors::InvalidArgument(
        "AvgPoolGrad data format is neither NHWC nor NCHW");
  }

  bool is_nhwc = (tf_data_format == "NHWC");
  NGRAPH_VLOG(3) << ng::join(tf_strides);
  NGRAPH_VLOG(3) << ng::join(tf_ksize);
  NGRAPH_VLOG(3) << tf_padding_type;
  NGRAPH_VLOG(3) << tf_data_format;

  ng::Strides ng_strides(2);
  ng::Shape ng_image_shape(2);
  ng::Shape ng_kernel_shape(2);

  BatchedOpParamToNGraph(is_nhwc, ng_input->get_shape(), ng_image_shape);
  BatchedOpParamToNGraph(is_nhwc, tf_strides, ng_strides);
  BatchedOpParamToNGraph(is_nhwc, tf_ksize, ng_kernel_shape);
  BatchToNGraph(is_nhwc, ng_input);
  BatchToNGraph(is_nhwc, ng_grad);

  NGRAPH_VLOG(3) << "ng_strides: " << ng::join(ng_strides);
  NGRAPH_VLOG(3) << "ng_image_shape: " << ng::join(ng_image_shape);
  NGRAPH_VLOG(3) << "ng_kernel_shape: " << ng::join(ng_kernel_shape);

  ng::Shape ng_padding_below{0, 0};
  ng::Shape ng_padding_above{0, 0};

  Builder::MakePadding(tf_padding_type, ng_image_shape, ng_kernel_shape,
                       ng_strides, ng_padding_below, ng_padding_above);

  std::shared_ptr<ng::Node> ng_maxpool_backprop =
      make_shared<ng::op::MaxPoolBackprop>(ng_input, ng_grad, ng_kernel_shape,
                                           ng_strides, ng_padding_below,
                                           ng_padding_above);
  BatchToTensorflow(is_nhwc, ng_maxpool_backprop);
  NGRAPH_VLOG(3) << "maxpoolbackprop outshape: {"
                 << ng::join(ng_maxpool_backprop->get_shape()) << "}";
  SaveNgOp(ng_op_map, op->name(), ng_maxpool_backprop);
  return tf::Status::OK();
}

static tf::Status TranslateMeanOp(const tf::Node* op,
                                  Builder::OpMap& ng_op_map) {
  shared_ptr<ng::Node> ng_input, ng_axes_op;
  TF_RETURN_IF_ERROR(GetInputNodes(ng_op_map, op, &ng_input, &ng_axes_op));

  bool tf_keep_dims;
  if (tf::GetNodeAttr(op->attrs(), "keep_dims", &tf_keep_dims) !=
      tf::Status::OK()) {
    tf_keep_dims = false;
  }

  std::vector<tf::int64> mean_axes;
  TF_RETURN_IF_ERROR(
      tf::GetNodeAttr(op->attrs(), "_ngraph_mean_static_axes", &mean_axes));

  ng::Shape input_shape = ng_input->get_shape();
  size_t input_rank = ng_input->get_shape().size();

  ng::AxisSet ng_reduction_axes;

  for (auto i : mean_axes) {
    if (i < 0) {
      ng_reduction_axes.insert(input_rank + i);
    } else {
      ng_reduction_axes.insert(i);
    }
  }

  std::shared_ptr<ng::Node> ng_mean =
      ng::builder::mean(ng_input, ng_reduction_axes);

  // If keep_dims is specified we need to reshape to put back the reduced
  // axes, with length 1.
  if (tf_keep_dims) {
    ng::Shape ng_result_shape_with_keep(input_rank);

    for (size_t i = 0; i < input_rank; i++) {
      if (ng_reduction_axes.count(i) == 0) {
        ng_result_shape_with_keep[i] = input_shape[i];
      } else {
        ng_result_shape_with_keep[i] = 1;
      }
    }

    ng::AxisVector ng_axis_order(ng_mean->get_shape().size());

    for (size_t i = 0; i < ng_mean->get_shape().size(); i++) {
      ng_axis_order[i] = i;
    }

    ng_mean = make_shared<ng::op::Reshape>(ng_mean, ng_axis_order,
                                           ng_result_shape_with_keep);
  }

  SaveNgOp(ng_op_map, op->name(), ng_mean);
  return tf::Status::OK();
}

static tf::Status TranslatePackOp(const tf::Node* op,
                                  Builder::OpMap& ng_op_map) {
  TF_RETURN_IF_ERROR(ValidateInputCountMin(op, 1));

  ng::NodeVector ng_concat_inputs;

  for (size_t i = 0; i < op->num_inputs(); ++i) {
    shared_ptr<ng::Node> ng_input;
    TF_RETURN_IF_ERROR(GetInputNode(ng_op_map, op, i, &ng_input));
    ng_concat_inputs.push_back(ng_input);
  }

  tf::int32 tf_axis;
  TF_RETURN_IF_ERROR(tf::GetNodeAttr(op->attrs(), "axis", &tf_axis));
  size_t input_rank = ng_concat_inputs[0]->get_shape().size();

  auto concat_axis = tf_axis;
  if (concat_axis == -1) {
    concat_axis = input_rank;
  }

  ng::Shape input_shape = ng_concat_inputs[0]->get_shape();
  ng::Shape output_shape(input_rank + 1);

  // if inputs shape is (2, 3, 4), and axis is 1, then we want
  // to create output_shape (2, num_inputs, 3, 4)
  for (size_t i = 0; i < input_rank; ++i) {
    output_shape[(i < concat_axis) ? i : i + 1] = input_shape[i];
  }
  output_shape[concat_axis] = op->num_inputs();

  ng::AxisVector ng_axis_order(input_rank);
  for (size_t i = 0; i < input_rank; i++) {
    ng_axis_order[i] = i;
  }

  if (concat_axis == input_rank) {
    // need to add extra dimension before we concatenate
    // along it
    ng::Shape extended_shape = input_shape;
    extended_shape.push_back(1);
    for (size_t i = 0; i < ng_concat_inputs.size(); ++i) {
      ng_concat_inputs[i] = make_shared<ng::op::Reshape>(
          ng_concat_inputs[i], ng_axis_order, extended_shape);
    }
    ng_axis_order.push_back(input_rank);
  }

  auto concat = make_shared<ng::op::Concat>(ng_concat_inputs, concat_axis);
  SaveNgOp(ng_op_map, op->name(),
           make_shared<ng::op::Reshape>(concat, ng_axis_order, output_shape));
  return tf::Status::OK();
}

static tf::Status TranslatePadOp(const tf::Node* op,
                                 Builder::OpMap& ng_op_map) {
  shared_ptr<ng::Node> ng_input, ng_paddings_op;
  TF_RETURN_IF_ERROR(GetInputNodes(ng_op_map, op, &ng_input, &ng_paddings_op));

  std::vector<tf::int64> paddings;
  TF_RETURN_IF_ERROR(
      tf::GetNodeAttr(op->attrs(), "_ngraph_pad_static_paddings", &paddings));

  NGRAPH_VLOG(3) << "{" << ng::join(paddings) << "}";

  if (paddings.size() % 2 != 0) {
    return tf::errors::InvalidArgument(
        "Constant node for paddings does not have an even number of "
        "elements");
  }

  ng::Shape padding_below(paddings.size() / 2);
  ng::Shape padding_above(paddings.size() / 2);
  ng::Shape padding_interior(paddings.size() / 2);

  for (size_t i = 0; i < paddings.size() / 2; i++) {
    padding_below[i] = paddings[2 * i];
    padding_above[i] = paddings[2 * i + 1];
    padding_interior[i] = 0;
  }

  NGRAPH_VLOG(3) << "{" << ng::join(padding_below) << "}";
  NGRAPH_VLOG(3) << "{" << ng::join(padding_above) << "}";

  // For PadV1 it seems the value is always zero.
  auto pad_val_op = make_shared<ng::op::Constant>(
      ng_input->get_element_type(), ng::Shape{}, std::vector<std::string>{"0"});
  auto pad_op = make_shared<ng::op::Pad>(ng_input, pad_val_op, padding_below,
                                         padding_above, padding_interior);

  SaveNgOp(ng_op_map, op->name(), pad_op);
  return tf::Status::OK();
}

static tf::Status TranslateProdOp(const tf::Node* op,
                                  Builder::OpMap& ng_op_map) {
  shared_ptr<ng::Node> ng_input, ng_axis;
  TF_RETURN_IF_ERROR(GetInputNodes(ng_op_map, op, &ng_input, &ng_axis));

  ng::AxisSet ng_axis_set;
  auto ng_axis_const = std::dynamic_pointer_cast<ng::op::Constant>(ng_axis);
  if (ng_axis_const == nullptr) {
    for (size_t i = 0; i < ng_input->get_shape().size(); i++) {
      ng_axis_set.insert(i);
    }
  } else {
    auto axis_vec = ng_axis_const->get_vector<int>();
    for (size_t i = 0; i < axis_vec.size(); ++i) {
      if (axis_vec[i] >= 0) {
        ng_axis_set.insert(axis_vec[i]);
      } else {
        // ng_axis_set has unsigned type, converting negative axis
        ng_axis_set.insert(ng_input->get_shape().size() + axis_vec[i]);
      }
    }
  }

  bool tf_keep_dims;
  if (tf::GetNodeAttr(op->attrs(), "keep_dims", &tf_keep_dims) !=
      tf::Status::OK()) {
    tf_keep_dims = false;
  }

  if (tf_keep_dims) {
    return tf::errors::Unimplemented("keep_dims is not implemented for Prod");
  }

  SaveNgOp(ng_op_map, op->name(),
           make_shared<ng::op::Product>(ng_input, ng_axis_set));
  return tf::Status::OK();
}

static tf::Status TranslateReciprocalOp(const tf::Node* op,
                                        Builder::OpMap& ng_op_map) {
  return TranslateUnaryOp(op, ng_op_map, [](std::shared_ptr<ng::Node> n) {
    // Create a constant tensor populated with the value -1.
    // (1/x = x^(-1))
    auto et = n->get_element_type();
    auto shape = n->get_shape();
    std::vector<std::string> constant_values(ng::shape_size(shape), "-1");
    auto ng_exponent =
        std::make_shared<ng::op::Constant>(et, shape, constant_values);

    // Raise each element of the input to the power -1.
    return std::make_shared<ng::op::Power>(n, ng_exponent);
  });
}

static tf::Status TranslateReluOp(const tf::Node* op,
                                  Builder::OpMap& ng_op_map) {
  shared_ptr<ng::Node> ng_input;
  TF_RETURN_IF_ERROR(GetInputNodes(ng_op_map, op, &ng_input));

  SaveNgOp(ng_op_map, op->name(), make_shared<ng::op::Relu>(ng_input));
  return tf::Status::OK();
}

static tf::Status TranslateRelu6Op(const tf::Node* op,
                                   Builder::OpMap& ng_op_map) {
  shared_ptr<ng::Node> ng_input;
  TF_RETURN_IF_ERROR(GetInputNodes(ng_op_map, op, &ng_input));

  auto constant_6 = make_shared<ng::op::Constant>(
      ng_input->get_element_type(), ng_input->get_shape(),
      std::vector<std::string>(ng::shape_size(ng_input->get_shape()), "6"));
  auto relu6_op = make_shared<ng::op::Minimum>(
      make_shared<ng::op::Relu>(ng_input), constant_6);

  SaveNgOp(ng_op_map, op->name(), relu6_op);
  return tf::Status::OK();
}

static tf::Status TranslateReluGradOp(const tf::Node* op,
                                      Builder::OpMap& ng_op_map) {
  shared_ptr<ng::Node> ng_arg, ng_delta;
  TF_RETURN_IF_ERROR(GetInputNodes(ng_op_map, op, &ng_delta, &ng_arg));

  auto ng_relu_grad = std::make_shared<ng::op::ReluBackprop>(ng_arg, ng_delta);
  SaveNgOp(ng_op_map, op->name(), ng_relu_grad);
  return tf::Status::OK();
}

static tf::Status TranslateReshapeOp(const tf::Node* op,
                                     Builder::OpMap& ng_op_map) {
  shared_ptr<ng::Node> ng_input, ng_shape_op;
  TF_RETURN_IF_ERROR(GetInputNodes(ng_op_map, op, &ng_input, &ng_shape_op));

  NGRAPH_VLOG(3) << "Input shape: " << ng::join(ng_input->get_shape());

  std::vector<tf::int64> shape;
  TF_RETURN_IF_ERROR(
      tf::GetNodeAttr(op->attrs(), "_ngraph_reshape_static_shape", &shape));

  NGRAPH_VLOG(3) << "Requested result shape: " << ng::join(shape);

  size_t output_rank = shape.size();
  size_t num_input_elements = ng::shape_size(ng_input->get_shape());

  //
  // If there is a single "-1" in the result shape, we have to auto-infer
  // the length of that dimension.
  //
  size_t inferred_pos;
  size_t product_of_rest = 1;
  bool seen_inferred = false;
  for (size_t i = 0; i < output_rank; i++) {
    if (shape[i] == -1) {
      if (seen_inferred) {
        return tf::errors::InvalidArgument(
            "Multiple -1 dimensions in result shape");
      }
      inferred_pos = i;
      seen_inferred = true;
    } else {
      product_of_rest *= shape[i];
    }
  }

  if (seen_inferred) {
    if (num_input_elements % product_of_rest != 0) {
      NGRAPH_VLOG(3) << "{" << ng::join(ng_input->get_shape()) << "}";
      NGRAPH_VLOG(3) << "{" << ng::join(shape) << "}";
      return tf::errors::InvalidArgument(
          "Product of known dimensions (", product_of_rest,
          ") does not evenly divide the number of input elements (",
          num_input_elements, ")");
    }
    shape[inferred_pos] = num_input_elements / product_of_rest;
  }

  //
  // Convert the values from the constant into an nGraph::Shape, and
  // construct the axis order while we are at it.
  //
  ng::Shape ng_shape(output_rank);

  for (size_t i = 0; i < output_rank; i++) {
    ng_shape[i] = shape[i];
  }

  ng::AxisVector ng_axis_order(ng_input->get_shape().size());
  for (size_t i = 0; i < ng_input->get_shape().size(); i++) {
    ng_axis_order[i] = i;
  }

  SaveNgOp(ng_op_map, op->name(),
           make_shared<ng::op::Reshape>(ng_input, ng_axis_order, ng_shape));
  return tf::Status::OK();
}

static tf::Status TranslateRsqrtOp(const tf::Node* op,
                                   Builder::OpMap& ng_op_map) {
  return TranslateUnaryOp(op, ng_op_map, [](std::shared_ptr<ng::Node> n) {
    // Create a constant tensor populated with the value -1/2.
    // (1/sqrt(x) = x^(-1/2))
    auto et = n->get_element_type();
    auto shape = n->get_shape();
    std::vector<std::string> constant_values(ng::shape_size(shape), "-0.5");
    auto ng_exponent =
        std::make_shared<ng::op::Constant>(et, shape, constant_values);

    // Raise each element of the input to the power -0.5.
    return std::make_shared<ng::op::Power>(n, ng_exponent);
  });
}

static tf::Status TranslateSigmoidOp(const tf::Node* op,
                                     Builder::OpMap& ng_op_map) {
  shared_ptr<ng::Node> ng_input;
  TF_RETURN_IF_ERROR(GetInputNodes(ng_op_map, op, &ng_input));

  auto exp_op =
      make_shared<ng::op::Exp>(make_shared<ng::op::Negative>(ng_input));
  auto constant_1 = make_shared<ng::op::Constant>(
      ng_input->get_element_type(), ng_input->get_shape(),
      std::vector<std::string>(ng::shape_size(ng_input->get_shape()), "1"));

  auto denominator_op = make_shared<ng::op::Add>(constant_1, exp_op);

  SaveNgOp(ng_op_map, op->name(),
           make_shared<ng::op::Divide>(constant_1, denominator_op));
  return tf::Status::OK();
}

static tf::Status TranslateSliceOp(const tf::Node* op,
                                   Builder::OpMap& ng_op_map) {
  shared_ptr<ng::Node> ng_input, ng_begin, ng_size;
  TF_RETURN_IF_ERROR(
      GetInputNodes(ng_op_map, op, &ng_input, &ng_begin, &ng_size));

  std::vector<tf::int64> lower_vec;
  std::vector<tf::int64> size_vec;
  TF_RETURN_IF_ERROR(
      tf::GetNodeAttr(op->attrs(), "_ngraph_slice_static_begin", &lower_vec));
  TF_RETURN_IF_ERROR(
      tf::GetNodeAttr(op->attrs(), "_ngraph_slice_static_size", &size_vec));

  NGRAPH_VLOG(3) << "Begin input for Slice: " << ng::join(lower_vec);
  NGRAPH_VLOG(3) << "Size input for Slice: " << ng::join(size_vec);

  std::vector<int> upper_vec(lower_vec.size());
  const auto ng_input_shape = ng_input->get_shape();
  for (size_t i = 0; i < size_vec.size(); i++) {
    if (size_vec[i] != -1) {
      upper_vec[i] = lower_vec[i] + size_vec[i];
    } else {
      // support -1 for size_vec, to the end of the tensor
      upper_vec[i] = ng_input_shape[i];
    }
  }

  std::vector<size_t> l(lower_vec.begin(), lower_vec.end());
  std::vector<size_t> u(upper_vec.begin(), upper_vec.end());
  auto ng_slice = make_shared<ng::op::Slice>(ng_input, l, u);
  SaveNgOp(ng_op_map, op->name(), ng_slice);
  return tf::Status::OK();
}

static tf::Status TranslateSnapshotOp(const tf::Node* op,
                                      Builder::OpMap& ng_op_map) {
  shared_ptr<ng::Node> ng_arg;
  TF_RETURN_IF_ERROR(GetInputNodes(ng_op_map, op, &ng_arg));

  SaveNgOp(ng_op_map, op->name(), ng_arg);
  return tf::Status::OK();
}

static tf::Status TranslateSoftmaxOp(const tf::Node* op,
                                     Builder::OpMap& ng_op_map) {
  shared_ptr<ng::Node> ng_input;
  TF_RETURN_IF_ERROR(GetInputNodes(ng_op_map, op, &ng_input));

  auto ng_input_shape = ng_input->get_shape();

  // We apply softmax on the 2nd dimension by following TF
  // And we restrict the softmax input argument to be 2D for now
  ng::AxisSet ng_axes_softmax;
  auto shape_size = ng_input_shape.size();

  if (shape_size != 2) {
    return tf::errors::InvalidArgument(
        "TF Softmax logits must be 2-dimensional");
  }

  ng_axes_softmax.insert(1);

  SaveNgOp(ng_op_map, op->name(),
           make_shared<ng::op::Softmax>(ng_input, ng_axes_softmax));
  return tf::Status::OK();
}

static tf::Status TranslateSplitOp(const tf::Node* op,
                                   Builder::OpMap& ng_op_map) {
  shared_ptr<ng::Node> ng_input;
  TF_RETURN_IF_ERROR(GetInputNodes(ng_op_map, op, nullptr, &ng_input));

  tf::int32 num_split;
  TF_RETURN_IF_ERROR(tf::GetNodeAttr(op->attrs(), "num_split", &num_split));

  ng::Shape shape = ng_input->get_shape();
  int rank = shape.size();
  std::vector<size_t> lower;
  std::vector<size_t> upper;
  for (int i = 0; i < rank; ++i) {
    lower.push_back(0);
    upper.push_back(shape[i]);
  }
  int split_dim;
  TF_RETURN_IF_ERROR(
      tf::GetNodeAttr(op->attrs(), "_ngraph_split_static_dim", &split_dim));

  int size = shape[split_dim] / num_split;
  int cursor = 0;

  for (size_t i = 0; i < num_split; ++i) {
    lower[split_dim] = cursor;
    cursor += size;
    upper[split_dim] = cursor;

    std::string output_name = op->name();
    SaveNgOp(ng_op_map, op->name(),
             make_shared<ng::op::Slice>(ng_input, lower, upper));
  }
  return tf::Status::OK();
}

static tf::Status TranslateSplitVOp(const tf::Node* op,
                                    Builder::OpMap& ng_op_map) {
  shared_ptr<ng::Node> ng_input, ng_length, ng_split_dim;
  TF_RETURN_IF_ERROR(
      GetInputNodes(ng_op_map, op, &ng_input, &ng_length, &ng_split_dim));

  auto ng_length_const = std::dynamic_pointer_cast<ng::op::Constant>(ng_length);
  if (ng_length == nullptr) {
    return tf::errors::InvalidArgument(
        "The argument ng length is null for SplitV");
  }
  std::vector<int> lengths = ng_length_const->get_vector<int>();
  auto ng_split_dim_const =
      std::dynamic_pointer_cast<ng::op::Constant>(ng_split_dim);

  ng::Shape shape = ng_input->get_shape();
  int rank = shape.size();
  std::vector<size_t> lower;
  std::vector<size_t> upper;

  for (int i = 0; i < rank; ++i) {
    lower.push_back(0);
    upper.push_back(shape[i]);
  }

  int split_dim = ng_split_dim_const->get_vector<int>()[0];
  int cursor = 0;

  for (int i = 0; i < lengths.size(); ++i) {
    lower[split_dim] = cursor;
    cursor += lengths[i];
    upper[split_dim] = cursor;
    SaveNgOp(ng_op_map, op->name(),
             make_shared<ng::op::Slice>(ng_input, lower, upper));
  }
  return tf::Status::OK();
}

static tf::Status TranslateSquareOp(const tf::Node* op,
                                    Builder::OpMap& ng_op_map) {
  return TranslateUnaryOp(op, ng_op_map, [](std::shared_ptr<ng::Node> n) {
    return std::make_shared<ng::op::Multiply>(n, n);
  });
}

static tf::Status TranslateSquaredDifferenceOp(const tf::Node* op,
                                               Builder::OpMap& ng_op_map) {
  return TranslateBinaryOp(op, ng_op_map, [](std::shared_ptr<ng::Node> input1,
                                             std::shared_ptr<ng::Node> input2) {
    auto ng_diff = std::make_shared<ng::op::Subtract>(input1, input2);
    return std::make_shared<ng::op::Multiply>(ng_diff, ng_diff);
  });
}

static tf::Status TranslateSqueezeOp(const tf::Node* op,
                                     Builder::OpMap& ng_op_map) {
  shared_ptr<ng::Node> ng_input;
  TF_RETURN_IF_ERROR(GetInputNodes(ng_op_map, op, &ng_input));

  std::vector<tf::int32> tf_axis;
  TF_RETURN_IF_ERROR(tf::GetNodeAttr(op->attrs(), "squeeze_dims", &tf_axis));
  std::set<int> axis_set(tf_axis.begin(), tf_axis.end());

  size_t input_dims = ng_input->get_shape().size();

  ng::Shape input_shape = ng_input->get_shape();
  std::vector<int> dims;

  if (axis_set.size() == 0) {
    for (size_t i = 0; i < input_dims; i++) {
      if (input_shape[i] > 1) {
        dims.push_back(input_shape[i]);
      }
    }
  } else {
    for (size_t i = 0; i < input_dims; i++) {
      bool skip = false;
      if (axis_set.find(i) != axis_set.end()) {
        if (input_shape[i] == 1) {
          skip = true;
        } else {
          throw tensorflow::errors::InvalidArgument(
              "Tried to explicitly squeeze "
              "dimension ",
              i, " but dimension was not 1: ", input_shape[i]);
        }
      }
      if (!skip) {
        dims.push_back(input_shape[i]);
      }
    }
  }

  ng::Shape output_shape(dims.size());
  for (size_t i = 0; i < dims.size(); ++i) {
    output_shape[i] = dims[i];
  }

  ng::AxisVector ng_axis_order(ng_input->get_shape().size());
  for (size_t i = 0; i < ng_input->get_shape().size(); i++) {
    ng_axis_order[i] = i;
  }

  SaveNgOp(ng_op_map, op->name(),
           make_shared<ng::op::Reshape>(ng_input, ng_axis_order, output_shape));
  return tf::Status::OK();
}

static tf::Status TranslateStridedSliceOp(const tf::Node* op,
                                          Builder::OpMap& ng_op_map) {
  // TODO refactor StrideSlice with Slice op
  shared_ptr<ng::Node> ng_input, ng_begin, ng_size, ng_stride;
  TF_RETURN_IF_ERROR(
      GetInputNodes(ng_op_map, op, &ng_input, &ng_begin, &ng_size, &ng_stride));

  int tf_shrink_axis_mask;
  TF_RETURN_IF_ERROR(
      tf::GetNodeAttr(op->attrs(), "shrink_axis_mask", &tf_shrink_axis_mask));

  std::vector<tf::int64> lower_vec;
  TF_RETURN_IF_ERROR(tf::GetNodeAttr(
      op->attrs(), "_ngraph_stridedslice_static_begin", &lower_vec));

  std::vector<tf::int64> end_vec;
  TF_RETURN_IF_ERROR(tf::GetNodeAttr(
      op->attrs(), "_ngraph_stridedslice_static_end", &end_vec));

  std::vector<tf::int64> stride_vec;
  TF_RETURN_IF_ERROR(tf::GetNodeAttr(
      op->attrs(), "_ngraph_stridedslice_static_stride", &stride_vec));

  NGRAPH_VLOG(3) << "Begin input for StridedSlice: " << ng::join(lower_vec);
  NGRAPH_VLOG(3) << "End input for StridedSlice: " << ng::join(end_vec);

  auto& input_shape = ng_input->get_shape();
  NGRAPH_VLOG(3) << "Input shape for StridedSlice: " << ng::join(input_shape);

  if (lower_vec.size() == end_vec.size() && end_vec.size() == 1) {
    for (size_t i = end_vec.size(); i < input_shape.size(); ++i) {
      lower_vec.push_back(0);
      end_vec.push_back(0);
    }
  }
  NGRAPH_VLOG(3) << "extended Begin input for StridedSlice: "
                 << ng::join(lower_vec);
  NGRAPH_VLOG(3) << "extended End input for StridedSlice: "
                 << ng::join(end_vec);

  if (std::any_of(lower_vec.begin(), lower_vec.end(),
                  [](int i) { return i < 0; })) {
    std::transform(lower_vec.begin(), lower_vec.end(), input_shape.begin(),
                   lower_vec.begin(), [](int first, int second) {
                     if (first < 0) {
                       return second + first;
                     } else {
                       return first;
                     }
                   });
  }
  if (std::any_of(end_vec.begin(), end_vec.end(),
                  [](int i) { return i <= 0; })) {
    std::transform(end_vec.begin(), end_vec.end(), input_shape.begin(),
                   end_vec.begin(), [](int first, int second) {
                     if (first < 0) {
                       return second + first;
                     } else if (first == 0) {
                       return second;
                     } else {
                       return first;
                     }
                   });
    NGRAPH_VLOG(3) << "Transform end input for StridedSlice: "
                   << ng::join(end_vec);
  }

  for (size_t i = stride_vec.size(); i < end_vec.size(); ++i) {
    stride_vec.push_back(1);
  }
  NGRAPH_VLOG(3) << "stride input for StridedSlice: " << ng::join(stride_vec);

  std::vector<size_t> l(lower_vec.begin(), lower_vec.end());
  std::vector<size_t> u(end_vec.begin(), end_vec.end());
  std::vector<size_t> s(stride_vec.begin(), stride_vec.end());

  std::shared_ptr<ng::Node> ng_strided_slice =
      make_shared<ng::op::Slice>(ng_input, l, u, s);
  if (tf_shrink_axis_mask) {
    ng::AxisVector ng_axis_order(input_shape.size());
    for (size_t i = 0; i < input_shape.size(); i++) {
      ng_axis_order[i] = i;
    }

    ng::Shape ng_shape(input_shape.begin() + 1, input_shape.end());
    ng_strided_slice =
        make_shared<ng::op::Reshape>(ng_strided_slice, ng_axis_order, ng_shape);
  }

  SaveNgOp(ng_op_map, op->name(), ng_strided_slice);
  return tf::Status::OK();
}

static tf::Status TranslateSumOp(const tf::Node* op,
                                 Builder::OpMap& ng_op_map) {
  shared_ptr<ng::Node> ng_input, ng_axes_op;
  TF_RETURN_IF_ERROR(GetInputNodes(ng_op_map, op, &ng_input, &ng_axes_op));

  bool tf_keep_dims;
  if (tf::GetNodeAttr(op->attrs(), "keep_dims", &tf_keep_dims) !=
      tf::Status::OK()) {
    tf_keep_dims = false;
  }

  std::vector<tf::int64> sum_axes;
  TF_RETURN_IF_ERROR(
      tf::GetNodeAttr(op->attrs(), "_ngraph_sum_static_axes", &sum_axes));

  ng::Shape input_shape = ng_input->get_shape();
  size_t input_rank = input_shape.size();

  ng::AxisSet ng_reduction_axes;

  for (auto i : sum_axes) {
    if (i < 0) {
      ng_reduction_axes.insert(input_rank + i);
    } else {
      ng_reduction_axes.insert(i);
    }
  }

  std::shared_ptr<ng::Node> ng_sum =
      make_shared<ng::op::Sum>(ng_input, ng_reduction_axes);

  // If keep_dims is specified we need to reshape to put back the reduced
  // axes, with length 1.
  if (tf_keep_dims) {
    ng::Shape ng_result_shape_with_keep(input_rank);

    for (size_t i = 0; i < input_rank; i++) {
      if (ng_reduction_axes.count(i) == 0) {
        ng_result_shape_with_keep[i] = input_shape[i];
      } else {
        ng_result_shape_with_keep[i] = 1;
      }
    }

    ng::AxisVector ng_axis_order(ng_sum->get_shape().size());

    for (size_t i = 0; i < ng_sum->get_shape().size(); i++) {
      ng_axis_order[i] = i;
    }

    ng_sum = make_shared<ng::op::Reshape>(ng_sum, ng_axis_order,
                                          ng_result_shape_with_keep);
  }

  SaveNgOp(ng_op_map, op->name(), ng_sum);
  return tf::Status::OK();
}

static tf::Status TranslateTileOp(const tf::Node* op,
                                  Builder::OpMap& ng_op_map) {
  shared_ptr<ng::Node> ng_input, ng_multiples;
  TF_RETURN_IF_ERROR(GetInputNodes(ng_op_map, op, &ng_input, &ng_multiples));

  std::vector<tf::int64> multiples;
  TF_RETURN_IF_ERROR(tf::GetNodeAttr(
      op->attrs(), "_ngraph_tile_static_multiples", &multiples));
  auto ng_input_shape = ng_input->get_shape();
  if (ng_input_shape.size() != multiples.size()) {
    return tf::errors::InvalidArgument(
        "dimension of input does not match length of multiples");
  }
  std::shared_ptr<ng::Node> ng_output = ng_input;
  ng::Shape output_shape = ng_input_shape;
  bool is_empty = false;
  for (int i = 0; i < ng_input_shape.size(); i++) {
    if (multiples[i] == 0) {
      is_empty = true;
    }
    output_shape[i] = ng_input_shape[i] * multiples[i];
  }
  if (is_empty) {
    SaveNgOp(ng_op_map, op->name(),
             make_shared<ngraph::op::Constant>(
                 ng_input->get_element_type(), output_shape,
                 std::vector<std::string>(ng::shape_size(output_shape), "0")));
  } else {
    for (int i = 0; i < ng_input_shape.size(); i++) {
      if (multiples[i] < 0) {
        return tf::errors::InvalidArgument("Expected multiples[", i,
                                           "] >= 0, but got ", multiples[i]);
      }
      vector<shared_ptr<ng::Node>> tmp_tensors;
      for (int k = 0; k < multiples[i]; k++) {
        tmp_tensors.push_back(ng_output);
      }
      auto ng_concat = make_shared<ngraph::op::Concat>(tmp_tensors, i);
      ng_output = ng_concat;
    }
    SaveNgOp(ng_op_map, op->name(), ng_output);
  }
  return tf::Status::OK();
}

static tf::Status TranslateTransposeOp(const tf::Node* op,
                                       Builder::OpMap& ng_op_map) {
  shared_ptr<ng::Node> ng_input, ng_permutation_op;
  TF_RETURN_IF_ERROR(
      GetInputNodes(ng_op_map, op, &ng_input, &ng_permutation_op));

  std::vector<tf::int64> permutation;
  TF_RETURN_IF_ERROR(tf::GetNodeAttr(
      op->attrs(), "_ngraph_transpose_static_permutation", &permutation));

  ng::AxisVector ng_axis_order;
  ng_axis_order.reserve(permutation.size());

  NGRAPH_VLOG(3) << ng::join(permutation);

  for (auto i : permutation) {
    ng_axis_order.push_back(i);
  }

  NGRAPH_VLOG(3) << ng::join(ng_axis_order);

  SaveNgOp(ng_op_map, op->name(),
           ng::builder::numpy_transpose(ng_input, ng_axis_order));
  return tf::Status::OK();
}

const static std::map<
    const string, const function<tf::Status(const tf::Node*, Builder::OpMap&)>>
    TRANSLATE_OP_MAP{
        {"Abs", TranslateUnaryOp<ngraph::op::Abs>},
        {"Add", TranslateBinaryOp<ngraph::op::Add>},
        {"AvgPool", TranslateAvgPoolOp},
        {"AvgPoolGrad", TranslateAvgPoolGradOp},
        {"BatchMatMul", TranslateBatchMatMulOp},
        {"BiasAdd", TranslateBiasAddOp},
        {"BiasAddGrad", TranslateBiasAddGradOp},
        {"Cast", TranslateCastOp},
        {"ConcatV2", TranslateConcatV2Op},
        {"Const", TranslateConstOp},
        {"Conv2D", TranslateConv2DOp},
        {"Conv2DBackpropFilter", TranslateConv2DBackpropFilterOp},
        {"Conv2DBackpropInput", TranslateConv2DBackpropInputOp},
        {"DepthwiseConv2dNative", TranslateDepthwiseConv2dNativeOp},
        {"Equal", TranslateBinaryOp<ngraph::op::Equal>},
        {"Exp", TranslateUnaryOp<ngraph::op::Exp>},
        {"ExpandDims", TranslateExpandDimsOp},
        {"Fill", TranslateFillOp},
        {"Floor", TranslateUnaryOp<ngraph::op::Floor>},
        {"FloorDiv", TranslateFloorDivOp},
        {"FloorMod", TranslateFloorModOp},
        {"FusedBatchNorm", TranslateFusedBatchNormOp},
        {"FusedBatchNormGrad", TranslateFusedBatchNormGradOp},
        {"Greater", TranslateBinaryOp<ngraph::op::Greater>},
        {"GreaterEqual", TranslateBinaryOp<ngraph::op::GreaterEq>},
        {"Identity", TranslateIdentityOp},
        {"L2Loss", TranslateL2LossOp},
        {"Less", TranslateBinaryOp<ngraph::op::Less>},
        {"LessEqual", TranslateBinaryOp<ngraph::op::LessEq>},
        {"Log", TranslateUnaryOp<ngraph::op::Log>},
        {"LogicalAnd", TranslateBinaryOp<ngraph::op::And>},
        {"MatMul", TranslateMatMulOp},
        {"Maximum", TranslateBinaryOp<ngraph::op::Maximum>},
        {"MaxPool", TranslateMaxPoolOp},
        {"MaxPoolGrad", TranslateMaxPoolGradOp},
        {"Mean", TranslateMeanOp},
        {"Minimum", TranslateBinaryOp<ngraph::op::Minimum>},
        {"Mul", TranslateBinaryOp<ngraph::op::Multiply>},
        {"Neg", TranslateUnaryOp<ngraph::op::Negative>},
        // Do nothing! NoOps sometimes get placed on nGraph for bureaucratic
        // reasons, but they have no data flow inputs or outputs.
        {"NoOp",
         [](const tf::Node*, Builder::OpMap&) { return tf::Status::OK(); }},
        {"Pack", TranslatePackOp},
        {"Pad", TranslatePadOp},
        {"Pow", TranslateBinaryOp<ngraph::op::Power>},
        {"Prod", TranslateProdOp},
        {"RealDiv", TranslateBinaryOp<ngraph::op::Divide>},
        {"Reciprocal", TranslateReciprocalOp},
        {"Relu", TranslateReluOp},
        {"Relu6", TranslateRelu6Op},
        {"ReluGrad", TranslateReluGradOp},
        {"Reshape", TranslateReshapeOp},
        {"Rsqrt", TranslateRsqrtOp},
        {"Sigmoid", TranslateSigmoidOp},
        {"Sign", TranslateUnaryOp<ngraph::op::Sign>},
        {"Slice", TranslateSliceOp},
        {"Snapshot", TranslateSnapshotOp},
        {"Softmax", TranslateSoftmaxOp},
        {"Split", TranslateSplitOp},
        {"SplitV", TranslateSplitVOp},
        {"Square", TranslateSquareOp},
        {"SquaredDifference", TranslateSquaredDifferenceOp},
        {"Squeeze", TranslateSqueezeOp},
        {"StridedSlice", TranslateStridedSliceOp},
        {"Sub", TranslateBinaryOp<ngraph::op::Subtract>},
        {"Sum", TranslateSumOp},
        {"Tanh", TranslateUnaryOp<ngraph::op::Tanh>},
        {"Tile", TranslateTileOp},
        {"Transpose", TranslateTransposeOp}};
/*
static tf::Status TranslateConstOp(const tf::Node* op, Builder::OpMap&
ng_op_map) {
  {"Const", TranslateConstOp},
*/

tf::Status Builder::TranslateGraph(const std::vector<tf::TensorShape>& inputs,
                                   const tf::Graph* input_graph,
                                   shared_ptr<ng::Function>& ng_function) {
  //
  // We will visit ops in topological order.
  //
  // ought to be `const tf::Node*`, but GetReversePostOrder doesn't use `const`
  vector<tf::Node*> ordered;
  tf::GetReversePostOrder(*input_graph, &ordered);

  //
  // Split ops into params, retvals, and all others.
  //
  vector<const tf::Node*> tf_params;
  vector<const tf::Node*> tf_ret_vals;
  vector<const tf::Node*> tf_ops;

  for (const auto n : ordered) {
    if (n->IsSink() || n->IsSource()) {
      continue;
    }

    if (n->IsControlFlow()) {
      return tf::errors::Unimplemented(
          "Encountered a control flow op in the nGraph bridge: ",
          n->DebugString());
    }

    if (n->type_string() == "_Arg") {
      tf_params.push_back(n);
    } else if (n->type_string() == "_Retval") {
      tf_ret_vals.push_back(n);
    } else {
      tf_ops.push_back(n);
    }
  }

  //
  // The op map holds a mapping from TensorFlow op names (strings) to
  // vector of generated nGraph nodes.
  //
  Builder::OpMap ng_op_map;

  //
  // Populate the parameter list, and also put parameters into the op map.
  //
  vector<shared_ptr<ng::op::Parameter>> ng_parameter_list(tf_params.size());

  for (auto parm : tf_params) {
    tf::DataType dtype;
    if (tf::GetNodeAttr(parm->attrs(), "T", &dtype) != tf::Status::OK()) {
      return tf::errors::InvalidArgument("No data type defined for _Arg");
    }
    int index;
    if (tf::GetNodeAttr(parm->attrs(), "index", &index) != tf::Status::OK()) {
      return tf::errors::InvalidArgument("No index defined for _Arg");
    }

    ng::element::Type ng_et;
    TF_RETURN_IF_ERROR(TFDataTypeToNGraphElementType(dtype, &ng_et));

    ng::Shape ng_shape;
    TF_RETURN_IF_ERROR(TFTensorShapeToNGraphShape(inputs[index], &ng_shape));

    auto ng_param = make_shared<ng::op::Parameter>(ng_et, ng_shape);
    SaveNgOp(ng_op_map, parm->name(), ng_param);
    ng_parameter_list[index] = ng_param;
  }

  //
  // Now create the nGraph ops from TensorFlow ops.
  //
  for (auto op : tf_ops) {
    NGRAPH_VLOG(2) << "Constructing op " << op->name() << " which is "
                   << op->type_string();

    // NOTE: The following cases should be kept in alphabetical order.

    try {
      TF_RETURN_IF_ERROR(TRANSLATE_OP_MAP.at(op->type_string())(op, ng_op_map));
    } catch (const std::out_of_range&) {
      // -----------------------------
      // Catch-all for unsupported ops
      // -----------------------------
      NGRAPH_VLOG(3) << "Unsupported Op: " << op->name() << " ("
                     << op->type_string() << ")";
      NGRAPH_VLOG(3) << op->def().DebugString();
      return tf::errors::InvalidArgument("Unsupported Op: ", op->name(), " (",
                                         op->type_string(), ")");
    }
  }

  //
  // Populate the result list.
  //
  vector<shared_ptr<ng::Node>> ng_result_list(tf_ret_vals.size());

  for (auto n : tf_ret_vals) {
    // Make sure that this _Retval only has one input node.
    if (n->num_inputs() != 1) {
      return tf::errors::InvalidArgument("_Retval has ", n->num_inputs(),
                                         " inputs, should have 1");
    }

    int index;
    if (tf::GetNodeAttr(n->attrs(), "index", &index) != tf::Status::OK()) {
      return tf::errors::InvalidArgument("No index defined for _Retval");
    }

    shared_ptr<ng::Node> result;
    TF_RETURN_IF_ERROR(GetInputNode(ng_op_map, n, 0, &result));

    ng_result_list[index] = result;
  }

  //
  // Create the nGraph function.
  //
  ng_function = make_shared<ng::Function>(ng_result_list, ng_parameter_list);
  return tf::Status::OK();
}
}  // namespace ngraph_bridge<|MERGE_RESOLUTION|>--- conflicted
+++ resolved
@@ -437,12 +437,6 @@
   Builder::MakePadding(tf_padding_type, ng_image_shape, ng_window_shape,
                        ng_strides, ng_padding_below, ng_padding_above);
 
-<<<<<<< HEAD
-=======
-  NGRAPH_VLOG(3) << "ng_padding_below: " << ng::join(ng_padding_below);
-  NGRAPH_VLOG(3) << "ng_padding_above: " << ng::join(ng_padding_above);
-
->>>>>>> 8937653f
   std::shared_ptr<ng::Node> ng_avgpool_backprop =
       make_shared<ng::op::AvgPoolBackprop>(
           ng_forward_arg_shape, ng_grad, ng_window_shape, ng_strides,
@@ -615,7 +609,7 @@
 }
 
 static tf::Status TranslateBiasAddGradOp(const tf::Node* op,
-                                     Builder::OpMap& ng_op_map) {
+                                         Builder::OpMap& ng_op_map) {
   shared_ptr<ng::Node> ng_input;
   TF_RETURN_IF_ERROR(GetInputNodes(ng_op_map, op, &ng_input));
 
@@ -637,9 +631,10 @@
   auto ng_input_shape = ng_input->get_shape();
 
   if (is_nhwc) {
-    if (ng_input_shape.size() < 2) { 
+    if (ng_input_shape.size() < 2) {
       return tf::errors::InvalidArgument(
-          "BiasAddGrad argument needs to have at least 2 dimensions for NHWC data format");
+          "BiasAddGrad argument needs to have at least 2 dimensions for NHWC "
+          "data format");
     }
     for (size_t i = 0; i < ng_input_shape.size() - 1; i++) {
       reduction_axes.insert(i);
@@ -648,9 +643,9 @@
     // Tensorflow NCHW format supports only 4D input/output tensor
     if (ng_input_shape.size() != 4) {
       return tf::errors::InvalidArgument(
-          "BiasAddGrad only support 4d input/output for NCHW data format"); 
-    }
-    for (size_t i = 0; i < ng_input_shape.size(); i++) { 
+          "BiasAddGrad only support 4d input/output for NCHW data format");
+    }
+    for (size_t i = 0; i < ng_input_shape.size(); i++) {
       if (i != ng_input_shape.size() - 3) reduction_axes.insert(i);
     }
   }
@@ -1338,8 +1333,8 @@
   auto const_2 = make_shared<ng::op::Constant>(
       ng_input->get_element_type(), ng::Shape{}, std::vector<std::string>{"2"});
 
-  std::shared_ptr<ng::Node> ng_pow = make_shared<ng::op::Multiply>(
-      ng_input, ng_input);
+  std::shared_ptr<ng::Node> ng_pow =
+      make_shared<ng::op::Multiply>(ng_input, ng_input);
 
   size_t input_rank = ng_input->get_shape().size();
   ng::AxisSet axes;
