--- conflicted
+++ resolved
@@ -406,11 +406,7 @@
     os.chdir(build_dir)
 
     # Component versions
-<<<<<<< HEAD
-    ngraph_version = "ayzhuang/in-place-concat-r1"
-=======
     ngraph_version = "90aa7336dfbf21d3ecab1b50aa8676c2fe1bd75d"
->>>>>>> 96839e7e
     tf_version = "v1.12.0"
     venv_dir = 'venv-tf-py3'
     artifacts_location = 'artifacts'
