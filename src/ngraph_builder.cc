/*******************************************************************************
 * Copyright 2017-2018 Intel Corporation
 *
 * Licensed under the Apache License, Version 2.0 (the "License");
 * you may not use this file except in compliance with the License.
 * You may obtain a copy of the License at
 *
 *     http://www.apache.org/licenses/LICENSE-2.0
 *
 * Unless required by applicable law or agreed to in writing, software
 * distributed under the License is distributed on an "AS IS" BASIS,
 * WITHOUT WARRANTIES OR CONDITIONS OF ANY KIND, either express or implied.
 * See the License for the specific language governing permissions and
 * limitations under the License.
 *******************************************************************************/

#include "ngraph_builder.h"
#include "ngraph_log.h"
#include "ngraph_utils.h"

#include "ngraph/builder/autobroadcast.hpp"
#include "ngraph/builder/numpy_transpose.hpp"

#include "tensorflow/core/framework/tensor.pb.h"
#include "tensorflow/core/framework/tensor_shape.pb.h"
#include "tensorflow/core/framework/tensor_shape.pb_text.h"
#include "tensorflow/core/graph/algorithm.h"
#include "tensorflow/core/graph/edgeset.h"
#include "tensorflow/core/lib/core/errors.h"

namespace ngraph_bridge {

const static std::map<tf::DataType, ngraph::element::Type> TF_NGRAPH_TYPE_MAP{
    {tf::DataType::DT_FLOAT, ng::element::f32},
    {tf::DataType::DT_DOUBLE, ng::element::f64},
    {tf::DataType::DT_INT8, ng::element::i8},
    {tf::DataType::DT_INT16, ng::element::i16},
    {tf::DataType::DT_INT32, ng::element::i32},
    {tf::DataType::DT_INT64, ng::element::i64},
    {tf::DataType::DT_UINT8, ng::element::u8},
    {tf::DataType::DT_UINT16, ng::element::u16},
    {tf::DataType::DT_BOOL, ng::element::boolean}};

static tf::Status ValidateInputCount(const tf::Node* op, size_t count) {
  if (op->num_inputs() != count) {
    return tf::errors::InvalidArgument("\"", op->name(), "\" requires ", count,
                                       " input(s), got ", op->num_inputs(),
                                       " instead");
  }
  return tf::Status::OK();
}

static tf::Status ValidateInputCountMin(const tf::Node* op, size_t count) {
  if (op->num_inputs() < count) {
    return tf::errors::InvalidArgument(
        "\"", op->name(), "\" requires at least ", count, " input(s), got ",
        op->num_inputs(), " instead");
  }
  return tf::Status::OK();
}
//
// Helper for storing ops in ng_op_map.
// For most of the cases, op would have one output so
// vector ng_op_map[op_name] would contain one element.
//
// If storing more than one output_nodes, make sure it's in
// the same order as tensorflow would do that.
//
// Parameters:
//    Builder::OpMap& ng_op_map        - The TF-to-nGraph op map.
//    std::string op_name              - Name of the op.
//
//    shared_ptr<ng::Node> output_node - ng::Node to store
//

static void SaveNgOp(Builder::OpMap& ng_op_map, const std::string op_name,
                     const shared_ptr<ng::Node> output_node) {
  // no need to try-catch, map[key] will create vector object
  // if not exists
  ng_op_map[op_name].push_back(output_node);
}

// Helper for fetching correct input node from ng_op_map.
// Handles edge checking to make sure correct input node is
// fetched.
//
// Reduces some boilerplate code (incorrect from now) like this:
//
//      tf::Node* tf_input;
//      TF_RETURN_IF_ERROR(op->input_node(0, &tf_input));
//
//      shared_ptr<ng::Node> ng_input;
//      try {
//        ng_input = ng_op_map.at(tf_input->name());
//      } catch (const std::out_of_range&) {
//        return tf::errors::NotFound(tf_input->name(),
//                                    " is not found in the ng_op_map");
//      }
//
// Into 2 lines:
//
//      shared_ptr<ng::node> ng_input;
//      TF_RETURN_IF_ERROR(GetInputNode(ng_op_map, op, 0, &ng_input))
//
//
//
// Parameters:
//    Builder::OpMap& ng_op_map     - The TF-to-nGraph op map.
//    tf::Node* op                  - TF op being translated.
//    input_idx                     - index of input
//
//    shared_ptr<ng::Node> *result  - ng::Node pointer where result
//                                    will be written
//
//

static tf::Status GetInputNode(const Builder::OpMap& ng_op_map,
                               const tf::Node* op, int input_idx,
                               shared_ptr<ng::Node>* result) {
  // input op may have resulted in more than one ng::Node (eg. Split)
  // we need to look at Edge to check index of the input op
  std::vector<const tf::Edge*> edges;
  TF_RETURN_IF_ERROR(op->input_edges(&edges));
  int src_output_idx;
  try {
    src_output_idx = edges.at(input_idx)->src_output();
  } catch (const out_of_range&) {
    return tf::Status(tensorflow::error::NOT_FOUND, "Edge not found");
  }

  tf::Node* tf_input;
  TF_RETURN_IF_ERROR(op->input_node(input_idx, &tf_input));
  try {
    *result = ng_op_map.at(tf_input->name()).at(src_output_idx);
  } catch (const out_of_range&) {
    return tf::Status(tensorflow::error::NOT_FOUND, "Input node not found");
  }
  return tf::Status::OK();
}

// Helper for Builder::TranslateGraph ("Const" op)
template <typename T, typename VecT = T>
static tf::Status MakeConstOp(const tf::Node* op, ng::element::Type et,
                              std::shared_ptr<ng::Node>* ng_node) {
  vector<VecT> const_values;
  tf::TensorShapeProto shape_proto;

  TF_RETURN_IF_ERROR(
      ValuesFromConstNode<T, VecT>(op->def(), &shape_proto, &const_values));

  tf::TensorShape const_shape(shape_proto);
  ng::Shape ng_shape;
  TF_RETURN_IF_ERROR(TFTensorShapeToNGraphShape(const_shape, &ng_shape));

  *ng_node = make_shared<ng::op::Constant>(et, ng_shape, const_values);
  return tf::Status::OK();
}

// Helper function to translate a unary op.
//
// Parameters:
//
//    tf::Node* op               - TF op being translated. Must have one input.
//    Builder::OpMap& ng_op_map  - The TF-to-nGraph op map.
//
//    std::function<std::shared_ptr<ng::Node>(std::shared_ptr<ng::Node>>
//      create_unary_op           - Function to construct the graph implementing
//                                 the unary op, given the input to the unop
//                                 as an argument.
//
// Example usage:
//
//  if (n->type_string == "Square") {
//    TF_RETURN_IF_ERROR(TranslateUnaryOp(n, ng_op_map,
//                       [] (std::shared_ptr<ng::Node> n) {
//                           return (std::make_shared<ng::op::Multiply>(n,n));
//                       });
//  }
static tf::Status TranslateUnaryOp(
    const tf::Node* op, Builder::OpMap& ng_op_map,
    std::function<std::shared_ptr<ng::Node>(std::shared_ptr<ng::Node>)>
        create_unary_op) {
  TF_RETURN_IF_ERROR(ValidateInputCount(op, 1));

  shared_ptr<ng::Node> ng_input;
  TF_RETURN_IF_ERROR(GetInputNode(ng_op_map, op, 0, &ng_input));
  SaveNgOp(ng_op_map, op->name(), create_unary_op(ng_input));

  return tf::Status::OK();
}

// Helper function to translate a unary op in cases where there is a one-to-one
// mapping from TensorFlow ops to nGraph ops.
//
// Example usage:
//
//  if (n->type_string == "Abs") {
//    TF_RETURN_IF_ERROR(TranslateUnaryOp<ng::op::Abs>(n, ng_op_map));
//  }
//
template <typename T>
static tf::Status TranslateUnaryOp(const tf::Node* op,
                                   Builder::OpMap& ng_op_map) {
  return TranslateUnaryOp(op, ng_op_map, [](std::shared_ptr<ng::Node> n) {
    return make_shared<T>(n);
  });
}

// Helper function to translate a binary op
// Parameters:
//
//    tf::Node* op               - TF op being translated. Must have only two
//    inputs.
//    Builder::OpMap& ng_op_map  - The TF-to-nGraph op map.
//    std::function<std::shared_ptr<ng::Node>(std::shared_ptr<ng::Node>,
//    std::shared_ptr<ng::Node>)>
//    create_binary_op           - Function to construct the graph implementing
//                                 the binary op, given the 2 ng_inputs to the
//                                 binaryop
// Example Usage:
//
// if (op->type_string() == "SquaredDifference") {
//      TF_RETURN_IF_ERROR(TranslateBinaryOp(op, ng_op_map,
//         [](std::shared_ptr<ng::Node> ng_input1, std::shared_ptr<ng::Node>
//         ng_input2) {
//           auto ng_diff = std::make_shared<ng::op::Subtract>(input1, input2);
//           return std::make_shared<ng::op::Multiply>(ng_diff,ng_diff);
//         }));
//    }
//

static tf::Status TranslateBinaryOp(
    const tf::Node* op, Builder::OpMap& ng_op_map,
    std::function<std::shared_ptr<ng::Node>(std::shared_ptr<ng::Node>,
                                            std::shared_ptr<ng::Node>)>
        create_binary_op) {
  TF_RETURN_IF_ERROR(ValidateInputCount(op, 2));

  std::shared_ptr<ng::Node> ng_lhs, ng_rhs;
  TF_RETURN_IF_ERROR(GetInputNode(ng_op_map, op, 0, &ng_lhs));
  TF_RETURN_IF_ERROR(GetInputNode(ng_op_map, op, 1, &ng_rhs));

  std::tie(ng_lhs, ng_rhs) =
      ng::builder::numpy_broadcast(std::make_pair(ng_lhs, ng_rhs));

  SaveNgOp(ng_op_map, op->name(), create_binary_op(ng_lhs, ng_rhs));

  return tf::Status::OK();
}

// Helper function to translate a binary op in cases where there is a one-to-one
// mapping from TensorFlow ops to nGraph ops.
//
// Example usage:
//
//  if (n->type_string == "Add") {
//    TF_RETURN_IF_ERROR(TranslateBinaryOp<ng::op::Add>(op, ng_op_map));
//  }
//
template <typename T>
static tf::Status TranslateBinaryOp(const tf::Node* op,
                                    Builder::OpMap& ng_op_map) {
  return TranslateBinaryOp(op, ng_op_map, [](std::shared_ptr<ng::Node> ng_lhs,
                                             std::shared_ptr<ng::Node> ng_rhs) {
    return make_shared<T>(ng_lhs, ng_rhs);
  });
}

static tf::Status TranslateAvgPoolOp(const tf::Node* op,
                                     Builder::OpMap& ng_op_map) {
  TF_RETURN_IF_ERROR(ValidateInputCount(op, 1));

  shared_ptr<ng::Node> ng_input;
  TF_RETURN_IF_ERROR(GetInputNode(ng_op_map, op, 0, &ng_input));

  std::vector<tf::int32> tf_strides;
  std::vector<tf::int32> tf_ksize;
  std::string tf_padding_type;
  std::string tf_data_format;
  TF_RETURN_IF_ERROR(tf::GetNodeAttr(op->attrs(), "strides", &tf_strides));
  TF_RETURN_IF_ERROR(tf::GetNodeAttr(op->attrs(), "ksize", &tf_ksize));
  TF_RETURN_IF_ERROR(tf::GetNodeAttr(op->attrs(), "padding", &tf_padding_type));
  TF_RETURN_IF_ERROR(
      tf::GetNodeAttr(op->attrs(), "data_format", &tf_data_format));

  if (tf_data_format != "NHWC" && tf_data_format != "NCHW") {
    return tf::errors::InvalidArgument(
        "AvgPool data format is neither NHWC nor NCHW");
  }

  bool is_nhwc = (tf_data_format == "NHWC");

  NGRAPH_VLOG(3) << ng::join(tf_strides);
  NGRAPH_VLOG(3) << ng::join(tf_ksize);
  NGRAPH_VLOG(3) << tf_padding_type;
  NGRAPH_VLOG(3) << tf_data_format;

  ng::Strides ng_strides(2);
  ng::Shape ng_image_shape(2);
  ng::Shape ng_kernel_shape(2);

  if (is_nhwc) {
    auto& s = ng_input->get_shape();
    ng::Shape reshaped_shape{s[0], s[3], s[1], s[2]};

    NGRAPH_VLOG(3) << "reshaped_shape: " << ng::join(reshaped_shape);

    ng_input = make_shared<ng::op::Reshape>(
        ng_input, ng::AxisVector{0, 3, 1, 2}, reshaped_shape);

    ng_strides[0] = tf_strides[1];
    ng_strides[1] = tf_strides[2];

    ng_image_shape[0] = s[1];
    ng_image_shape[1] = s[2];

    ng_kernel_shape[0] = tf_ksize[1];
    ng_kernel_shape[1] = tf_ksize[2];
  } else {
    auto& s = ng_input->get_shape();

    ng_strides[0] = tf_strides[2];
    ng_strides[1] = tf_strides[3];

    ng_image_shape[0] = s[2];
    ng_image_shape[1] = s[3];

    ng_kernel_shape[0] = tf_ksize[2];
    ng_kernel_shape[1] = tf_ksize[3];
  }

  NGRAPH_VLOG(3) << "ng_strides: " << ng::join(ng_strides);
  NGRAPH_VLOG(3) << "ng_image_shape: " << ng::join(ng_image_shape);
  NGRAPH_VLOG(3) << "ng_kernel_shape: " << ng::join(ng_kernel_shape);

  // TODO: change this once nGraph supports negative padding
  // (CoordinateDiff) for AvgPool
  // ng::CoordinateDiff ng_padding_below{0,0};
  // ng::CoordinateDiff ng_padding_above{0,0};
  ng::Shape ng_padding_below{0, 0};
  ng::Shape ng_padding_above{0, 0};

  if (tf_padding_type == "SAME") {
    for (size_t i = 0; i < 2; i++) {
      size_t image_size = ng_image_shape[i];
      size_t filter_shape = ng_kernel_shape[i];
      size_t filter_stride = ng_strides[i];

      tf::int64 padding_needed;
      if (image_size % filter_stride == 0) {
        padding_needed = filter_shape - filter_stride;
      } else {
        padding_needed = filter_shape - (image_size % filter_stride);
      }
      if (padding_needed < 0) {
        padding_needed = 0;
      }

      size_t padding_lhs = padding_needed / 2;
      size_t padding_rhs = padding_needed - padding_lhs;
      ng_padding_below[i] = padding_lhs;
      ng_padding_above[i] = padding_rhs;
    }
  }

  NGRAPH_VLOG(3) << "ng_padding_below: " << ng::join(ng_padding_below);
  NGRAPH_VLOG(3) << "ng_padding_above: " << ng::join(ng_padding_above);

  std::shared_ptr<ng::Node> ng_avgpool =
      make_shared<ng::op::AvgPool>(ng_input, ng_kernel_shape, ng_strides,
                                   ng_padding_below, ng_padding_above, false);

  if (is_nhwc) {
    auto& s = ng_avgpool->get_shape();
    ng::Shape reshaped_shape{s[0], s[2], s[3], s[1]};

    ng_avgpool = make_shared<ng::op::Reshape>(
        ng_avgpool, ng::AxisVector{0, 2, 3, 1}, reshaped_shape);
  }

  NGRAPH_VLOG(3) << "avgpool outshape: {" << ng::join(ng_avgpool->get_shape())
                 << "}";

  SaveNgOp(ng_op_map, op->name(), ng_avgpool);
  return tf::Status::OK();
}

static tf::Status TranslateBatchMatMulOp(const tf::Node* op,
                                         Builder::OpMap& ng_op_map) {
  TF_RETURN_IF_ERROR(ValidateInputCount(op, 2));
  shared_ptr<ng::Node> ng_lhs;
  TF_RETURN_IF_ERROR(GetInputNode(ng_op_map, op, 0, &ng_lhs));

  shared_ptr<ng::Node> ng_rhs;
  TF_RETURN_IF_ERROR(GetInputNode(ng_op_map, op, 1, &ng_rhs));

  auto ng_lhs_shape = ng_lhs->get_shape();
  auto ng_rhs_shape = ng_rhs->get_shape();

  if (ng_lhs_shape.size() != ng_rhs_shape.size()) {
    return tf::errors::InvalidArgument(
        "Dimensions of two input args are not the same for BatchMatMul");
  }
  size_t n_dims = ng_lhs_shape.size();
  if (n_dims < 2) {
    return tf::errors::InvalidArgument(
        "Dimensions of input args for BatchMatMul must be >=2", n_dims);
  }

  ng::AxisVector out_axes;
  for (size_t i = 0; i < n_dims - 2; ++i) {
    if (ng_lhs_shape[i] != ng_rhs_shape[i]) {
      return tf::errors::InvalidArgument(
          "ng_lhs_shape and ng_rhs_shape must be the same for BatchMatMul "
          "for each dimension",
          i);
    }
    out_axes.push_back(i);
  }

  bool tf_adj_x = false;
  bool tf_adj_y = false;
  TF_RETURN_IF_ERROR(tf::GetNodeAttr(op->attrs(), "adj_x", &tf_adj_x));
  TF_RETURN_IF_ERROR(tf::GetNodeAttr(op->attrs(), "adj_y", &tf_adj_y));

  auto ng_lhs_axes = out_axes;
  auto ng_rhs_axes = out_axes;
  if (tf_adj_x) {
    ng_lhs_axes.push_back(n_dims - 1);
    ng_lhs_axes.push_back(n_dims - 2);
    ng_lhs = ng::builder::numpy_transpose(ng_lhs, ng_lhs_axes);
  }
  if (tf_adj_y) {
    ng_rhs_axes.insert(ng_rhs_axes.begin(), n_dims - 2);
    ng_rhs_axes.insert(ng_rhs_axes.begin(), n_dims - 1);
    ng_rhs = ng::builder::numpy_transpose(ng_rhs, ng_rhs_axes);
  } else {
    ng_rhs_axes.insert(ng_rhs_axes.begin(), n_dims - 1);
    ng_rhs_axes.insert(ng_rhs_axes.begin(), n_dims - 2);
    ng_rhs = ng::builder::numpy_transpose(ng_rhs, ng_rhs_axes);
  }

  ng_lhs_shape = ng_lhs->get_shape();
  ng_rhs_shape = ng_rhs->get_shape();

  if (ng_lhs_shape[n_dims - 1] != ng_rhs_shape[0]) {
    return tf::errors::InvalidArgument(
        "The last dimension of ng_lhs and the first dimension of ng_rhs "
        "should have the same size");
  }
  if (n_dims == 2) {
    SaveNgOp(ng_op_map, op->name(),
             make_shared<ngraph::op::Dot>(ng_lhs, ng_rhs));
  } else {
    auto output_shape = ng_lhs_shape;
    output_shape[n_dims - 1] = ng_rhs_shape[1];
    auto dot_output = make_shared<ngraph::op::Dot>(ng_lhs, ng_rhs);
    size_t compound_size = 1;
    for (int i = 0; i < out_axes.size(); i++) {
      compound_size *= output_shape[i];
    }
    auto dot_axes = out_axes;
    dot_axes.push_back(n_dims - 2);
    dot_axes.push_back(n_dims - 1);
    for (int i = 0; i < out_axes.size(); i++) {
      dot_axes.push_back(n_dims + i);
    }
    ng::Shape dot_shape = {compound_size, ng_lhs_shape[n_dims - 2],
                           ng_rhs_shape[1], compound_size};
    std::shared_ptr<ng::Node> dot_reshape;
    if (n_dims == 3) {
      dot_reshape = dot_output;
    } else {
      dot_reshape =
          make_shared<ngraph::op::Reshape>(dot_output, dot_axes, dot_shape);
    }
    ng::Shape tmp_shape = {1, ng_lhs_shape[n_dims - 2], ng_rhs_shape[1]};
    vector<shared_ptr<ngraph::Node>> tmp_tensors;
    for (size_t i = 0; i < dot_shape[0]; i++) {
      const std::vector<size_t> lower_bound{i, 0, 0, i};
      const std::vector<size_t> upper_bound{i + 1, dot_shape[1], dot_shape[2],
                                            i + 1};
      auto slice_out =
          make_shared<ngraph::op::Slice>(dot_reshape, lower_bound, upper_bound);
      auto reshape_out = make_shared<ngraph::op::Reshape>(
          slice_out, ng::AxisVector{0, 1, 2, 3}, tmp_shape);
      tmp_tensors.push_back(reshape_out);
    }
    auto concat_op = make_shared<ngraph::op::Concat>(tmp_tensors, 0);
    if (n_dims == 3) {
      SaveNgOp(ng_op_map, op->name(), concat_op);
    } else {
      SaveNgOp(ng_op_map, op->name(),
               make_shared<ngraph::op::Reshape>(
                   concat_op, ng::AxisVector{0, 1, 2}, output_shape));
    }
  }
  return tf::Status::OK();
}

static tf::Status TranslateBiasAddOp(const tf::Node* op,
                                     Builder::OpMap& ng_op_map) {
  TF_RETURN_IF_ERROR(ValidateInputCount(op, 2));

  shared_ptr<ng::Node> ng_input;
  TF_RETURN_IF_ERROR(GetInputNode(ng_op_map, op, 0, &ng_input));

  shared_ptr<ng::Node> ng_bias;
  TF_RETURN_IF_ERROR(GetInputNode(ng_op_map, op, 1, &ng_bias));

  std::string tf_data_format;
  if (tf::GetNodeAttr(op->attrs(), "data_format", &tf_data_format) !=
      tf::Status::OK()) {
    tf_data_format = "NHWC";
  }

  if (tf_data_format != "NHWC" && tf_data_format != "NCHW") {
    return tf::errors::InvalidArgument(
        "BiasAdd data format is neither NHWC nor NCHW");
  }

  auto ng_input_shape = ng_input->get_shape();
  auto ng_bias_shape = ng_bias->get_shape();
  if (ng_bias_shape.size() != 1) {
    return tf::errors::InvalidArgument(
        "Bias argument to BiasAdd does not have one dimension");
  }

  bool is_nhwc = (tf_data_format == "NHWC");

  ng::AxisSet ng_broadcast_axes;

  if (is_nhwc) {
    for (size_t i = 0; i < ng_input_shape.size() - 1; i++) {
      ng_broadcast_axes.insert(i);
    }
  } else {
    for (size_t i = 0; i < ng_input_shape.size(); i++) {
      if (i != 1) {
        ng_broadcast_axes.insert(i);
      }
    }
  }

  auto ng_bias_broadcasted = make_shared<ng::op::Broadcast>(
      ng_bias, ng_input_shape, ng_broadcast_axes);
  auto ng_add = ng_input + ng_bias_broadcasted;

  SaveNgOp(ng_op_map, op->name(), ng_add);
  return tf::Status::OK();
}

static tf::Status TranslateCastOp(const tf::Node* op,
                                  Builder::OpMap& ng_op_map) {
  TF_RETURN_IF_ERROR(ValidateInputCount(op, 1));

  shared_ptr<ng::Node> ng_input;
  TF_RETURN_IF_ERROR(GetInputNode(ng_op_map, op, 0, &ng_input));

  tf::DataType dtype;
  TF_RETURN_IF_ERROR(tf::GetNodeAttr(op->attrs(), "DstT", &dtype));

  try {
    SaveNgOp(
        ng_op_map, op->name(),
        make_shared<ng::op::Convert>(ng_input, TF_NGRAPH_TYPE_MAP.at(dtype)));
  } catch (const std::out_of_range&) {
    return tf::errors::Unimplemented("Unsupported TensorFlow data type: ",
                                     tf::DataType_Name(dtype));
  }
  return tf::Status::OK();
}

static tf::Status TranslateConcatV2Op(const tf::Node* op,
                                      Builder::OpMap& ng_op_map) {
  TF_RETURN_IF_ERROR(ValidateInputCountMin(op, 2));

  shared_ptr<ng::Node> ng_axis_op;
  TF_RETURN_IF_ERROR(
      GetInputNode(ng_op_map, op, op->num_inputs() - 1, &ng_axis_op));

  tf::int64 concat_axis;
  TF_RETURN_IF_ERROR(
      tf::GetNodeAttr(op->attrs(), "_ngraph_concat_static_axis", &concat_axis));

  if (concat_axis < 0) {
    shared_ptr<ng::Node> ng_first_arg;
    TF_RETURN_IF_ERROR(GetInputNode(ng_op_map, op, 0, &ng_first_arg));

    concat_axis += tf::int64(ng_first_arg->get_shape().size());
  }

  ng::NodeVector ng_args;

  for (int i = 0; i < op->num_inputs() - 1; i++) {
    shared_ptr<ng::Node> ng_arg;
    TF_RETURN_IF_ERROR(GetInputNode(ng_op_map, op, i, &ng_arg));
    ng_args.push_back(ng_arg);
  }

  SaveNgOp(ng_op_map, op->name(),
           make_shared<ng::op::Concat>(ng_args, size_t(concat_axis)));
  return tf::Status::OK();
}

static tf::Status TranslateConstOp(const tf::Node* op,
                                   Builder::OpMap& ng_op_map) {
  tf::DataType dtype;
  TF_RETURN_IF_ERROR(tf::GetNodeAttr(op->attrs(), "dtype", &dtype));

  std::shared_ptr<ng::Node> ng_node;

  switch (dtype) {
    case tf::DataType::DT_FLOAT:
      TF_RETURN_IF_ERROR(MakeConstOp<float>(op, ng::element::f32, &ng_node));
      break;
    case tf::DataType::DT_DOUBLE:
      TF_RETURN_IF_ERROR(MakeConstOp<double>(op, ng::element::f64, &ng_node));
      break;
    case tf::DataType::DT_INT8:
      TF_RETURN_IF_ERROR(MakeConstOp<tf::int8>(op, ng::element::i8, &ng_node));
      break;
    case tf::DataType::DT_INT16:
      TF_RETURN_IF_ERROR(
          MakeConstOp<tf::int16>(op, ng::element::i16, &ng_node));
      break;
    case tf::DataType::DT_INT32:
      TF_RETURN_IF_ERROR(
          MakeConstOp<tf::int32>(op, ng::element::i32, &ng_node));
      break;
    case tf::DataType::DT_INT64:
      TF_RETURN_IF_ERROR(
          MakeConstOp<tf::int64>(op, ng::element::i64, &ng_node));
      break;
    case tf::DataType::DT_UINT8:
      TF_RETURN_IF_ERROR(MakeConstOp<tf::uint8>(op, ng::element::u8, &ng_node));
      break;
    case tf::DataType::DT_UINT16:
      TF_RETURN_IF_ERROR(
          MakeConstOp<tf::uint16>(op, ng::element::u16, &ng_node));
      break;
    // For some reason the following do not work (no specialization of
    // tensorflow::checkpoint::SavedTypeTraits...)
    // case tf::DataType::DT_UINT32:
    //   TF_RETURN_IF_ERROR(MakeConstOp<tf::uint32>(op, ng::element::u32,
    //   &ng_node));
    //   break;
    // case tf::DataType::DT_UINT64:
    //   TF_RETURN_IF_ERROR(MakeConstOp<tf::uint64>(op, ng::element::u64,
    //   &ng_node));
    //   break;
    case tf::DataType::DT_BOOL:
      TF_RETURN_IF_ERROR(
          MakeConstOp<bool, char>(op, ng::element::boolean, &ng_node));
      break;
    default:
      return tf::errors::Unimplemented("Unsupported TensorFlow data type: ",
                                       tf::DataType_Name(dtype));
  }

  SaveNgOp(ng_op_map, op->name(), ng_node);
  return tf::Status::OK();
}

static tf::Status TranslateConv2DOp(const tf::Node* op,
                                    Builder::OpMap& ng_op_map) {
  TF_RETURN_IF_ERROR(ValidateInputCount(op, 2));

  shared_ptr<ng::Node> ng_input;
  TF_RETURN_IF_ERROR(GetInputNode(ng_op_map, op, 0, &ng_input));
  shared_ptr<ng::Node> ng_filter;
  TF_RETURN_IF_ERROR(GetInputNode(ng_op_map, op, 1, &ng_filter));

  std::vector<tf::int32> tf_strides;
  std::vector<tf::int32> tf_dilations;
  std::string tf_padding_type;
  std::string tf_data_format;
  TF_RETURN_IF_ERROR(tf::GetNodeAttr(op->attrs(), "strides", &tf_strides));
  TF_RETURN_IF_ERROR(tf::GetNodeAttr(op->attrs(), "dilations", &tf_dilations));
  TF_RETURN_IF_ERROR(tf::GetNodeAttr(op->attrs(), "padding", &tf_padding_type));
  TF_RETURN_IF_ERROR(
      tf::GetNodeAttr(op->attrs(), "data_format", &tf_data_format));

  if (tf_data_format != "NHWC" && tf_data_format != "NCHW") {
    return tf::errors::InvalidArgument(
        "Conv2D data format is neither NHWC nor NCHW");
  }

  bool is_nhwc = (tf_data_format == "NHWC");

  NGRAPH_VLOG(3) << ng::join(tf_strides);
  NGRAPH_VLOG(3) << ng::join(tf_dilations);
  NGRAPH_VLOG(3) << tf_padding_type;
  NGRAPH_VLOG(3) << tf_data_format;

  ng::Strides ng_strides(2);
  ng::Strides ng_dilations(2);
  ng::Shape ng_image_shape(2);
  ng::Shape ng_kernel_shape(2);

  if (is_nhwc) {
    auto& s = ng_input->get_shape();
    ng::Shape reshaped_shape{s[0], s[3], s[1], s[2]};

    NGRAPH_VLOG(3) << "reshaped_shape: " << ng::join(reshaped_shape);

    ng_input = make_shared<ng::op::Reshape>(
        ng_input, ng::AxisVector{0, 3, 1, 2}, reshaped_shape);

    ng_strides[0] = tf_strides[1];
    ng_strides[1] = tf_strides[2];

    ng_dilations[0] = tf_dilations[1];
    ng_dilations[1] = tf_dilations[2];

    ng_image_shape[0] = s[1];
    ng_image_shape[1] = s[2];
  } else {
    auto& s = ng_input->get_shape();

    ng_strides[0] = tf_strides[2];
    ng_strides[1] = tf_strides[3];

    ng_dilations[0] = tf_dilations[2];
    ng_dilations[1] = tf_dilations[3];

    ng_image_shape[0] = s[2];
    ng_image_shape[1] = s[3];
  }

  NGRAPH_VLOG(3) << "ng_strides: " << ng::join(ng_strides);
  NGRAPH_VLOG(3) << "ng_dilations: " << ng::join(ng_dilations);
  NGRAPH_VLOG(3) << "ng_image_shape: " << ng::join(ng_image_shape);

  {
    auto& s = ng_filter->get_shape();
    ng::Shape reshaped_shape{s[3], s[2], s[0], s[1]};
    ng_filter = make_shared<ng::op::Reshape>(
        ng_filter, ng::AxisVector{3, 2, 0, 1}, reshaped_shape);

    ng_kernel_shape[0] = s[0];
    ng_kernel_shape[1] = s[1];
  }

  NGRAPH_VLOG(3) << "ng_kernel_shape: " << ng::join(ng_kernel_shape);

  ng::CoordinateDiff ng_padding_below{0, 0};
  ng::CoordinateDiff ng_padding_above{0, 0};

  if (tf_padding_type == "SAME") {
    for (size_t i = 0; i < 2; i++) {
      size_t image_size = ng_image_shape[i];
      size_t filter_shape = (ng_kernel_shape[i] - 1) * ng_dilations[i] + 1;
      size_t filter_stride = ng_strides[i];

      tf::int64 padding_needed;
      if (image_size % filter_stride == 0) {
        padding_needed = filter_shape - filter_stride;
      } else {
        padding_needed = filter_shape - (image_size % filter_stride);
      }
      if (padding_needed < 0) {
        padding_needed = 0;
      }

      size_t padding_lhs = padding_needed / 2;
      size_t padding_rhs = padding_needed - padding_lhs;
      ng_padding_below[i] = padding_lhs;
      ng_padding_above[i] = padding_rhs;
    }
  }

  NGRAPH_VLOG(3) << "ng_padding_below: " << ng::join(ng_padding_below);
  NGRAPH_VLOG(3) << "ng_padding_above: " << ng::join(ng_padding_above);

  std::shared_ptr<ng::Node> ng_conv = make_shared<ng::op::Convolution>(
      ng_input, ng_filter, ng_strides, ng_dilations, ng_padding_below,
      ng_padding_above);

  if (is_nhwc) {
    auto& s = ng_conv->get_shape();
    ng::Shape reshaped_shape{s[0], s[2], s[3], s[1]};

    ng_conv = make_shared<ng::op::Reshape>(ng_conv, ng::AxisVector{0, 2, 3, 1},
                                           reshaped_shape);
  }

  SaveNgOp(ng_op_map, op->name(), ng_conv);
  return tf::Status::OK();
}

static tf::Status TranslateConv2DBackpropInputOp(const tf::Node* op,
                                                 Builder::OpMap& ng_op_map) {
  TF_RETURN_IF_ERROR(ValidateInputCount(op, 3));

  shared_ptr<ng::Node> ng_filter, ng_out_backprop;

  TF_RETURN_IF_ERROR(GetInputNode(ng_op_map, op, 1, &ng_filter));

  TF_RETURN_IF_ERROR(GetInputNode(ng_op_map, op, 2, &ng_out_backprop));

  // TODO: refactor me to be less redundant with other convolution ops
  std::vector<tf::int32> tf_strides;
  std::vector<tf::int32> tf_dilations;
  std::string tf_padding_type;
  std::string tf_data_format;
  TF_RETURN_IF_ERROR(tf::GetNodeAttr(op->attrs(), "strides", &tf_strides));
  TF_RETURN_IF_ERROR(tf::GetNodeAttr(op->attrs(), "dilations", &tf_dilations));
  TF_RETURN_IF_ERROR(tf::GetNodeAttr(op->attrs(), "padding", &tf_padding_type));
  TF_RETURN_IF_ERROR(
      tf::GetNodeAttr(op->attrs(), "data_format", &tf_data_format));

  if (tf_data_format != "NHWC" && tf_data_format != "NCHW") {
    return tf::errors::InvalidArgument(
        "Conv2DBackpropInput data format is neither NHWC nor NCHW: %s",
        tf_data_format);
  }

  std::vector<tf::int64> tf_input_sizes;
  TF_RETURN_IF_ERROR(tf::GetNodeAttr(op->attrs(), "_ngraph_static_input_sizes",
                                     &tf_input_sizes));
  if (std::any_of(tf_input_sizes.begin(), tf_input_sizes.end(),
                  [](tf::int32 size) { return size <= 0; })) {
    return tf::errors::InvalidArgument(
        "Conv2DBackpropInput input sizes must be positive integers");
  }

  bool is_nhwc = (tf_data_format == "NHWC");

  NGRAPH_VLOG(3) << ng::join(tf_strides);
  NGRAPH_VLOG(3) << ng::join(tf_dilations);
  NGRAPH_VLOG(3) << tf_padding_type;
  NGRAPH_VLOG(3) << tf_data_format;

  ng::Strides ng_strides(2);
  ng::Strides ng_dilations(2);
  ng::Shape ng_image_shape(2);
  ng::Shape ng_kernel_shape(2);
  ng::Shape ng_batch_shape(4);

  if (is_nhwc) {
    ng_strides[0] = tf_strides[1];
    ng_strides[1] = tf_strides[2];
    ng_dilations[0] = tf_dilations[1];
    ng_dilations[1] = tf_dilations[2];
    ng_image_shape[0] = tf_input_sizes[1];
    ng_image_shape[1] = tf_input_sizes[2];
    ng_batch_shape = {static_cast<unsigned long>(tf_input_sizes[0]),
                      static_cast<unsigned long>(tf_input_sizes[3]),
                      static_cast<unsigned long>(tf_input_sizes[1]),
                      static_cast<unsigned long>(tf_input_sizes[2])};
    auto& s = ng_out_backprop->get_shape();
    ng::Shape reshaped{s[0], s[3], s[1], s[2]};
    ng_out_backprop = make_shared<ng::op::Reshape>(
        ng_out_backprop, ng::AxisVector{0, 3, 1, 2}, reshaped);
  } else {
    ng_strides[0] = tf_strides[2];
    ng_strides[1] = tf_strides[3];
    ng_dilations[0] = tf_dilations[2];
    ng_dilations[1] = tf_dilations[3];
    ng_image_shape[0] = tf_input_sizes[2];
    ng_image_shape[1] = tf_input_sizes[3];
    ng_batch_shape = {static_cast<unsigned long>(tf_input_sizes[0]),
                      static_cast<unsigned long>(tf_input_sizes[1]),
                      static_cast<unsigned long>(tf_input_sizes[2]),
                      static_cast<unsigned long>(tf_input_sizes[3])};
  }

  NGRAPH_VLOG(3) << "ng_strides: " << ng::join(ng_strides);
  NGRAPH_VLOG(3) << "ng_dilations: " << ng::join(ng_dilations);
  NGRAPH_VLOG(3) << "ng_image_shape: " << ng::join(ng_image_shape);

  {
    auto& s = ng_filter->get_shape();
    ng::Shape reshaped_shape{s[3], s[2], s[0], s[1]};
    ng_filter = make_shared<ng::op::Reshape>(
        ng_filter, ng::AxisVector{3, 2, 0, 1}, reshaped_shape);

    ng_kernel_shape[0] = s[0];
    ng_kernel_shape[1] = s[1];
  }

  NGRAPH_VLOG(3) << "ng_kernel_shape: " << ng::join(ng_kernel_shape);

  ng::CoordinateDiff ng_padding_below{0, 0};
  ng::CoordinateDiff ng_padding_above{0, 0};

  if (tf_padding_type == "SAME") {
    for (size_t i = 0; i < 2; i++) {
      size_t image_size = ng_image_shape[i];
      size_t filter_shape = ng_kernel_shape[i];
      size_t filter_stride = ng_strides[i];

      tf::int64 padding_needed;
      if (image_size % filter_stride == 0) {
        padding_needed = filter_shape - filter_stride;
      } else {
        padding_needed = filter_shape - (image_size % filter_stride);
      }
      if (padding_needed < 0) {
        padding_needed = 0;
      }

      size_t padding_lhs = padding_needed / 2;
      size_t padding_rhs = padding_needed - padding_lhs;
      ng_padding_below[i] = padding_lhs;
      ng_padding_above[i] = padding_rhs;
    }
  }

  NGRAPH_VLOG(3) << "ng_padding_below: " << ng::join(ng_padding_below);
  NGRAPH_VLOG(3) << "ng_padding_above: " << ng::join(ng_padding_above);

  std::shared_ptr<ng::Node> ng_data =
      make_shared<ng::op::ConvolutionBackpropData>(
          ng_batch_shape, ng_filter, ng_out_backprop, ng_strides, ng_dilations,
          ng_padding_below, ng_padding_above,
          ng::Strides(ng_batch_shape.size() - 2, 1));

  if (is_nhwc) {
    auto& s = ng_data->get_shape();
    ng::Shape reshaped{s[0], s[2], s[3], s[1]};
    ng_data = make_shared<ng::op::Reshape>(ng_data, ng::AxisVector{0, 2, 3, 1},
                                           reshaped);
  }

  SaveNgOp(ng_op_map, op->name(), ng_data);
  return tf::Status::OK();
}

static tf::Status TranslateDepthwiseConv2dNativeOp(const tf::Node* op,
                                                   Builder::OpMap& ng_op_map) {
  TF_RETURN_IF_ERROR(ValidateInputCount(op, 2));

  shared_ptr<ng::Node> ng_input, ng_filter;

  TF_RETURN_IF_ERROR(GetInputNode(ng_op_map, op, 0, &ng_input));
  TF_RETURN_IF_ERROR(GetInputNode(ng_op_map, op, 1, &ng_filter));

  std::vector<tf::int32> tf_strides;
  std::vector<tf::int32> tf_dilations;
  std::string tf_padding_type;
  std::string tf_data_format;
  TF_RETURN_IF_ERROR(tf::GetNodeAttr(op->attrs(), "strides", &tf_strides));
  TF_RETURN_IF_ERROR(tf::GetNodeAttr(op->attrs(), "dilations", &tf_dilations));
  TF_RETURN_IF_ERROR(tf::GetNodeAttr(op->attrs(), "padding", &tf_padding_type));
  TF_RETURN_IF_ERROR(
      tf::GetNodeAttr(op->attrs(), "data_format", &tf_data_format));

  if (tf_data_format != "NHWC" && tf_data_format != "NCHW") {
    return tf::errors::InvalidArgument(
        "DepthwiseConv2D data format is neither NHWC nor NCHW");
  }

  bool is_nhwc = (tf_data_format == "NHWC");

  NGRAPH_VLOG(3) << ng::join(tf_strides);
  NGRAPH_VLOG(3) << ng::join(tf_dilations);
  NGRAPH_VLOG(3) << tf_padding_type;
  NGRAPH_VLOG(3) << tf_data_format;

  ng::Strides ng_strides(2);
  ng::Strides ng_dilations(2);
  ng::Shape ng_image_shape(2);
  ng::Shape ng_kernel_shape(2);

  if (is_nhwc) {
    auto& s = ng_input->get_shape();
    ng::Shape reshaped_shape{s[0], s[3], s[1], s[2]};

    NGRAPH_VLOG(3) << "reshaped_shape: " << ng::join(reshaped_shape);

    ng_input = make_shared<ng::op::Reshape>(
        ng_input, ng::AxisVector{0, 3, 1, 2}, reshaped_shape);

    ng_strides[0] = tf_strides[1];
    ng_strides[1] = tf_strides[2];

    ng_dilations[0] = tf_dilations[0];
    ng_dilations[1] = tf_dilations[1];

    ng_image_shape[0] = s[1];
    ng_image_shape[1] = s[2];
  } else {
    auto& s = ng_input->get_shape();

    ng_strides[0] = tf_strides[1];
    ng_strides[1] = tf_strides[2];

    ng_dilations[0] = tf_dilations[0];
    ng_dilations[1] = tf_dilations[1];

    ng_image_shape[0] = s[2];
    ng_image_shape[1] = s[3];
  }

  NGRAPH_VLOG(3) << "ng_strides: " << ng::join(ng_strides);
  NGRAPH_VLOG(3) << "ng_dilations: " << ng::join(ng_dilations);
  NGRAPH_VLOG(3) << "ng_image_shape: " << ng::join(ng_image_shape);

  {
    auto& s = ng_filter->get_shape();
    ng::Shape reshaped_shape{s[3], s[2], s[0], s[1]};
    ng_filter = make_shared<ng::op::Reshape>(
        ng_filter, ng::AxisVector{3, 2, 0, 1}, reshaped_shape);

    ng_kernel_shape[0] = s[0];
    ng_kernel_shape[1] = s[1];
  }

  NGRAPH_VLOG(3) << "ng_kernel_shape: " << ng::join(ng_kernel_shape);

  ng::CoordinateDiff ng_padding_below{0, 0};
  ng::CoordinateDiff ng_padding_above{0, 0};

  if (tf_padding_type == "SAME") {
    for (size_t i = 0; i < 2; i++) {
      size_t image_size = ng_image_shape[i];
      size_t filter_shape = (ng_kernel_shape[i] - 1) * ng_dilations[i] + 1;
      size_t filter_stride = ng_strides[i];

      tf::int64 padding_needed;
      if (image_size % filter_stride == 0) {
        padding_needed = filter_shape - filter_stride;
      } else {
        padding_needed = filter_shape - (image_size % filter_stride);
      }
      if (padding_needed < 0) {
        padding_needed = 0;
      }

      size_t padding_lhs = padding_needed / 2;
      size_t padding_rhs = padding_needed - padding_lhs;
      ng_padding_below[i] = padding_lhs;
      ng_padding_above[i] = padding_rhs;
    }
<<<<<<< HEAD
  }
=======
    // --------
    // ExpandDims
    // --------
    else if (op->type_string() == "ExpandDims") {
      TF_RETURN_IF_ERROR(ValidateInputCount(op, 2));
      shared_ptr<ng::Node> ng_input;
      TF_RETURN_IF_ERROR(GetInputNode(ng_op_map, op, 0, &ng_input));

      shared_ptr<ng::Node> ng_dim;
      TF_RETURN_IF_ERROR(GetInputNode(ng_op_map, op, 1, &ng_dim));

      std::vector<tf::int64> dim_vec;
      TF_RETURN_IF_ERROR(
          tf::GetNodeAttr(op->attrs(), "_ngraph_expanddims_static_dim", &dim_vec));
      if (dim_vec.size() != 1) {
        return tf::errors::InvalidArgument(
            "The size of argument dim is not 1 for ExpandDims");
      }
>>>>>>> fdd1e61c

  NGRAPH_VLOG(3) << "ng_padding_below: " << ng::join(ng_padding_below);
  NGRAPH_VLOG(3) << "ng_padding_above: " << ng::join(ng_padding_above);

  // ng input shape is NCHW
  auto& input_shape = ng_input->get_shape();
  // ng filter shape is OIHW
  auto& filter_shape = ng_filter->get_shape();
  ng::NodeVector ng_args;

  for (size_t i = 0; i < input_shape[1]; i++) {
    const std::vector<size_t> lower_bound{0, i, 0, 0};
    const std::vector<size_t> upper_bound{input_shape[0], i + 1, input_shape[2],
                                          input_shape[3]};
    auto ng_sliced_input =
        make_shared<ng::op::Slice>(ng_input, lower_bound, upper_bound);

    const std::vector<size_t> f_lower_bound{0, i, 0, 0};
    const std::vector<size_t> f_upper_bound{filter_shape[0], i + 1,
                                            filter_shape[2], filter_shape[3]};
    auto ng_sliced_filter =
        make_shared<ng::op::Slice>(ng_filter, f_lower_bound, f_upper_bound);

    NGRAPH_VLOG(3) << "depthwise conv 2d.";
    NGRAPH_VLOG(3) << "sliced shape " << ng::join(ng_sliced_input->get_shape());
    NGRAPH_VLOG(3) << "filter shape "
                   << ng::join(ng_sliced_filter->get_shape());

    auto ng_conv = make_shared<ng::op::Convolution>(
        ng_sliced_input, ng_sliced_filter, ng_strides, ng_dilations,
        ng_padding_below, ng_padding_above);
    ng_args.push_back(ng_conv);
  }

  size_t ng_concatenation_axis = 1;  // channel axis
  std::shared_ptr<ng::Node> ng_concat =
      make_shared<ng::op::Concat>(ng_args, ng_concatenation_axis);

  if (is_nhwc) {
    auto& s = ng_concat->get_shape();
    ng::Shape reshaped_shape{s[0], s[2], s[3], s[1]};
    ng_concat = make_shared<ng::op::Reshape>(
        ng_concat, ng::AxisVector{0, 2, 3, 1}, reshaped_shape);
  }

  SaveNgOp(ng_op_map, op->name(), ng_concat);
  return tf::Status::OK();
}

static tf::Status TranslateExpandDimsOp(const tf::Node* op,
                                        Builder::OpMap& ng_op_map) {
  TF_RETURN_IF_ERROR(ValidateInputCount(op, 2));
  shared_ptr<ng::Node> ng_input;
  TF_RETURN_IF_ERROR(GetInputNode(ng_op_map, op, 0, &ng_input));

  shared_ptr<ng::Node> ng_dim;
  TF_RETURN_IF_ERROR(GetInputNode(ng_op_map, op, 1, &ng_dim));

  auto ng_dim_const = std::dynamic_pointer_cast<ng::op::Constant>(ng_dim);
  if (ng_dim_const == nullptr) {
    return tf::errors::InvalidArgument(
        "The argument dim is null for ExpandDims");
  }
  auto dim_vec = ng_dim_const->get_vector<int>();
  if (dim_vec.size() != 1) {
    return tf::errors::InvalidArgument(
        "The size of argument dim is not 1 for ExpandDims");
  }

  auto& shape = ng_input->get_shape();
  auto shape_size = shape.size();
  if (dim_vec[0] < 0) {
    // allow range [-rank(input) - 1, rank(input)]
    // where -1 append new axis at the end
    dim_vec[0] = shape_size + dim_vec[0] + 1;
  }
  auto out_shape = shape;
  out_shape.insert(out_shape.begin() + size_t(dim_vec[0]), 1);
  std::vector<size_t> shape_dimensions(shape.size());
  std::iota(shape_dimensions.begin(), shape_dimensions.end(), 0);
  std::shared_ptr<ng::Node> ng_expand_dim =
      make_shared<ng::op::Reshape>(ng_input, shape_dimensions, out_shape);

  SaveNgOp(ng_op_map, op->name(), ng_expand_dim);
  return tf::Status::OK();
}

static tf::Status TranslateFillOp(const tf::Node* op,
                                  Builder::OpMap& ng_op_map) {
  shared_ptr<ng::Node> ng_value;
  TF_RETURN_IF_ERROR(GetInputNode(ng_op_map, op, 1, &ng_value));

  std::vector<tf::int64> dims_vec;
  TF_RETURN_IF_ERROR(
      tf::GetNodeAttr(op->attrs(), "_ngraph_fill_static_dims", &dims_vec));

  ng::Shape ng_output_shape(dims_vec.size());
  ng::AxisSet ng_axis_set;
  for (size_t i = 0; i < dims_vec.size(); ++i) {
    ng_output_shape[i] = dims_vec[i];
    ng_axis_set.insert(i);
  }
  SaveNgOp(ng_op_map, op->name(), make_shared<ng::op::Broadcast>(
                                      ng_value, ng_output_shape, ng_axis_set));
  return tf::Status::OK();
}

static tf::Status TranslateFusedBatchNormOp(const tf::Node* op,
                                            Builder::OpMap& ng_op_map) {
  TF_RETURN_IF_ERROR(ValidateInputCount(op, 5));

  bool tf_is_training;
  if (tf::GetNodeAttr(op->attrs(), "is_training", &tf_is_training) !=
      tf::Status::OK()) {
    NGRAPH_VLOG(3) << "is_training attribute not present, setting to true";
    tf_is_training = true;
  }

  NGRAPH_VLOG(3) << "is_training: " << tf_is_training;

  shared_ptr<ng::Node> ng_input;
  TF_RETURN_IF_ERROR(GetInputNode(ng_op_map, op, 0, &ng_input));
  shared_ptr<ng::Node> ng_scale;
  TF_RETURN_IF_ERROR(GetInputNode(ng_op_map, op, 1, &ng_scale));
  shared_ptr<ng::Node> ng_offset;
  TF_RETURN_IF_ERROR(GetInputNode(ng_op_map, op, 2, &ng_offset));
  shared_ptr<ng::Node> ng_mean;
  TF_RETURN_IF_ERROR(GetInputNode(ng_op_map, op, 3, &ng_mean));
  shared_ptr<ng::Node> ng_variance;
  TF_RETURN_IF_ERROR(GetInputNode(ng_op_map, op, 4, &ng_variance));

  std::string tf_data_format;
  TF_RETURN_IF_ERROR(
      tf::GetNodeAttr(op->attrs(), "data_format", &tf_data_format));

  if (tf_data_format != "NHWC" && tf_data_format != "NCHW") {
    return tf::errors::InvalidArgument(
        "Conv2D data format is neither NHWC nor NCHW");
  }

  bool is_nhwc = (tf_data_format == "NHWC");

  NGRAPH_VLOG(3) << "data_format: " << tf_data_format;

  float tf_epsilon;
  if (tf::GetNodeAttr(op->attrs(), "epsilon", &tf_epsilon) !=
      tf::Status::OK()) {
    NGRAPH_VLOG(3) << "epsilon attribute not present, setting to zero";
    tf_epsilon = 0;  // FIXME(amprocte): is this the right default?
  }

  NGRAPH_VLOG(3) << "epsilon: " << tf_epsilon;

  if (is_nhwc) {
    auto& s = ng_input->get_shape();
    ng::Shape reshaped_shape{s[0], s[3], s[1], s[2]};

    NGRAPH_VLOG(3) << "reshaped_shape: " << ng::join(reshaped_shape);

    ng_input = make_shared<ng::op::Reshape>(
        ng_input, ng::AxisVector{0, 3, 1, 2}, reshaped_shape);
  }

  std::shared_ptr<ng::Node> ng_batch_norm;

  ng_batch_norm =
      make_shared<ng::op::BatchNorm>(tf_epsilon, ng_scale, ng_offset, ng_input,
                                     ng_mean, ng_variance, tf_is_training);

  if (is_nhwc) {
    auto& s = ng_batch_norm->get_shape();
    ng::Shape reshaped_shape{s[0], s[2], s[3], s[1]};

    ng_batch_norm = make_shared<ng::op::Reshape>(
        ng_batch_norm, ng::AxisVector{0, 2, 3, 1}, reshaped_shape);
  }

  SaveNgOp(ng_op_map, op->name(), ng_batch_norm);
  return tf::Status::OK();
}

static tf::Status TranslateIdentityOp(const tf::Node* op,
                                      Builder::OpMap& ng_op_map) {
  TF_RETURN_IF_ERROR(ValidateInputCount(op, 1));

  shared_ptr<ng::Node> ng_arg;
  TF_RETURN_IF_ERROR(GetInputNode(ng_op_map, op, 0, &ng_arg));
  SaveNgOp(ng_op_map, op->name(), ng_arg);
  return tf::Status::OK();
}

static tf::Status TranslateMatMulOp(const tf::Node* op,
                                    Builder::OpMap& ng_op_map) {
  TF_RETURN_IF_ERROR(ValidateInputCount(op, 2));

  shared_ptr<ng::Node> ng_lhs;
  TF_RETURN_IF_ERROR(GetInputNode(ng_op_map, op, 0, &ng_lhs));
  shared_ptr<ng::Node> ng_rhs;
  TF_RETURN_IF_ERROR(GetInputNode(ng_op_map, op, 1, &ng_rhs));

  // Transpose arguments if requested.
  bool transpose_a = false;
  bool transpose_b = false;

  if (tf::GetNodeAttr(op->attrs(), "transpose_a", &transpose_a) ==
          tf::Status::OK() &&
      transpose_a) {
    ng_lhs = ng::builder::numpy_transpose(ng_lhs, ng::AxisVector{1, 0});
  }
  if (tf::GetNodeAttr(op->attrs(), "transpose_b", &transpose_b) ==
          tf::Status::OK() &&
      transpose_b) {
    ng_rhs = ng::builder::numpy_transpose(ng_rhs, ng::AxisVector{1, 0});
  }

  // The default axis count for nGraph's Dot op is 1, which is just what
  // we need here.
  SaveNgOp(ng_op_map, op->name(), make_shared<ngraph::op::Dot>(ng_lhs, ng_rhs));
  return tf::Status::OK();
}

static tf::Status TranslateMaxPoolOp(const tf::Node* op,
                                     Builder::OpMap& ng_op_map) {
  TF_RETURN_IF_ERROR(ValidateInputCount(op, 1));

  shared_ptr<ng::Node> ng_input;
  TF_RETURN_IF_ERROR(GetInputNode(ng_op_map, op, 0, &ng_input));

  std::vector<tf::int32> tf_strides;
  std::vector<tf::int32> tf_ksize;
  std::string tf_padding_type;
  std::string tf_data_format;
  TF_RETURN_IF_ERROR(tf::GetNodeAttr(op->attrs(), "strides", &tf_strides));
  TF_RETURN_IF_ERROR(tf::GetNodeAttr(op->attrs(), "ksize", &tf_ksize));
  TF_RETURN_IF_ERROR(tf::GetNodeAttr(op->attrs(), "padding", &tf_padding_type));
  TF_RETURN_IF_ERROR(
      tf::GetNodeAttr(op->attrs(), "data_format", &tf_data_format));

  if (tf_data_format != "NHWC" && tf_data_format != "NCHW") {
    return tf::errors::InvalidArgument(
        "MaxPool data format is neither NHWC nor NCHW");
  }

  bool is_nhwc = (tf_data_format == "NHWC");

  NGRAPH_VLOG(3) << ng::join(tf_strides);
  NGRAPH_VLOG(3) << ng::join(tf_ksize);
  NGRAPH_VLOG(3) << tf_padding_type;
  NGRAPH_VLOG(3) << tf_data_format;

  ng::Strides ng_strides(2);
  ng::Shape ng_image_shape(2);
  ng::Shape ng_kernel_shape(2);

  if (is_nhwc) {
    auto& s = ng_input->get_shape();
    ng::Shape reshaped_shape{s[0], s[3], s[1], s[2]};

    NGRAPH_VLOG(3) << "reshaped_shape: " << ng::join(reshaped_shape);

    ng_input = make_shared<ng::op::Reshape>(
        ng_input, ng::AxisVector{0, 3, 1, 2}, reshaped_shape);

    ng_strides[0] = tf_strides[1];
    ng_strides[1] = tf_strides[2];

    ng_image_shape[0] = s[1];
    ng_image_shape[1] = s[2];

    ng_kernel_shape[0] = tf_ksize[1];
    ng_kernel_shape[1] = tf_ksize[2];
  } else {
    auto& s = ng_input->get_shape();

    ng_strides[0] = tf_strides[2];
    ng_strides[1] = tf_strides[3];

    ng_image_shape[0] = s[2];
    ng_image_shape[1] = s[3];

    ng_kernel_shape[0] = tf_ksize[2];
    ng_kernel_shape[1] = tf_ksize[3];
  }

  NGRAPH_VLOG(3) << "ng_strides: " << ng::join(ng_strides);
  NGRAPH_VLOG(3) << "ng_image_shape: " << ng::join(ng_image_shape);
  NGRAPH_VLOG(3) << "ng_kernel_shape: " << ng::join(ng_kernel_shape);

  // TODO: change this once nGraph supports negative padding
  // (CoordinateDiff) for MaxPool
  // ng::CoordinateDiff ng_padding_below{0,0};
  // ng::CoordinateDiff ng_padding_above{0,0};
  ng::Shape ng_padding_below{0, 0};
  ng::Shape ng_padding_above{0, 0};

  if (tf_padding_type == "SAME") {
    for (size_t i = 0; i < 2; i++) {
      size_t image_size = ng_image_shape[i];
      size_t filter_shape = ng_kernel_shape[i];
      size_t filter_stride = ng_strides[i];

      tf::int64 padding_needed;
      if (image_size % filter_stride == 0) {
        padding_needed = filter_shape - filter_stride;
      } else {
        padding_needed = filter_shape - (image_size % filter_stride);
      }
      if (padding_needed < 0) {
        padding_needed = 0;
      }

      size_t padding_lhs = padding_needed / 2;
      size_t padding_rhs = padding_needed - padding_lhs;
      ng_padding_below[i] = padding_lhs;
      ng_padding_above[i] = padding_rhs;
    }
  }

  NGRAPH_VLOG(3) << "ng_padding_below: " << ng::join(ng_padding_below);
  NGRAPH_VLOG(3) << "ng_padding_above: " << ng::join(ng_padding_above);

  std::shared_ptr<ng::Node> ng_maxpool =
      make_shared<ng::op::MaxPool>(ng_input, ng_kernel_shape, ng_strides,
                                   ng_padding_below, ng_padding_above);

  if (is_nhwc) {
    auto& s = ng_maxpool->get_shape();
    ng::Shape reshaped_shape{s[0], s[2], s[3], s[1]};

    ng_maxpool = make_shared<ng::op::Reshape>(
        ng_maxpool, ng::AxisVector{0, 2, 3, 1}, reshaped_shape);
  }

  NGRAPH_VLOG(3) << "maxpool outshape: {" << ng::join(ng_maxpool->get_shape())
                 << "}";

  SaveNgOp(ng_op_map, op->name(), ng_maxpool);
  return tf::Status::OK();
}

static tf::Status TranslateMeanOp(const tf::Node* op,
                                  Builder::OpMap& ng_op_map) {
  TF_RETURN_IF_ERROR(ValidateInputCount(op, 2));

  shared_ptr<ng::Node> ng_input;
  TF_RETURN_IF_ERROR(GetInputNode(ng_op_map, op, 0, &ng_input));
  shared_ptr<ng::Node> ng_axes_op;
  TF_RETURN_IF_ERROR(GetInputNode(ng_op_map, op, 1, &ng_axes_op));

  bool tf_keep_dims;
  if (tf::GetNodeAttr(op->attrs(), "keep_dims", &tf_keep_dims) !=
      tf::Status::OK()) {
    tf_keep_dims = false;
  }

  std::vector<tf::int64> mean_axes;
  TF_RETURN_IF_ERROR(
      tf::GetNodeAttr(op->attrs(), "_ngraph_mean_static_axes", &mean_axes));

  ng::Shape input_shape = ng_input->get_shape();
  size_t input_rank = ng_input->get_shape().size();

  ng::AxisSet ng_reduction_axes;

  for (auto i : mean_axes) {
    if (i < 0) {
      ng_reduction_axes.insert(input_rank + i);
    } else {
      ng_reduction_axes.insert(i);
    }
  }

  std::shared_ptr<ng::Node> ng_mean =
      ng::builder::mean(ng_input, ng_reduction_axes);

  // If keep_dims is specified we need to reshape to put back the reduced
  // axes, with length 1.
  if (tf_keep_dims) {
    ng::Shape ng_result_shape_with_keep(input_rank);

    for (size_t i = 0; i < input_rank; i++) {
      if (ng_reduction_axes.count(i) == 0) {
        ng_result_shape_with_keep[i] = input_shape[i];
      } else {
        ng_result_shape_with_keep[i] = 1;
      }
    }

    ng::AxisVector ng_axis_order(ng_mean->get_shape().size());

    for (size_t i = 0; i < ng_mean->get_shape().size(); i++) {
      ng_axis_order[i] = i;
    }

    ng_mean = make_shared<ng::op::Reshape>(ng_mean, ng_axis_order,
                                           ng_result_shape_with_keep);
  }

  SaveNgOp(ng_op_map, op->name(), ng_mean);
  return tf::Status::OK();
}

static tf::Status TranslatePackOp(const tf::Node* op,
                                  Builder::OpMap& ng_op_map) {
  TF_RETURN_IF_ERROR(ValidateInputCountMin(op, 1));

  ng::NodeVector ng_concat_inputs;

  for (size_t i = 0; i < op->num_inputs(); ++i) {
    shared_ptr<ng::Node> ng_input;
    TF_RETURN_IF_ERROR(GetInputNode(ng_op_map, op, i, &ng_input));
    ng_concat_inputs.push_back(ng_input);
  }

  tf::int32 tf_axis;
  TF_RETURN_IF_ERROR(tf::GetNodeAttr(op->attrs(), "axis", &tf_axis));
  size_t input_rank = ng_concat_inputs[0]->get_shape().size();

  auto concat_axis = tf_axis;
  if (concat_axis == -1) {
    concat_axis = input_rank;
  }

  ng::Shape input_shape = ng_concat_inputs[0]->get_shape();
  ng::Shape output_shape(input_rank + 1);

  // if inputs shape is (2, 3, 4), and axis is 1, then we want
  // to create output_shape (2, num_inputs, 3, 4)
  for (size_t i = 0; i < input_rank; ++i) {
    output_shape[(i < concat_axis) ? i : i + 1] = input_shape[i];
  }
  output_shape[concat_axis] = op->num_inputs();

  ng::AxisVector ng_axis_order(input_rank);
  for (size_t i = 0; i < input_rank; i++) {
    ng_axis_order[i] = i;
  }

  if (concat_axis == input_rank) {
    // need to add extra dimension before we concatenate
    // along it
    ng::Shape extended_shape = input_shape;
    extended_shape.push_back(1);
    for (size_t i = 0; i < ng_concat_inputs.size(); ++i) {
      ng_concat_inputs[i] = make_shared<ng::op::Reshape>(
          ng_concat_inputs[i], ng_axis_order, extended_shape);
    }
    ng_axis_order.push_back(input_rank);
  }

  auto concat = make_shared<ng::op::Concat>(ng_concat_inputs, concat_axis);
  SaveNgOp(ng_op_map, op->name(),
           make_shared<ng::op::Reshape>(concat, ng_axis_order, output_shape));
  return tf::Status::OK();
}

static tf::Status TranslatePadOp(const tf::Node* op,
                                 Builder::OpMap& ng_op_map) {
  TF_RETURN_IF_ERROR(ValidateInputCount(op, 2));

  shared_ptr<ng::Node> ng_input;
  TF_RETURN_IF_ERROR(GetInputNode(ng_op_map, op, 0, &ng_input));
  shared_ptr<ng::Node> ng_paddings_op;
  TF_RETURN_IF_ERROR(GetInputNode(ng_op_map, op, 1, &ng_paddings_op));

  std::vector<tf::int64> paddings;
  TF_RETURN_IF_ERROR(
      tf::GetNodeAttr(op->attrs(), "_ngraph_pad_static_paddings", &paddings));

  NGRAPH_VLOG(3) << "{" << ng::join(paddings) << "}";

  if (paddings.size() % 2 != 0) {
    return tf::errors::InvalidArgument(
        "Constant node for paddings does not have an even number of "
        "elements");
  }

  ng::Shape padding_below(paddings.size() / 2);
  ng::Shape padding_above(paddings.size() / 2);
  ng::Shape padding_interior(paddings.size() / 2);

  for (size_t i = 0; i < paddings.size() / 2; i++) {
    padding_below[i] = paddings[2 * i];
    padding_above[i] = paddings[2 * i + 1];
    padding_interior[i] = 0;
  }

  NGRAPH_VLOG(3) << "{" << ng::join(padding_below) << "}";
  NGRAPH_VLOG(3) << "{" << ng::join(padding_above) << "}";

  // For PadV1 it seems the value is always zero.
  auto pad_val_op = make_shared<ng::op::Constant>(
      ng_input->get_element_type(), ng::Shape{}, std::vector<std::string>{"0"});
  auto pad_op = make_shared<ng::op::Pad>(ng_input, pad_val_op, padding_below,
                                         padding_above, padding_interior);

  SaveNgOp(ng_op_map, op->name(), pad_op);
  return tf::Status::OK();
}

static tf::Status TranslateProdOp(const tf::Node* op,
                                  Builder::OpMap& ng_op_map) {
  shared_ptr<ng::Node> ng_input;
  TF_RETURN_IF_ERROR(GetInputNode(ng_op_map, op, 0, &ng_input));

  ng::AxisSet ng_axis_set;
  if (op->num_inputs() == 2) {
    shared_ptr<ng::Node> ng_axis;
    TF_RETURN_IF_ERROR(GetInputNode(ng_op_map, op, 1, &ng_axis));

    auto ng_axis_const = std::dynamic_pointer_cast<ng::op::Constant>(ng_axis);
    if (ng_axis_const == nullptr) {
      for (size_t i = 0; i < ng_input->get_shape().size(); i++) {
        ng_axis_set.insert(i);
      }
    } else {
      auto axis_vec = ng_axis_const->get_vector<int>();
      for (size_t i = 0; i < axis_vec.size(); ++i) {
        if (axis_vec[i] >= 0) {
          ng_axis_set.insert(axis_vec[i]);
        } else {
          // ng_axis_set has unsigned type, converting negative axis
          ng_axis_set.insert(ng_input->get_shape().size() + axis_vec[i]);
        }
      }
    }
  } else {
    return tf::errors::InvalidArgument("Prod operation requires 2 inputs");
  }

  bool tf_keep_dims;
  if (tf::GetNodeAttr(op->attrs(), "keep_dims", &tf_keep_dims) !=
      tf::Status::OK()) {
    tf_keep_dims = false;
  }

  if (tf_keep_dims) {
    return tf::errors::Unimplemented("keep_dims is not implemented for Prod");
  }

  SaveNgOp(ng_op_map, op->name(),
           make_shared<ng::op::Product>(ng_input, ng_axis_set));
  return tf::Status::OK();
}

static tf::Status TranslateReciprocalOp(const tf::Node* op,
                                        Builder::OpMap& ng_op_map) {
  return TranslateUnaryOp(op, ng_op_map, [](std::shared_ptr<ng::Node> n) {
    // Create a constant tensor populated with the value -1.
    // (1/x = x^(-1))
    auto et = n->get_element_type();
    auto shape = n->get_shape();
    std::vector<std::string> constant_values(ng::shape_size(shape), "-1");
    auto ng_exponent =
        std::make_shared<ng::op::Constant>(et, shape, constant_values);

    // Raise each element of the input to the power -1.
    return std::make_shared<ng::op::Power>(n, ng_exponent);
  });
}

static tf::Status TranslateReluOp(const tf::Node* op,
                                  Builder::OpMap& ng_op_map) {
  TF_RETURN_IF_ERROR(ValidateInputCount(op, 1));

  shared_ptr<ng::Node> ng_input;
  TF_RETURN_IF_ERROR(GetInputNode(ng_op_map, op, 0, &ng_input));

  SaveNgOp(ng_op_map, op->name(), make_shared<ng::op::Relu>(ng_input));
  return tf::Status::OK();
}

static tf::Status TranslateRelu6Op(const tf::Node* op,
                                   Builder::OpMap& ng_op_map) {
  TF_RETURN_IF_ERROR(ValidateInputCount(op, 1));

  shared_ptr<ng::Node> ng_input;
  TF_RETURN_IF_ERROR(GetInputNode(ng_op_map, op, 0, &ng_input));

  auto constant_6 = make_shared<ng::op::Constant>(
      ng_input->get_element_type(), ng_input->get_shape(),
      std::vector<std::string>(ng::shape_size(ng_input->get_shape()), "6"));
  auto relu6_op = make_shared<ng::op::Minimum>(
      make_shared<ng::op::Relu>(ng_input), constant_6);

  SaveNgOp(ng_op_map, op->name(), relu6_op);
  return tf::Status::OK();
}

static tf::Status TranslateReshapeOp(const tf::Node* op,
                                     Builder::OpMap& ng_op_map) {
  TF_RETURN_IF_ERROR(ValidateInputCount(op, 2));

  shared_ptr<ng::Node> ng_input;
  TF_RETURN_IF_ERROR(GetInputNode(ng_op_map, op, 0, &ng_input));
  shared_ptr<ng::Node> ng_shape_op;
  TF_RETURN_IF_ERROR(GetInputNode(ng_op_map, op, 1, &ng_shape_op));

  NGRAPH_VLOG(3) << "Input shape: " << ng::join(ng_input->get_shape());

  std::vector<tf::int64> shape;
  TF_RETURN_IF_ERROR(
      tf::GetNodeAttr(op->attrs(), "_ngraph_reshape_static_shape", &shape));

  NGRAPH_VLOG(3) << "Requested result shape: " << ng::join(shape);

  size_t output_rank = shape.size();
  size_t num_input_elements = ng::shape_size(ng_input->get_shape());

  //
  // If there is a single "-1" in the result shape, we have to auto-infer
  // the length of that dimension.
  //
  size_t inferred_pos;
  size_t product_of_rest = 1;
  bool seen_inferred = false;
  for (size_t i = 0; i < output_rank; i++) {
    if (shape[i] == -1) {
      if (seen_inferred) {
        return tf::errors::InvalidArgument(
            "Multiple -1 dimensions in result shape");
      }
      inferred_pos = i;
      seen_inferred = true;
    } else {
      product_of_rest *= shape[i];
    }
  }

  if (seen_inferred) {
    if (num_input_elements % product_of_rest != 0) {
      NGRAPH_VLOG(3) << "{" << ng::join(ng_input->get_shape()) << "}";
      NGRAPH_VLOG(3) << "{" << ng::join(shape) << "}";
      return tf::errors::InvalidArgument(
          "Product of known dimensions (", product_of_rest,
          ") does not evenly divide the number of input elements (",
          num_input_elements, ")");
    }
    shape[inferred_pos] = num_input_elements / product_of_rest;
  }

  //
  // Convert the values from the constant into an nGraph::Shape, and
  // construct the axis order while we are at it.
  //
  ng::Shape ng_shape(output_rank);

  for (size_t i = 0; i < output_rank; i++) {
    ng_shape[i] = shape[i];
  }

  ng::AxisVector ng_axis_order(ng_input->get_shape().size());
  for (size_t i = 0; i < ng_input->get_shape().size(); i++) {
    ng_axis_order[i] = i;
  }

<<<<<<< HEAD
  SaveNgOp(ng_op_map, op->name(),
           make_shared<ng::op::Reshape>(ng_input, ng_axis_order, ng_shape));
  return tf::Status::OK();
}

static tf::Status TranslateRsqrtOp(const tf::Node* op,
                                   Builder::OpMap& ng_op_map) {
  return TranslateUnaryOp(op, ng_op_map, [](std::shared_ptr<ng::Node> n) {
    // Create a constant tensor populated with the value -1/2.
    // (1/sqrt(x) = x^(-1/2))
    auto et = n->get_element_type();
    auto shape = n->get_shape();
    std::vector<std::string> constant_values(ng::shape_size(shape), "-0.5");
    auto ng_exponent =
        std::make_shared<ng::op::Constant>(et, shape, constant_values);

    // Raise each element of the input to the power -0.5.
    return std::make_shared<ng::op::Power>(n, ng_exponent);
  });
}

static tf::Status TranslateSigmoidOp(const tf::Node* op,
                                     Builder::OpMap& ng_op_map) {
  TF_RETURN_IF_ERROR(ValidateInputCount(op, 1));
=======
      std::vector<tf::int64> lower_vec;
      std::vector<tf::int64> size_vec;
      TF_RETURN_IF_ERROR(
          tf::GetNodeAttr(op->attrs(), "_ngraph_slice_static_begin", &lower_vec));
      TF_RETURN_IF_ERROR(
          tf::GetNodeAttr(op->attrs(), "_ngraph_slice_static_size", &size_vec));

      NGRAPH_VLOG(3) << "Begin input for Slice: " << ng::join(lower_vec);
      NGRAPH_VLOG(3) << "Size input for Slice: " << ng::join(size_vec);

      std::vector<int> upper_vec(lower_vec.size());
      const auto ng_input_shape = ng_input->get_shape();
      for (size_t i = 0; i < size_vec.size(); i++) {
        if (size_vec[i] != -1) {
          upper_vec[i] = lower_vec[i] + size_vec[i];
        } else {
          // support -1 for size_vec, to the end of the tensor
          upper_vec[i] = ng_input_shape[i];
        }
      }
>>>>>>> fdd1e61c

  shared_ptr<ng::Node> ng_input;
  TF_RETURN_IF_ERROR(GetInputNode(ng_op_map, op, 0, &ng_input));

  auto exp_op =
      make_shared<ng::op::Exp>(make_shared<ng::op::Negative>(ng_input));
  auto constant_1 = make_shared<ng::op::Constant>(
      ng_input->get_element_type(), ng_input->get_shape(),
      std::vector<std::string>(ng::shape_size(ng_input->get_shape()), "1"));

  auto denominator_op = make_shared<ng::op::Add>(constant_1, exp_op);

  SaveNgOp(ng_op_map, op->name(),
           make_shared<ng::op::Divide>(constant_1, denominator_op));
  return tf::Status::OK();
}

static tf::Status TranslateSliceOp(const tf::Node* op,
                                   Builder::OpMap& ng_op_map) {
  TF_RETURN_IF_ERROR(ValidateInputCount(op, 3));

  shared_ptr<ng::Node> ng_input;
  TF_RETURN_IF_ERROR(GetInputNode(ng_op_map, op, 0, &ng_input));

  shared_ptr<ng::Node> ng_begin;
  TF_RETURN_IF_ERROR(GetInputNode(ng_op_map, op, 1, &ng_begin));

  shared_ptr<ng::Node> ng_size;
  TF_RETURN_IF_ERROR(GetInputNode(ng_op_map, op, 2, &ng_size));

  auto ng_begin_const = std::dynamic_pointer_cast<ng::op::Constant>(ng_begin);
  if (ng_begin_const == nullptr) {
    return tf::errors::InvalidArgument("The argument begin is null for Slice");
  }
  auto lower_vec = ng_begin_const->get_vector<int>();

  auto ng_size_const = std::dynamic_pointer_cast<ng::op::Constant>(ng_size);
  if (ng_size_const == nullptr) {
    return tf::errors::InvalidArgument("The argument size is null for Slice");
  }
  auto size_vec = ng_size_const->get_vector<int>();

  auto& input_shape = ng_input->get_shape();
  NGRAPH_VLOG(3) << "Begin input for Slice: " << ng::join(lower_vec);
  NGRAPH_VLOG(3) << "Size input for Slice: " << ng::join(size_vec);
  if (std::any_of(size_vec.begin(), size_vec.end(),
                  [](int i) { return i <= 0; })) {
    std::transform(size_vec.begin(), size_vec.end(), input_shape.begin(),
                   size_vec.begin(), [](int first, int second) {
                     if (first < 0) {
                       return second + first + 1;
                     } else if (first == 0) {
                       return second;
                     } else {
                       return first;
                     }
                   });
    NGRAPH_VLOG(3) << "Size input for Slice (if less than 0): "
                   << ng::join(size_vec);
  }

  std::vector<int> upper_vec(lower_vec.size());
  std::transform(lower_vec.begin(), lower_vec.end(), size_vec.begin(),
                 upper_vec.begin(), std::plus<int>());

  std::vector<size_t> l(lower_vec.begin(), lower_vec.end());
  std::vector<size_t> u(upper_vec.begin(), upper_vec.end());
  auto ng_slice = make_shared<ng::op::Slice>(ng_input, l, u);
  SaveNgOp(ng_op_map, op->name(), ng_slice);
  return tf::Status::OK();
}

static tf::Status TranslateSnapshotOp(const tf::Node* op,
                                      Builder::OpMap& ng_op_map) {
  TF_RETURN_IF_ERROR(ValidateInputCount(op, 1));

  shared_ptr<ng::Node> ng_arg;
  TF_RETURN_IF_ERROR(GetInputNode(ng_op_map, op, 0, &ng_arg));

  SaveNgOp(ng_op_map, op->name(), ng_arg);
  return tf::Status::OK();
}

static tf::Status TranslateSoftmaxOp(const tf::Node* op,
                                     Builder::OpMap& ng_op_map) {
  TF_RETURN_IF_ERROR(ValidateInputCount(op, 1));

  shared_ptr<ng::Node> ng_input;
  TF_RETURN_IF_ERROR(GetInputNode(ng_op_map, op, 0, &ng_input));

  auto ng_input_shape = ng_input->get_shape();

  // We apply softmax on the 2nd dimension by following TF
  // And we restrict the softmax input argument to be 2D for now
  ng::AxisSet ng_axes_softmax;
  auto shape_size = ng_input_shape.size();

  if (shape_size != 2) {
    return tf::errors::InvalidArgument(
        "TF Softmax logits must be 2-dimensional");
  }

  ng_axes_softmax.insert(1);

  SaveNgOp(ng_op_map, op->name(),
           make_shared<ng::op::Softmax>(ng_input, ng_axes_softmax));
  return tf::Status::OK();
}

static tf::Status TranslateSplitOp(const tf::Node* op,
                                   Builder::OpMap& ng_op_map) {
  shared_ptr<ng::Node> ng_input;
  TF_RETURN_IF_ERROR(GetInputNode(ng_op_map, op, 1, &ng_input));

  tf::int32 num_split;
  TF_RETURN_IF_ERROR(tf::GetNodeAttr(op->attrs(), "num_split", &num_split));

  ng::Shape shape = ng_input->get_shape();
  int rank = shape.size();
  std::vector<size_t> lower;
  std::vector<size_t> upper;
  for (int i = 0; i < rank; ++i) {
    lower.push_back(0);
    upper.push_back(shape[i]);
  }
  int split_dim;
  TF_RETURN_IF_ERROR(
      tf::GetNodeAttr(op->attrs(), "_ngraph_split_static_dim", &split_dim));

  int size = shape[split_dim] / num_split;
  int cursor = 0;

  for (size_t i = 0; i < num_split; ++i) {
    lower[split_dim] = cursor;
    cursor += size;
    upper[split_dim] = cursor;

    std::string output_name = op->name();
    SaveNgOp(ng_op_map, op->name(),
             make_shared<ng::op::Slice>(ng_input, lower, upper));
  }
  return tf::Status::OK();
}

<<<<<<< HEAD
static tf::Status TranslateSplitVOp(const tf::Node* op,
                                    Builder::OpMap& ng_op_map) {
  shared_ptr<ng::Node> ng_input;
  TF_RETURN_IF_ERROR(GetInputNode(ng_op_map, op, 0, &ng_input));
  shared_ptr<ng::Node> ng_length;
  TF_RETURN_IF_ERROR(GetInputNode(ng_op_map, op, 1, &ng_length));
  shared_ptr<ng::Node> ng_split_dim;
  TF_RETURN_IF_ERROR(GetInputNode(ng_op_map, op, 2, &ng_split_dim));

  auto ng_length_const = std::dynamic_pointer_cast<ng::op::Constant>(ng_length);
  if (ng_length == nullptr) {
    return tf::errors::InvalidArgument(
        "The argument ng length is null for SplitV");
  }
  std::vector<int> lengths = ng_length_const->get_vector<int>();
  auto ng_split_dim_const =
      std::dynamic_pointer_cast<ng::op::Constant>(ng_split_dim);

  ng::Shape shape = ng_input->get_shape();
  int rank = shape.size();
  std::vector<size_t> lower;
  std::vector<size_t> upper;

  for (int i = 0; i < rank; ++i) {
    lower.push_back(0);
    upper.push_back(shape[i]);
  }

  int split_dim = ng_split_dim_const->get_vector<int>()[0];
  int cursor = 0;

  for (int i = 0; i < lengths.size(); ++i) {
    lower[split_dim] = cursor;
    cursor += lengths[i];
    upper[split_dim] = cursor;
    SaveNgOp(ng_op_map, op->name(),
             make_shared<ng::op::Slice>(ng_input, lower, upper));
  }
  return tf::Status::OK();
}

static tf::Status TranslateSquareOp(const tf::Node* op,
                                    Builder::OpMap& ng_op_map) {
  return TranslateUnaryOp(op, ng_op_map, [](std::shared_ptr<ng::Node> n) {
    return std::make_shared<ng::op::Multiply>(n, n);
  });
}

static tf::Status TranslateSquaredDifferenceOp(const tf::Node* op,
                                               Builder::OpMap& ng_op_map) {
  return TranslateBinaryOp(op, ng_op_map, [](std::shared_ptr<ng::Node> input1,
                                             std::shared_ptr<ng::Node> input2) {
    auto ng_diff = std::make_shared<ng::op::Subtract>(input1, input2);
    return std::make_shared<ng::op::Multiply>(ng_diff, ng_diff);
  });
}
=======
      int tf_shrink_axis_mask;
      TF_RETURN_IF_ERROR(tf::GetNodeAttr(op->attrs(), "shrink_axis_mask", &tf_shrink_axis_mask));

      std::vector<tf::int64> lower_vec;
      TF_RETURN_IF_ERROR(
          tf::GetNodeAttr(op->attrs(), "_ngraph_stridedslice_static_begin", &lower_vec));

      std::vector<tf::int64> end_vec;
      TF_RETURN_IF_ERROR(
          tf::GetNodeAttr(op->attrs(), "_ngraph_stridedslice_static_end", &end_vec));

      std::vector<tf::int64> stride_vec;
      TF_RETURN_IF_ERROR(
          tf::GetNodeAttr(op->attrs(), "_ngraph_stridedslice_static_stride", &stride_vec));

      NGRAPH_VLOG(3) << "Begin input for StridedSlice: " << ng::join(lower_vec);
      NGRAPH_VLOG(3) << "End input for StridedSlice: " << ng::join(end_vec);

      auto& input_shape = ng_input->get_shape();
      NGRAPH_VLOG(3) << "Input shape for StridedSlice: " << ng::join(input_shape);

      if (lower_vec.size() == end_vec.size() && end_vec.size() == 1) {
        for (size_t i=end_vec.size(); i < input_shape.size(); ++i) {
          lower_vec.push_back(0);
          end_vec.push_back(0);
        }
      }
      NGRAPH_VLOG(3) << "extended Begin input for StridedSlice: " << ng::join(lower_vec);
      NGRAPH_VLOG(3) << "extended End input for StridedSlice: " << ng::join(end_vec);

      if (std::any_of(lower_vec.begin(), lower_vec.end(), [](int i){ return i < 0;})) {
        std::transform(lower_vec.begin(), lower_vec.end(), input_shape.begin(), 
                       lower_vec.begin(), [](int first, int second) {
                         if (first < 0) {
                           return second + first;
                         } else {
                           return first;
                         }
                       });
      }
      if (std::any_of(end_vec.begin(), end_vec.end(), [](int i){ return i <= 0; })) {
        std::transform(end_vec.begin(), end_vec.end(), input_shape.begin(),
                       end_vec.begin(), [](int first, int second) {
                         if (first < 0) {
                           return second + first;
                         } else if (first == 0) {
                           return second;
                         } else {
                           return first;
                         }
                       });
        NGRAPH_VLOG(3) << "Transform end input for StridedSlice: " << ng::join(end_vec);
      }

      for (size_t i=stride_vec.size(); i < end_vec.size(); ++i) {
        stride_vec.push_back(1);
      }
      NGRAPH_VLOG(3) << "stride input for StridedSlice: " << ng::join(stride_vec);

      std::vector<size_t> l(lower_vec.begin(), lower_vec.end());
      std::vector<size_t> u(end_vec.begin(), end_vec.end());
      std::vector<size_t> s(stride_vec.begin(), stride_vec.end());

      std::shared_ptr<ng::Node>  ng_strided_slice =
          make_shared<ng::op::Slice>(ng_input, l, u, s);
      if (tf_shrink_axis_mask) {
        ng::AxisVector ng_axis_order(input_shape.size());
        for (size_t i = 0; i < input_shape.size(); i++) {
          ng_axis_order[i] = i;
        }

        ng::Shape ng_shape(input_shape.begin() + 1, input_shape.end());
        ng_strided_slice = make_shared<ng::op::Reshape>(
          ng_strided_slice, ng_axis_order, ng_shape);
      }

      SaveNgOp(ng_op_map, op->name(), ng_strided_slice);
    }
    // ---
    // Subtract
    // ---
    else if (op->type_string() == "Sub") {
      TF_RETURN_IF_ERROR(
          TranslateBinaryOp<ngraph::op::Subtract>(op, ng_op_map));
    }
    // ---
    // Sum
    // ---
    else if (op->type_string() == "Sum") {
      TF_RETURN_IF_ERROR(ValidateInputCount(op, 2));
      shared_ptr<ng::Node> ng_input;
      TF_RETURN_IF_ERROR(GetInputNode(ng_op_map, op, 0, &ng_input));

      shared_ptr<ng::Node> ng_axes_op;
      TF_RETURN_IF_ERROR(GetInputNode(ng_op_map, op, 1, &ng_axes_op));

      bool tf_keep_dims;
      if (tf::GetNodeAttr(op->attrs(), "keep_dims", &tf_keep_dims) !=
          tf::Status::OK()) {
        tf_keep_dims = false;
      }
>>>>>>> fdd1e61c

static tf::Status TranslateSqueezeOp(const tf::Node* op,
                                     Builder::OpMap& ng_op_map) {
  TF_RETURN_IF_ERROR(ValidateInputCount(op, 1));

  shared_ptr<ng::Node> ng_input;
  TF_RETURN_IF_ERROR(GetInputNode(ng_op_map, op, 0, &ng_input));

  std::vector<tf::int32> tf_axis;
  TF_RETURN_IF_ERROR(tf::GetNodeAttr(op->attrs(), "squeeze_dims", &tf_axis));
  std::set<int> axis_set(tf_axis.begin(), tf_axis.end());

  size_t input_dims = ng_input->get_shape().size();

  ng::Shape input_shape = ng_input->get_shape();
  std::vector<int> dims;

  if (axis_set.size() == 0) {
    for (size_t i = 0; i < input_dims; i++) {
      if (input_shape[i] > 1) {
        dims.push_back(input_shape[i]);
      }
    }
  } else {
    for (size_t i = 0; i < input_dims; i++) {
      bool skip = false;
      if (axis_set.find(i) != axis_set.end()) {
        if (input_shape[i] == 1) {
          skip = true;
        } else {
          throw tensorflow::errors::InvalidArgument(
              "Tried to explicitly squeeze "
              "dimension ",
              i, " but dimension was not 1: ", input_shape[i]);
        }
      }
      if (!skip) {
        dims.push_back(input_shape[i]);
      }
    }
  }

  ng::Shape output_shape(dims.size());
  for (size_t i = 0; i < dims.size(); ++i) {
    output_shape[i] = dims[i];
  }

  ng::AxisVector ng_axis_order(ng_input->get_shape().size());
  for (size_t i = 0; i < ng_input->get_shape().size(); i++) {
    ng_axis_order[i] = i;
  }

  SaveNgOp(ng_op_map, op->name(),
           make_shared<ng::op::Reshape>(ng_input, ng_axis_order, output_shape));
  return tf::Status::OK();
}

static tf::Status TranslateStridedSliceOp(const tf::Node* op,
                                          Builder::OpMap& ng_op_map) {
  // TODO refactor StrideSlice with Slice op
  TF_RETURN_IF_ERROR(ValidateInputCount(op, 4));

  shared_ptr<ng::Node> ng_input;
  TF_RETURN_IF_ERROR(GetInputNode(ng_op_map, op, 0, &ng_input));

  shared_ptr<ng::Node> ng_begin;
  TF_RETURN_IF_ERROR(GetInputNode(ng_op_map, op, 1, &ng_begin));

  shared_ptr<ng::Node> ng_size;
  TF_RETURN_IF_ERROR(GetInputNode(ng_op_map, op, 2, &ng_size));

  shared_ptr<ng::Node> ng_stride;
  TF_RETURN_IF_ERROR(GetInputNode(ng_op_map, op, 3, &ng_stride));

  auto ng_begin_const = std::dynamic_pointer_cast<ng::op::Constant>(ng_begin);
  if (ng_begin_const == nullptr) {
    return tf::errors::InvalidArgument(
        "The argument begin is null for StridedSlice");
  }
  auto lower_vec = ng_begin_const->get_vector<int>();

  auto ng_size_const = std::dynamic_pointer_cast<ng::op::Constant>(ng_size);
  if (ng_size_const == nullptr) {
    return tf::errors::InvalidArgument(
        "The argument size is null for StridedSlice");
  }
  auto size_vec = ng_size_const->get_vector<int>();

  auto& input_shape = ng_input->get_shape();
  NGRAPH_VLOG(3) << "Begin input for StridedSlice: " << ng::join(lower_vec);
  NGRAPH_VLOG(3) << "Size input for StridedSlice: " << ng::join(size_vec);
  if (std::any_of(size_vec.begin(), size_vec.end(),
                  [](int i) { return i <= 0; })) {
    std::transform(size_vec.begin(), size_vec.end(), input_shape.begin(),
                   size_vec.begin(), [](int first, int second) {
                     if (first < 0) {
                       return second + first + 1;
                     } else if (first == 0) {
                       return second;
                     } else {
                       return first;
                     }
                   });
    NGRAPH_VLOG(3) << "Transform size input for StridedSlice: "
                   << ng::join(size_vec);
  }

  std::vector<int> upper_vec(lower_vec.size());
  std::transform(lower_vec.begin(), lower_vec.end(), size_vec.begin(),
                 upper_vec.begin(), std::plus<int>());

  auto ng_stride_const = std::dynamic_pointer_cast<ng::op::Constant>(ng_stride);
  if (ng_stride_const == nullptr) {
    return tf::errors::InvalidArgument(
        "The argument stride is null for StridedSlice");
  }
  auto stride_vec = ng_stride_const->get_vector<int>();

  std::vector<size_t> l(lower_vec.begin(), lower_vec.end());
  std::vector<size_t> u(upper_vec.begin(), upper_vec.end());
  std::vector<size_t> s(stride_vec.begin(), stride_vec.end());
  auto ng_strided_slice = make_shared<ng::op::Slice>(ng_input, l, u, s);
  SaveNgOp(ng_op_map, op->name(), ng_strided_slice);
  return tf::Status::OK();
}

static tf::Status TranslateSumOp(const tf::Node* op,
                                 Builder::OpMap& ng_op_map) {
  TF_RETURN_IF_ERROR(ValidateInputCount(op, 2));
  shared_ptr<ng::Node> ng_input;
  TF_RETURN_IF_ERROR(GetInputNode(ng_op_map, op, 0, &ng_input));

  shared_ptr<ng::Node> ng_axes_op;
  TF_RETURN_IF_ERROR(GetInputNode(ng_op_map, op, 1, &ng_axes_op));

  bool tf_keep_dims;
  if (tf::GetNodeAttr(op->attrs(), "keep_dims", &tf_keep_dims) !=
      tf::Status::OK()) {
    tf_keep_dims = false;
  }

  std::vector<tf::int64> sum_axes;
  TF_RETURN_IF_ERROR(
      tf::GetNodeAttr(op->attrs(), "_ngraph_sum_static_axes", &sum_axes));

  ng::Shape input_shape = ng_input->get_shape();
  size_t input_rank = input_shape.size();

  ng::AxisSet ng_reduction_axes;

  for (auto i : sum_axes) {
    if (i < 0) {
      ng_reduction_axes.insert(input_rank + i);
    } else {
      ng_reduction_axes.insert(i);
    }
  }

  std::shared_ptr<ng::Node> ng_sum =
      make_shared<ng::op::Sum>(ng_input, ng_reduction_axes);

  // If keep_dims is specified we need to reshape to put back the reduced
  // axes, with length 1.
  if (tf_keep_dims) {
    ng::Shape ng_result_shape_with_keep(input_rank);

    for (size_t i = 0; i < input_rank; i++) {
      if (ng_reduction_axes.count(i) == 0) {
        ng_result_shape_with_keep[i] = input_shape[i];
      } else {
        ng_result_shape_with_keep[i] = 1;
      }
    }

    ng::AxisVector ng_axis_order(ng_sum->get_shape().size());

    for (size_t i = 0; i < ng_sum->get_shape().size(); i++) {
      ng_axis_order[i] = i;
    }

    ng_sum = make_shared<ng::op::Reshape>(ng_sum, ng_axis_order,
                                          ng_result_shape_with_keep);
  }

  SaveNgOp(ng_op_map, op->name(), ng_sum);
  return tf::Status::OK();
}

static tf::Status TranslateTileOp(const tf::Node* op,
                                  Builder::OpMap& ng_op_map) {
  if (op->num_inputs() != 2) {
    return tf::errors::InvalidArgument("Number of inputs is not 2 for Tile");
  }

  shared_ptr<ng::Node> ng_input;
  shared_ptr<ng::Node> ng_multiples;
  TF_RETURN_IF_ERROR(GetInputNode(ng_op_map, op, 0, &ng_input));
  TF_RETURN_IF_ERROR(GetInputNode(ng_op_map, op, 1, &ng_multiples));

  std::vector<tf::int64> multiples;
  TF_RETURN_IF_ERROR(tf::GetNodeAttr(
      op->attrs(), "_ngraph_tile_static_multiples", &multiples));
  auto ng_input_shape = ng_input->get_shape();
  if (ng_input_shape.size() != multiples.size()) {
    return tf::errors::InvalidArgument(
        "dimension of input does not match length of multiples");
  }
  std::shared_ptr<ng::Node> ng_output = ng_input;
  ng::Shape output_shape = ng_input_shape;
  bool is_empty = false;
  for (int i = 0; i < ng_input_shape.size(); i++) {
    if (multiples[i] == 0) {
      is_empty = true;
    }
    output_shape[i] = ng_input_shape[i] * multiples[i];
  }
  if (is_empty) {
    SaveNgOp(ng_op_map, op->name(),
             make_shared<ngraph::op::Constant>(
                 ng_input->get_element_type(), output_shape,
                 std::vector<std::string>(ng::shape_size(output_shape), "0")));
  } else {
    for (int i = 0; i < ng_input_shape.size(); i++) {
      if (multiples[i] < 0) {
        return tf::errors::InvalidArgument("Expected multiples[", i,
                                           "] >= 0, but got ", multiples[i]);
      }
      vector<shared_ptr<ng::Node>> tmp_tensors;
      for (int k = 0; k < multiples[i]; k++) {
        tmp_tensors.push_back(ng_output);
      }
      auto ng_concat = make_shared<ngraph::op::Concat>(tmp_tensors, i);
      ng_output = ng_concat;
    }
    SaveNgOp(ng_op_map, op->name(), ng_output);
  }
  return tf::Status::OK();
}

static tf::Status TranslateTransposeOp(const tf::Node* op,
                                       Builder::OpMap& ng_op_map) {
  TF_RETURN_IF_ERROR(ValidateInputCount(op, 2));

  shared_ptr<ng::Node> ng_input;
  TF_RETURN_IF_ERROR(GetInputNode(ng_op_map, op, 0, &ng_input));
  shared_ptr<ng::Node> ng_permutation_op;
  TF_RETURN_IF_ERROR(GetInputNode(ng_op_map, op, 1, &ng_permutation_op));

  std::vector<tf::int64> permutation;
  TF_RETURN_IF_ERROR(tf::GetNodeAttr(
      op->attrs(), "_ngraph_transpose_static_permutation", &permutation));

  ng::AxisVector ng_axis_order;
  ng_axis_order.reserve(permutation.size());

  NGRAPH_VLOG(3) << ng::join(permutation);

  for (auto i : permutation) {
    ng_axis_order.push_back(i);
  }

  NGRAPH_VLOG(3) << ng::join(ng_axis_order);

  SaveNgOp(ng_op_map, op->name(),
           ng::builder::numpy_transpose(ng_input, ng_axis_order));
  return tf::Status::OK();
}

const static std::map<
    const string, const function<tf::Status(const tf::Node*, Builder::OpMap&)>>
    TRANSLATE_OP_MAP{
        {"Abs", TranslateUnaryOp<ngraph::op::Abs>},
        {"Add", TranslateBinaryOp<ngraph::op::Add>},
        {"AvgPool", TranslateAvgPoolOp},
        {"BatchMatMul", TranslateBatchMatMulOp},
        {"BiasAdd", TranslateBiasAddOp},
        {"Cast", TranslateCastOp},
        {"ConcatV2", TranslateConcatV2Op},
        {"Const", TranslateConstOp},
        {"Conv2D", TranslateConv2DOp},
        {"Conv2DBackpropInput", TranslateConv2DBackpropInputOp},
        {"DepthwiseConv2dNative", TranslateDepthwiseConv2dNativeOp},
        {"Equal", TranslateBinaryOp<ngraph::op::Equal>},
        {"Exp", TranslateUnaryOp<ngraph::op::Exp>},
        {"ExpandDims", TranslateExpandDimsOp},
        {"Fill", TranslateFillOp},
        {"Floor", TranslateUnaryOp<ngraph::op::Floor>},
        {"FusedBatchNorm", TranslateFusedBatchNormOp},
        {"Greater", TranslateBinaryOp<ngraph::op::Greater>},
        {"GreaterEqual", TranslateBinaryOp<ngraph::op::GreaterEq>},
        {"Identity", TranslateIdentityOp},
        {"Less", TranslateBinaryOp<ngraph::op::Less>},
        {"LessEqual", TranslateBinaryOp<ngraph::op::LessEq>},
        {"Log", TranslateUnaryOp<ngraph::op::Log>},
        {"LogicalAnd", TranslateBinaryOp<ngraph::op::And>},
        {"MatMul", TranslateMatMulOp},
        {"Maximum", TranslateBinaryOp<ngraph::op::Maximum>},
        {"MaxPool", TranslateMaxPoolOp},
        {"Mean", TranslateMeanOp},
        {"Minimum", TranslateBinaryOp<ngraph::op::Minimum>},
        {"Mul", TranslateBinaryOp<ngraph::op::Multiply>},
        // Do nothing! NoOps sometimes get placed on nGraph for bureaucratic
        // reasons, but they have no data flow inputs or outputs.
        {"NoOp",
         [](const tf::Node*, Builder::OpMap&) { return tf::Status::OK(); }},
        {"Pack", TranslatePackOp},
        {"Pad", TranslatePadOp},
        {"Pow", TranslateBinaryOp<ngraph::op::Power>},
        {"Prod", TranslateProdOp},
        {"RealDiv", TranslateBinaryOp<ngraph::op::Divide>},
        {"Reciprocal", TranslateReciprocalOp},
        {"Relu", TranslateReluOp},
        {"Relu6", TranslateRelu6Op},
        {"Reshape", TranslateReshapeOp},
        {"Rsqrt", TranslateRsqrtOp},
        {"Sigmoid", TranslateSigmoidOp},
        {"Sign", TranslateUnaryOp<ngraph::op::Sign>},
        {"Slice", TranslateSliceOp},
        {"Snapshot", TranslateSnapshotOp},
        {"Softmax", TranslateSoftmaxOp},
        {"Split", TranslateSplitOp},
        {"SplitV", TranslateSplitVOp},
        {"Square", TranslateSquareOp},
        {"SquaredDifference", TranslateSquaredDifferenceOp},
        {"Squeeze", TranslateSqueezeOp},
        {"StridedSlice", TranslateStridedSliceOp},
        {"Sub", TranslateBinaryOp<ngraph::op::Subtract>},
        {"Sum", TranslateSumOp},
        {"Tanh", TranslateUnaryOp<ngraph::op::Tanh>},
        {"Tile", TranslateTileOp},
        {"Transpose", TranslateTransposeOp}};
/*
static tf::Status TranslateConstOp(const tf::Node* op, Builder::OpMap&
ng_op_map) {
  {"Const", TranslateConstOp},
*/

tf::Status Builder::TranslateGraph(const std::vector<tf::TensorShape>& inputs,
                                   const tf::Graph* input_graph,
                                   shared_ptr<ng::Function>& ng_function) {
  //
  // We will visit ops in topological order.
  //
  // ought to be `const tf::Node*`, but tensorflow is whack
  vector<tf::Node*> ordered;
  tf::GetReversePostOrder(*input_graph, &ordered);

  //
  // Split ops into params, retvals, and all others.
  //
  vector<const tf::Node*> tf_params;
  vector<const tf::Node*> tf_ret_vals;
  vector<const tf::Node*> tf_ops;

  for (const auto n : ordered) {
    if (n->IsSink() || n->IsSource()) {
      continue;
    }

    if (n->IsControlFlow()) {
      return tf::errors::Unimplemented(
          "Encountered a control flow op in the nGraph bridge: ",
          n->DebugString());
    }

    if (n->type_string() == "_Arg") {
      tf_params.push_back(n);
    } else if (n->type_string() == "_Retval") {
      tf_ret_vals.push_back(n);
    } else {
      tf_ops.push_back(n);
    }
  }

  //
  // The op map holds a mapping from TensorFlow op names (strings) to
  // vector of generated nGraph nodes.
  //
  Builder::OpMap ng_op_map;

  //
  // Populate the parameter list, and also put parameters into the op map.
  //
  vector<shared_ptr<ng::op::Parameter>> ng_parameter_list(tf_params.size());

  for (auto parm : tf_params) {
    tf::DataType dtype;
    if (tf::GetNodeAttr(parm->attrs(), "T", &dtype) != tf::Status::OK()) {
      return tf::errors::InvalidArgument("No data type defined for _Arg");
    }
    int index;
    if (tf::GetNodeAttr(parm->attrs(), "index", &index) != tf::Status::OK()) {
      return tf::errors::InvalidArgument("No index defined for _Arg");
    }

    ng::element::Type ng_et;
    TF_RETURN_IF_ERROR(TFDataTypeToNGraphElementType(dtype, &ng_et));

    ng::Shape ng_shape;
    TF_RETURN_IF_ERROR(TFTensorShapeToNGraphShape(inputs[index], &ng_shape));

    auto ng_param = make_shared<ng::op::Parameter>(ng_et, ng_shape);
    SaveNgOp(ng_op_map, parm->name(), ng_param);
    ng_parameter_list[index] = ng_param;
  }

  //
  // Now create the nGraph ops from TensorFlow ops.
  //
  for (auto op : tf_ops) {
    NGRAPH_VLOG(2) << "Constructing op " << op->name() << " which is "
                   << op->type_string();

    // NOTE: The following cases should be kept in alphabetical order.

    try {
      TF_RETURN_IF_ERROR(TRANSLATE_OP_MAP.at(op->type_string())(op, ng_op_map));
    } catch (const std::out_of_range&) {
      // -----------------------------
      // Catch-all for unsupported ops
      // -----------------------------
      NGRAPH_VLOG(3) << "Unsupported Op: " << op->name() << " ("
                     << op->type_string() << ")";
      NGRAPH_VLOG(3) << op->def().DebugString();
      return tf::errors::InvalidArgument("Unsupported Op: ", op->name(), " (",
                                         op->type_string(), ")");
    }
  }

  //
  // Populate the result list.
  //
  vector<shared_ptr<ng::Node>> ng_result_list(tf_ret_vals.size());

  for (auto n : tf_ret_vals) {
    // Make sure that this _Retval only has one input node.
    if (n->num_inputs() != 1) {
      return tf::errors::InvalidArgument("_Retval has ", n->num_inputs(),
                                         " inputs, should have 1");
    }

    int index;
    if (tf::GetNodeAttr(n->attrs(), "index", &index) != tf::Status::OK()) {
      return tf::errors::InvalidArgument("No index defined for _Retval");
    }

    shared_ptr<ng::Node> result;
    TF_RETURN_IF_ERROR(GetInputNode(ng_op_map, n, 0, &result));

    ng_result_list[index] = result;
  }

  //
  // Create the nGraph function.
  //
  ng_function = make_shared<ng::Function>(ng_result_list, ng_parameter_list);
  return tf::Status::OK();
}
}  // namespace ngraph_bridge<|MERGE_RESOLUTION|>--- conflicted
+++ resolved
@@ -1034,28 +1034,7 @@
       ng_padding_below[i] = padding_lhs;
       ng_padding_above[i] = padding_rhs;
     }
-<<<<<<< HEAD
-  }
-=======
-    // --------
-    // ExpandDims
-    // --------
-    else if (op->type_string() == "ExpandDims") {
-      TF_RETURN_IF_ERROR(ValidateInputCount(op, 2));
-      shared_ptr<ng::Node> ng_input;
-      TF_RETURN_IF_ERROR(GetInputNode(ng_op_map, op, 0, &ng_input));
-
-      shared_ptr<ng::Node> ng_dim;
-      TF_RETURN_IF_ERROR(GetInputNode(ng_op_map, op, 1, &ng_dim));
-
-      std::vector<tf::int64> dim_vec;
-      TF_RETURN_IF_ERROR(
-          tf::GetNodeAttr(op->attrs(), "_ngraph_expanddims_static_dim", &dim_vec));
-      if (dim_vec.size() != 1) {
-        return tf::errors::InvalidArgument(
-            "The size of argument dim is not 1 for ExpandDims");
-      }
->>>>>>> fdd1e61c
+  }
 
   NGRAPH_VLOG(3) << "ng_padding_below: " << ng::join(ng_padding_below);
   NGRAPH_VLOG(3) << "ng_padding_above: " << ng::join(ng_padding_above);
@@ -1114,12 +1093,10 @@
   shared_ptr<ng::Node> ng_dim;
   TF_RETURN_IF_ERROR(GetInputNode(ng_op_map, op, 1, &ng_dim));
 
-  auto ng_dim_const = std::dynamic_pointer_cast<ng::op::Constant>(ng_dim);
-  if (ng_dim_const == nullptr) {
-    return tf::errors::InvalidArgument(
-        "The argument dim is null for ExpandDims");
-  }
-  auto dim_vec = ng_dim_const->get_vector<int>();
+  std::vector<tf::int64> dim_vec;
+  TF_RETURN_IF_ERROR(
+      tf::GetNodeAttr(op->attrs(), "_ngraph_expanddims_static_dim", &dim_vec));
+
   if (dim_vec.size() != 1) {
     return tf::errors::InvalidArgument(
         "The size of argument dim is not 1 for ExpandDims");
@@ -1712,7 +1689,6 @@
     ng_axis_order[i] = i;
   }
 
-<<<<<<< HEAD
   SaveNgOp(ng_op_map, op->name(),
            make_shared<ng::op::Reshape>(ng_input, ng_axis_order, ng_shape));
   return tf::Status::OK();
@@ -1737,28 +1713,6 @@
 static tf::Status TranslateSigmoidOp(const tf::Node* op,
                                      Builder::OpMap& ng_op_map) {
   TF_RETURN_IF_ERROR(ValidateInputCount(op, 1));
-=======
-      std::vector<tf::int64> lower_vec;
-      std::vector<tf::int64> size_vec;
-      TF_RETURN_IF_ERROR(
-          tf::GetNodeAttr(op->attrs(), "_ngraph_slice_static_begin", &lower_vec));
-      TF_RETURN_IF_ERROR(
-          tf::GetNodeAttr(op->attrs(), "_ngraph_slice_static_size", &size_vec));
-
-      NGRAPH_VLOG(3) << "Begin input for Slice: " << ng::join(lower_vec);
-      NGRAPH_VLOG(3) << "Size input for Slice: " << ng::join(size_vec);
-
-      std::vector<int> upper_vec(lower_vec.size());
-      const auto ng_input_shape = ng_input->get_shape();
-      for (size_t i = 0; i < size_vec.size(); i++) {
-        if (size_vec[i] != -1) {
-          upper_vec[i] = lower_vec[i] + size_vec[i];
-        } else {
-          // support -1 for size_vec, to the end of the tensor
-          upper_vec[i] = ng_input_shape[i];
-        }
-      }
->>>>>>> fdd1e61c
 
   shared_ptr<ng::Node> ng_input;
   TF_RETURN_IF_ERROR(GetInputNode(ng_op_map, op, 0, &ng_input));
@@ -1789,40 +1743,26 @@
   shared_ptr<ng::Node> ng_size;
   TF_RETURN_IF_ERROR(GetInputNode(ng_op_map, op, 2, &ng_size));
 
-  auto ng_begin_const = std::dynamic_pointer_cast<ng::op::Constant>(ng_begin);
-  if (ng_begin_const == nullptr) {
-    return tf::errors::InvalidArgument("The argument begin is null for Slice");
-  }
-  auto lower_vec = ng_begin_const->get_vector<int>();
-
-  auto ng_size_const = std::dynamic_pointer_cast<ng::op::Constant>(ng_size);
-  if (ng_size_const == nullptr) {
-    return tf::errors::InvalidArgument("The argument size is null for Slice");
-  }
-  auto size_vec = ng_size_const->get_vector<int>();
-
-  auto& input_shape = ng_input->get_shape();
+  std::vector<tf::int64> lower_vec;
+  std::vector<tf::int64> size_vec;
+  TF_RETURN_IF_ERROR(
+      tf::GetNodeAttr(op->attrs(), "_ngraph_slice_static_begin", &lower_vec));
+  TF_RETURN_IF_ERROR(
+      tf::GetNodeAttr(op->attrs(), "_ngraph_slice_static_size", &size_vec));
+
   NGRAPH_VLOG(3) << "Begin input for Slice: " << ng::join(lower_vec);
   NGRAPH_VLOG(3) << "Size input for Slice: " << ng::join(size_vec);
-  if (std::any_of(size_vec.begin(), size_vec.end(),
-                  [](int i) { return i <= 0; })) {
-    std::transform(size_vec.begin(), size_vec.end(), input_shape.begin(),
-                   size_vec.begin(), [](int first, int second) {
-                     if (first < 0) {
-                       return second + first + 1;
-                     } else if (first == 0) {
-                       return second;
-                     } else {
-                       return first;
-                     }
-                   });
-    NGRAPH_VLOG(3) << "Size input for Slice (if less than 0): "
-                   << ng::join(size_vec);
-  }
 
   std::vector<int> upper_vec(lower_vec.size());
-  std::transform(lower_vec.begin(), lower_vec.end(), size_vec.begin(),
-                 upper_vec.begin(), std::plus<int>());
+  const auto ng_input_shape = ng_input->get_shape();
+  for (size_t i = 0; i < size_vec.size(); i++) {
+    if (size_vec[i] != -1) {
+      upper_vec[i] = lower_vec[i] + size_vec[i];
+    } else {
+      // support -1 for size_vec, to the end of the tensor
+      upper_vec[i] = ng_input_shape[i];
+    }
+  }
 
   std::vector<size_t> l(lower_vec.begin(), lower_vec.end());
   std::vector<size_t> u(upper_vec.begin(), upper_vec.end());
@@ -1903,7 +1843,6 @@
   return tf::Status::OK();
 }
 
-<<<<<<< HEAD
 static tf::Status TranslateSplitVOp(const tf::Node* op,
                                     Builder::OpMap& ng_op_map) {
   shared_ptr<ng::Node> ng_input;
@@ -1960,109 +1899,6 @@
     return std::make_shared<ng::op::Multiply>(ng_diff, ng_diff);
   });
 }
-=======
-      int tf_shrink_axis_mask;
-      TF_RETURN_IF_ERROR(tf::GetNodeAttr(op->attrs(), "shrink_axis_mask", &tf_shrink_axis_mask));
-
-      std::vector<tf::int64> lower_vec;
-      TF_RETURN_IF_ERROR(
-          tf::GetNodeAttr(op->attrs(), "_ngraph_stridedslice_static_begin", &lower_vec));
-
-      std::vector<tf::int64> end_vec;
-      TF_RETURN_IF_ERROR(
-          tf::GetNodeAttr(op->attrs(), "_ngraph_stridedslice_static_end", &end_vec));
-
-      std::vector<tf::int64> stride_vec;
-      TF_RETURN_IF_ERROR(
-          tf::GetNodeAttr(op->attrs(), "_ngraph_stridedslice_static_stride", &stride_vec));
-
-      NGRAPH_VLOG(3) << "Begin input for StridedSlice: " << ng::join(lower_vec);
-      NGRAPH_VLOG(3) << "End input for StridedSlice: " << ng::join(end_vec);
-
-      auto& input_shape = ng_input->get_shape();
-      NGRAPH_VLOG(3) << "Input shape for StridedSlice: " << ng::join(input_shape);
-
-      if (lower_vec.size() == end_vec.size() && end_vec.size() == 1) {
-        for (size_t i=end_vec.size(); i < input_shape.size(); ++i) {
-          lower_vec.push_back(0);
-          end_vec.push_back(0);
-        }
-      }
-      NGRAPH_VLOG(3) << "extended Begin input for StridedSlice: " << ng::join(lower_vec);
-      NGRAPH_VLOG(3) << "extended End input for StridedSlice: " << ng::join(end_vec);
-
-      if (std::any_of(lower_vec.begin(), lower_vec.end(), [](int i){ return i < 0;})) {
-        std::transform(lower_vec.begin(), lower_vec.end(), input_shape.begin(), 
-                       lower_vec.begin(), [](int first, int second) {
-                         if (first < 0) {
-                           return second + first;
-                         } else {
-                           return first;
-                         }
-                       });
-      }
-      if (std::any_of(end_vec.begin(), end_vec.end(), [](int i){ return i <= 0; })) {
-        std::transform(end_vec.begin(), end_vec.end(), input_shape.begin(),
-                       end_vec.begin(), [](int first, int second) {
-                         if (first < 0) {
-                           return second + first;
-                         } else if (first == 0) {
-                           return second;
-                         } else {
-                           return first;
-                         }
-                       });
-        NGRAPH_VLOG(3) << "Transform end input for StridedSlice: " << ng::join(end_vec);
-      }
-
-      for (size_t i=stride_vec.size(); i < end_vec.size(); ++i) {
-        stride_vec.push_back(1);
-      }
-      NGRAPH_VLOG(3) << "stride input for StridedSlice: " << ng::join(stride_vec);
-
-      std::vector<size_t> l(lower_vec.begin(), lower_vec.end());
-      std::vector<size_t> u(end_vec.begin(), end_vec.end());
-      std::vector<size_t> s(stride_vec.begin(), stride_vec.end());
-
-      std::shared_ptr<ng::Node>  ng_strided_slice =
-          make_shared<ng::op::Slice>(ng_input, l, u, s);
-      if (tf_shrink_axis_mask) {
-        ng::AxisVector ng_axis_order(input_shape.size());
-        for (size_t i = 0; i < input_shape.size(); i++) {
-          ng_axis_order[i] = i;
-        }
-
-        ng::Shape ng_shape(input_shape.begin() + 1, input_shape.end());
-        ng_strided_slice = make_shared<ng::op::Reshape>(
-          ng_strided_slice, ng_axis_order, ng_shape);
-      }
-
-      SaveNgOp(ng_op_map, op->name(), ng_strided_slice);
-    }
-    // ---
-    // Subtract
-    // ---
-    else if (op->type_string() == "Sub") {
-      TF_RETURN_IF_ERROR(
-          TranslateBinaryOp<ngraph::op::Subtract>(op, ng_op_map));
-    }
-    // ---
-    // Sum
-    // ---
-    else if (op->type_string() == "Sum") {
-      TF_RETURN_IF_ERROR(ValidateInputCount(op, 2));
-      shared_ptr<ng::Node> ng_input;
-      TF_RETURN_IF_ERROR(GetInputNode(ng_op_map, op, 0, &ng_input));
-
-      shared_ptr<ng::Node> ng_axes_op;
-      TF_RETURN_IF_ERROR(GetInputNode(ng_op_map, op, 1, &ng_axes_op));
-
-      bool tf_keep_dims;
-      if (tf::GetNodeAttr(op->attrs(), "keep_dims", &tf_keep_dims) !=
-          tf::Status::OK()) {
-        tf_keep_dims = false;
-      }
->>>>>>> fdd1e61c
 
 static tf::Status TranslateSqueezeOp(const tf::Node* op,
                                      Builder::OpMap& ng_op_map) {
@@ -2137,54 +1973,88 @@
   shared_ptr<ng::Node> ng_stride;
   TF_RETURN_IF_ERROR(GetInputNode(ng_op_map, op, 3, &ng_stride));
 
-  auto ng_begin_const = std::dynamic_pointer_cast<ng::op::Constant>(ng_begin);
-  if (ng_begin_const == nullptr) {
-    return tf::errors::InvalidArgument(
-        "The argument begin is null for StridedSlice");
-  }
-  auto lower_vec = ng_begin_const->get_vector<int>();
-
-  auto ng_size_const = std::dynamic_pointer_cast<ng::op::Constant>(ng_size);
-  if (ng_size_const == nullptr) {
-    return tf::errors::InvalidArgument(
-        "The argument size is null for StridedSlice");
-  }
-  auto size_vec = ng_size_const->get_vector<int>();
+  int tf_shrink_axis_mask;
+  TF_RETURN_IF_ERROR(
+      tf::GetNodeAttr(op->attrs(), "shrink_axis_mask", &tf_shrink_axis_mask));
+
+  std::vector<tf::int64> lower_vec;
+  TF_RETURN_IF_ERROR(tf::GetNodeAttr(
+      op->attrs(), "_ngraph_stridedslice_static_begin", &lower_vec));
+
+  std::vector<tf::int64> end_vec;
+  TF_RETURN_IF_ERROR(tf::GetNodeAttr(
+      op->attrs(), "_ngraph_stridedslice_static_end", &end_vec));
+
+  std::vector<tf::int64> stride_vec;
+  TF_RETURN_IF_ERROR(tf::GetNodeAttr(
+      op->attrs(), "_ngraph_stridedslice_static_stride", &stride_vec));
+
+  NGRAPH_VLOG(3) << "Begin input for StridedSlice: " << ng::join(lower_vec);
+  NGRAPH_VLOG(3) << "End input for StridedSlice: " << ng::join(end_vec);
 
   auto& input_shape = ng_input->get_shape();
-  NGRAPH_VLOG(3) << "Begin input for StridedSlice: " << ng::join(lower_vec);
-  NGRAPH_VLOG(3) << "Size input for StridedSlice: " << ng::join(size_vec);
-  if (std::any_of(size_vec.begin(), size_vec.end(),
+  NGRAPH_VLOG(3) << "Input shape for StridedSlice: " << ng::join(input_shape);
+
+  if (lower_vec.size() == end_vec.size() && end_vec.size() == 1) {
+    for (size_t i = end_vec.size(); i < input_shape.size(); ++i) {
+      lower_vec.push_back(0);
+      end_vec.push_back(0);
+    }
+  }
+  NGRAPH_VLOG(3) << "extended Begin input for StridedSlice: "
+                 << ng::join(lower_vec);
+  NGRAPH_VLOG(3) << "extended End input for StridedSlice: "
+                 << ng::join(end_vec);
+
+  if (std::any_of(lower_vec.begin(), lower_vec.end(),
+                  [](int i) { return i < 0; })) {
+    std::transform(lower_vec.begin(), lower_vec.end(), input_shape.begin(),
+                   lower_vec.begin(), [](int first, int second) {
+                     if (first < 0) {
+                       return second + first;
+                     } else {
+                       return first;
+                     }
+                   });
+  }
+  if (std::any_of(end_vec.begin(), end_vec.end(),
                   [](int i) { return i <= 0; })) {
-    std::transform(size_vec.begin(), size_vec.end(), input_shape.begin(),
-                   size_vec.begin(), [](int first, int second) {
+    std::transform(end_vec.begin(), end_vec.end(), input_shape.begin(),
+                   end_vec.begin(), [](int first, int second) {
                      if (first < 0) {
-                       return second + first + 1;
+                       return second + first;
                      } else if (first == 0) {
                        return second;
                      } else {
                        return first;
                      }
                    });
-    NGRAPH_VLOG(3) << "Transform size input for StridedSlice: "
-                   << ng::join(size_vec);
-  }
-
-  std::vector<int> upper_vec(lower_vec.size());
-  std::transform(lower_vec.begin(), lower_vec.end(), size_vec.begin(),
-                 upper_vec.begin(), std::plus<int>());
-
-  auto ng_stride_const = std::dynamic_pointer_cast<ng::op::Constant>(ng_stride);
-  if (ng_stride_const == nullptr) {
-    return tf::errors::InvalidArgument(
-        "The argument stride is null for StridedSlice");
-  }
-  auto stride_vec = ng_stride_const->get_vector<int>();
+    NGRAPH_VLOG(3) << "Transform end input for StridedSlice: "
+                   << ng::join(end_vec);
+  }
+
+  for (size_t i = stride_vec.size(); i < end_vec.size(); ++i) {
+    stride_vec.push_back(1);
+  }
+  NGRAPH_VLOG(3) << "stride input for StridedSlice: " << ng::join(stride_vec);
 
   std::vector<size_t> l(lower_vec.begin(), lower_vec.end());
-  std::vector<size_t> u(upper_vec.begin(), upper_vec.end());
+  std::vector<size_t> u(end_vec.begin(), end_vec.end());
   std::vector<size_t> s(stride_vec.begin(), stride_vec.end());
-  auto ng_strided_slice = make_shared<ng::op::Slice>(ng_input, l, u, s);
+
+  std::shared_ptr<ng::Node> ng_strided_slice =
+      make_shared<ng::op::Slice>(ng_input, l, u, s);
+  if (tf_shrink_axis_mask) {
+    ng::AxisVector ng_axis_order(input_shape.size());
+    for (size_t i = 0; i < input_shape.size(); i++) {
+      ng_axis_order[i] = i;
+    }
+
+    ng::Shape ng_shape(input_shape.begin() + 1, input_shape.end());
+    ng_strided_slice =
+        make_shared<ng::op::Reshape>(ng_strided_slice, ng_axis_order, ng_shape);
+  }
+
   SaveNgOp(ng_op_map, op->name(), ng_strided_slice);
   return tf::Status::OK();
 }
