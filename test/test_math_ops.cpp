/*******************************************************************************
 * Copyright 2017-2018 Intel Corporation
 *
 * Licensed under the Apache License, Version 2.0 (the "License");
 * you may not use this file except in compliance with the License.
 * You may obtain a copy of the License at
 *
 *     http://www.apache.org/licenses/LICENSE-2.0
 *
 * Unless required by applicable law or agreed to in writing, software
 * distributed under the License is distributed on an "AS IS" BASIS,
 * WITHOUT WARRANTIES OR CONDITIONS OF ANY KIND, either express or implied.
 * See the License for the specific language governing permissions and
 * limitations under the License.
 *******************************************************************************/

#include "gtest/gtest.h"
#include "opexecuter.h"
#include "test_utilities.h"

#include "ngraph_utils.h"
#include "tf_graph_writer.h"

#include "tensorflow/core/common_runtime/dma_helper.h"
#include "tensorflow/core/framework/graph.pb.h"
#include "tensorflow/core/framework/op.h"
#include "tensorflow/core/framework/tensor_types.h"
#include "tensorflow/core/graph/algorithm.h"
#include "tensorflow/core/graph/graph.h"
#include "tensorflow/core/graph/graph_constructor.h"
#include "tensorflow/core/platform/env.h"

#include "tensorflow/cc/client/client_session.h"
#include "tensorflow/cc/ops/standard_ops.h"
#include "tensorflow/core/framework/tensor.h"
#include "tensorflow/core/public/session.h"

using namespace std;
namespace ng = ngraph;

namespace tensorflow {

namespace ngraph_bridge {

namespace testing {

#define ASSERT_OK(x) ASSERT_EQ((x), ::tensorflow::Status::OK());

// Test(TestCaseName, TestName)
// Please ensure
// Neither TestCaseName nor TestName should contain underscore
// https://github.com/google/googletest/blob/master/googletest/docs/primer.md
// Use only Tensors and ops::Const() to provide input to the test op

TEST(MathOps, Add) {
  // Create a tf graph
  Scope root = Scope::NewRootScope();
  int dim1 = 2;
  int dim2 = 2;

  Tensor A(DT_FLOAT, TensorShape({dim1, dim2}));
  Tensor B(DT_FLOAT, TensorShape({dim1, dim2}));

  AssignInputValues(A, 2.1f);
  AssignInputValues(B, 4.1f);

  vector<int> static_input_indexes = {};
  auto R = ops::Add(root, A, B);

  vector<DataType> output_datatypes = {DT_FLOAT};
  std::vector<Output> sess_run_fetchoutputs = {R};
  OpExecuter opexecuter(root, "Add", static_input_indexes, output_datatypes,
                        sess_run_fetchoutputs);

  opexecuter.RunTest();
}

TEST(MathOps, RealDiv) {
  Scope root = Scope::NewRootScope();
  int dim1 = 2;
  int dim2 = 2;

  Tensor A(DT_FLOAT, TensorShape({dim1, dim2}));
  Tensor B(DT_FLOAT, TensorShape({dim1, dim2}));

  AssignInputValues(A, 2.0f);
  AssignInputValues(B, 7.0f);

  vector<int> static_input_indexes = {};
  auto R = ops::RealDiv(root, A, B);

  vector<DataType> output_datatypes = {DT_FLOAT};

  std::vector<Output> sess_run_fetchoutputs = {R};
  OpExecuter opexecuter(root, "RealDiv", static_input_indexes, output_datatypes,
                        sess_run_fetchoutputs);

  opexecuter.RunTest();
}

<<<<<<< HEAD
TEST(MathOps, BatchMatMul2D) {
=======
TEST(MathOps, RealDivBroadcasting) {
>>>>>>> 85453519
  Scope root = Scope::NewRootScope();
  int dim1 = 2;
  int dim2 = 2;

  Tensor A(DT_FLOAT, TensorShape({dim1, dim2}));
<<<<<<< HEAD
  Tensor B(DT_FLOAT, TensorShape({dim1, dim2}));
=======
  Tensor B(DT_FLOAT, TensorShape({dim1}));
>>>>>>> 85453519

  AssignInputValues(A, 2.0f);
  AssignInputValues(B, 7.0f);

  vector<int> static_input_indexes = {};
<<<<<<< HEAD
  auto R = ops::BatchMatMul(root, A, B);
=======
  auto R = ops::RealDiv(root, A, B);

  vector<DataType> output_datatypes = {DT_FLOAT};

  std::vector<Output> sess_run_fetchoutputs = {R};
  OpExecuter opexecuter(root, "RealDiv", static_input_indexes, output_datatypes,
                        sess_run_fetchoutputs);

  opexecuter.RunTest();
}

TEST(MathOps, Sqrt) {
  Scope root = Scope::NewRootScope();
  int dim1 = 2;
  int dim2 = 2;

  Tensor A(DT_FLOAT, TensorShape({dim1, dim2}));

  AssignInputValues(A, 4.0f);

  vector<int> static_input_indexes = {};
  auto R = ops::Sqrt(root, A);

  vector<DataType> output_datatypes = {DT_FLOAT};

  std::vector<Output> sess_run_fetchoutputs = {R};
  OpExecuter opexecuter(root, "Sqrt", static_input_indexes, output_datatypes,
                        sess_run_fetchoutputs);

  opexecuter.RunTest();
}

TEST(MathOps, Negate) {
  Scope root = Scope::NewRootScope();
  int dim1 = 2;
  int dim2 = 2;

  Tensor A(DT_FLOAT, TensorShape({dim1, dim2}));

  AssignInputValues(A, 16.5f);

  vector<int> static_input_indexes = {};
  auto R = ops::Negate(root, A);
>>>>>>> 85453519

  vector<DataType> output_datatypes = {DT_FLOAT};

  std::vector<Output> sess_run_fetchoutputs = {R};
<<<<<<< HEAD
  OpExecuter opexecuter(root, "BatchMatMul", static_input_indexes, output_datatypes,
=======
  OpExecuter opexecuter(root, "Neg", static_input_indexes, output_datatypes,
>>>>>>> 85453519
                        sess_run_fetchoutputs);

  opexecuter.RunTest();
}

<<<<<<< HEAD
TEST(MathOps, BatchMatMul3D) {
  int dim1 = 2;
  int dim2 = 2;
  int dim3 = 2;

  Tensor A(DT_FLOAT, TensorShape({dim1, dim2, dim3}));
  Tensor B(DT_FLOAT, TensorShape({dim1, dim2, dim3}));

  auto attrs_x = ops::BatchMatMul::Attrs().AdjX(true);
  auto attrs_y = ops::BatchMatMul::Attrs().AdjY(true);

  AssignInputValues(A, 2.0f);
  AssignInputValues(B, 7.0f);

  vector<int> static_input_indexes = {};

  Scope root = Scope::NewRootScope();
  auto R = ops::BatchMatMul(root, A, B);
=======
TEST(MathOps, Square) {
  Scope root = Scope::NewRootScope();
  int dim1 = 2;
  int dim2 = 2;

  Tensor A(DT_FLOAT, TensorShape({dim1, dim2}));

  AssignInputValues(A, 4.0f);

  vector<int> static_input_indexes = {};
  auto R = ops::Square(root, A);

  vector<DataType> output_datatypes = {DT_FLOAT};

  std::vector<Output> sess_run_fetchoutputs = {R};
  OpExecuter opexecuter(root, "Square", static_input_indexes, output_datatypes,
                        sess_run_fetchoutputs);

  opexecuter.RunTest();
}

TEST(MathOps, Reciprocal) {
  Scope root = Scope::NewRootScope();
  int dim1 = 2;
  int dim2 = 2;

  Tensor A(DT_FLOAT, TensorShape({dim1, dim2}));

  AssignInputValues(A, 2.0f);

  vector<int> static_input_indexes = {};
  auto R = ops::Reciprocal(root, A);

  vector<DataType> output_datatypes = {DT_FLOAT};

  std::vector<Output> sess_run_fetchoutputs = {R};
  OpExecuter opexecuter(root, "Reciprocal", static_input_indexes,
                        output_datatypes, sess_run_fetchoutputs);

  opexecuter.RunTest();
}

TEST(MathOps, AddN) {
  Scope root = Scope::NewRootScope();
  int dim1 = 2;
  int dim2 = 2;

  Tensor A(DT_FLOAT, TensorShape({dim1, dim2}));
  Tensor B(DT_FLOAT, TensorShape({dim1, dim2}));
  Tensor C(DT_FLOAT, TensorShape({dim1, dim2}));

  AssignInputValues(A, 4.5f);
  AssignInputValues(B, 3.2f);
  AssignInputValues(C, 2.3f);

  vector<int> static_input_indexes = {};
  auto R = ops::AddN(root, {A, B, C});
>>>>>>> 85453519

  vector<DataType> output_datatypes = {DT_FLOAT};

  std::vector<Output> sess_run_fetchoutputs = {R};
<<<<<<< HEAD
  OpExecuter opexecuter(root, "BatchMatMul", static_input_indexes, output_datatypes,
                        sess_run_fetchoutputs);

  opexecuter.RunTest();

  /*Scope root1 = Scope::NewRootScope();
  auto R1 = ops::BatchMatMul(root1, A, B);

  vector<DataType> output_datatypes1 = {DT_FLOAT};

  std::vector<Output> sess_run_fetchoutputs1 = {R1};
  OpExecuter opexecuter1(root1, "BatchMatMul", static_input_indexes, output_datatypes1,
                        sess_run_fetchoutputs1);

  opexecuter1.ExecuteOnNGraph();*/
=======
  OpExecuter opexecuter(root, "AddN", static_input_indexes, output_datatypes,
                        sess_run_fetchoutputs);

  opexecuter.RunTest();
}

TEST(MathOps, FloorDiv) {
  Scope root = Scope::NewRootScope();
  int dim1 = 2;
  int dim2 = 2;

  Tensor A(DT_FLOAT, TensorShape({dim1, dim2}));
  Tensor B(DT_FLOAT, TensorShape({dim1, dim2}));

  AssignInputValues(A, 4.5f);
  AssignInputValues(B, 3.2f);

  vector<int> static_input_indexes = {};
  auto R = ops::FloorDiv(root, A, B);

  vector<DataType> output_datatypes = {DT_FLOAT};

  std::vector<Output> sess_run_fetchoutputs = {R};
  OpExecuter opexecuter(root, "FloorDiv", static_input_indexes,
                        output_datatypes, sess_run_fetchoutputs);

  opexecuter.RunTest();
}

TEST(MathOps, FloorDivBroadcasting) {
  Scope root = Scope::NewRootScope();
  int dim1 = 2;
  int dim2 = 2;

  Tensor A(DT_FLOAT, TensorShape({dim1, dim2}));
  Tensor B(DT_FLOAT, TensorShape({dim1}));

  AssignInputValues(A, 4.5f);
  AssignInputValues(B, 3.2f);

  vector<int> static_input_indexes = {};
  auto R = ops::FloorDiv(root, A, B);

  vector<DataType> output_datatypes = {DT_FLOAT};

  std::vector<Output> sess_run_fetchoutputs = {R};
  OpExecuter opexecuter(root, "FloorDiv", static_input_indexes,
                        output_datatypes, sess_run_fetchoutputs);

  opexecuter.RunTest();
}

TEST(MathOps, FloorMod) {
  Scope root = Scope::NewRootScope();
  int dim1 = 2;
  int dim2 = 2;

  Tensor A(DT_FLOAT, TensorShape({dim1, dim2}));
  Tensor B(DT_FLOAT, TensorShape({dim1, dim2}));

  AssignInputValues(A, 7.5f);
  AssignInputValues(B, 5.2f);

  vector<int> static_input_indexes = {};
  auto R = ops::FloorMod(root, A, B);

  vector<DataType> output_datatypes = {DT_FLOAT};

  std::vector<Output> sess_run_fetchoutputs = {R};
  OpExecuter opexecuter(root, "FloorMod", static_input_indexes,
                        output_datatypes, sess_run_fetchoutputs);

  opexecuter.RunTest();
}

TEST(MathOps, FloorModBroadcasting) {
  Scope root = Scope::NewRootScope();
  int dim1 = 2;
  int dim2 = 2;

  Tensor A(DT_FLOAT, TensorShape({dim1, dim2}));
  Tensor B(DT_FLOAT, TensorShape({dim1}));

  AssignInputValues(A, 7.5f);
  AssignInputValues(B, 5.2f);

  vector<int> static_input_indexes = {};
  auto R = ops::FloorMod(root, A, B);

  vector<DataType> output_datatypes = {DT_FLOAT};

  std::vector<Output> sess_run_fetchoutputs = {R};
  OpExecuter opexecuter(root, "FloorMod", static_input_indexes,
                        output_datatypes, sess_run_fetchoutputs);

  opexecuter.RunTest();
}

TEST(MathOps, Rsqrt) {
  Scope root = Scope::NewRootScope();
  int dim1 = 2;
  int dim2 = 2;

  Tensor A(DT_FLOAT, TensorShape({dim1, dim2}));

  AssignInputValues(A, 4.0f);

  vector<int> static_input_indexes = {};
  auto R = ops::Rsqrt(root, A);

  vector<DataType> output_datatypes = {DT_FLOAT};

  std::vector<Output> sess_run_fetchoutputs = {R};
  OpExecuter opexecuter(root, "Rsqrt", static_input_indexes, output_datatypes,
                        sess_run_fetchoutputs);

  opexecuter.RunTest();
}

TEST(MathOps, SquaredDifference) {
  Scope root = Scope::NewRootScope();
  int dim1 = 2;
  int dim2 = 2;

  Tensor A(DT_FLOAT, TensorShape({dim1, dim2}));
  Tensor B(DT_FLOAT, TensorShape({dim1, dim2}));

  AssignInputValues(A, 7.5f);
  AssignInputValues(B, 5.2f);

  vector<int> static_input_indexes = {};
  auto R = ops::SquaredDifference(root, A, B);

  vector<DataType> output_datatypes = {DT_FLOAT};

  std::vector<Output> sess_run_fetchoutputs = {R};
  OpExecuter opexecuter(root, "SquaredDifference", static_input_indexes,
                        output_datatypes, sess_run_fetchoutputs);

  opexecuter.RunTest();
}

TEST(MathOps, SquaredDifferenceBroadcasting) {
  Scope root = Scope::NewRootScope();
  int dim1 = 2;
  int dim2 = 2;

  Tensor A(DT_FLOAT, TensorShape({dim1, dim2}));
  Tensor B(DT_FLOAT, TensorShape({dim1}));

  AssignInputValues(A, 7.5f);
  AssignInputValues(B, 5.2f);

  vector<int> static_input_indexes = {};
  auto R = ops::SquaredDifference(root, A, B);

  vector<DataType> output_datatypes = {DT_FLOAT};

  std::vector<Output> sess_run_fetchoutputs = {R};
  OpExecuter opexecuter(root, "SquaredDifference", static_input_indexes,
                        output_datatypes, sess_run_fetchoutputs);

  opexecuter.RunTest();
>>>>>>> 85453519
}

}  // namespace testing

}  // namespace ngraph_bridge
}  // namespace tensorflow<|MERGE_RESOLUTION|>--- conflicted
+++ resolved
@@ -98,29 +98,18 @@
   opexecuter.RunTest();
 }
 
-<<<<<<< HEAD
-TEST(MathOps, BatchMatMul2D) {
-=======
 TEST(MathOps, RealDivBroadcasting) {
->>>>>>> 85453519
-  Scope root = Scope::NewRootScope();
-  int dim1 = 2;
-  int dim2 = 2;
-
-  Tensor A(DT_FLOAT, TensorShape({dim1, dim2}));
-<<<<<<< HEAD
-  Tensor B(DT_FLOAT, TensorShape({dim1, dim2}));
-=======
+  Scope root = Scope::NewRootScope();
+  int dim1 = 2;
+  int dim2 = 2;
+
+  Tensor A(DT_FLOAT, TensorShape({dim1, dim2}));
   Tensor B(DT_FLOAT, TensorShape({dim1}));
->>>>>>> 85453519
 
   AssignInputValues(A, 2.0f);
   AssignInputValues(B, 7.0f);
 
   vector<int> static_input_indexes = {};
-<<<<<<< HEAD
-  auto R = ops::BatchMatMul(root, A, B);
-=======
   auto R = ops::RealDiv(root, A, B);
 
   vector<DataType> output_datatypes = {DT_FLOAT};
@@ -164,41 +153,16 @@
 
   vector<int> static_input_indexes = {};
   auto R = ops::Negate(root, A);
->>>>>>> 85453519
-
-  vector<DataType> output_datatypes = {DT_FLOAT};
-
-  std::vector<Output> sess_run_fetchoutputs = {R};
-<<<<<<< HEAD
-  OpExecuter opexecuter(root, "BatchMatMul", static_input_indexes, output_datatypes,
-=======
+
+  vector<DataType> output_datatypes = {DT_FLOAT};
+
+  std::vector<Output> sess_run_fetchoutputs = {R};
   OpExecuter opexecuter(root, "Neg", static_input_indexes, output_datatypes,
->>>>>>> 85453519
-                        sess_run_fetchoutputs);
-
-  opexecuter.RunTest();
-}
-
-<<<<<<< HEAD
-TEST(MathOps, BatchMatMul3D) {
-  int dim1 = 2;
-  int dim2 = 2;
-  int dim3 = 2;
-
-  Tensor A(DT_FLOAT, TensorShape({dim1, dim2, dim3}));
-  Tensor B(DT_FLOAT, TensorShape({dim1, dim2, dim3}));
-
-  auto attrs_x = ops::BatchMatMul::Attrs().AdjX(true);
-  auto attrs_y = ops::BatchMatMul::Attrs().AdjY(true);
-
-  AssignInputValues(A, 2.0f);
-  AssignInputValues(B, 7.0f);
-
-  vector<int> static_input_indexes = {};
-
-  Scope root = Scope::NewRootScope();
-  auto R = ops::BatchMatMul(root, A, B);
-=======
+                        sess_run_fetchoutputs);
+
+  opexecuter.RunTest();
+}
+
 TEST(MathOps, Square) {
   Scope root = Scope::NewRootScope();
   int dim1 = 2;
@@ -256,192 +220,233 @@
 
   vector<int> static_input_indexes = {};
   auto R = ops::AddN(root, {A, B, C});
->>>>>>> 85453519
-
-  vector<DataType> output_datatypes = {DT_FLOAT};
-
-  std::vector<Output> sess_run_fetchoutputs = {R};
-<<<<<<< HEAD
-  OpExecuter opexecuter(root, "BatchMatMul", static_input_indexes, output_datatypes,
-                        sess_run_fetchoutputs);
+
+  vector<DataType> output_datatypes = {DT_FLOAT};
+
+  std::vector<Output> sess_run_fetchoutputs = {R};
+  OpExecuter opexecuter(root, "AddN", static_input_indexes, output_datatypes,
+                        sess_run_fetchoutputs);
+
+  opexecuter.RunTest();
+}
+
+TEST(MathOps, FloorDiv) {
+  Scope root = Scope::NewRootScope();
+  int dim1 = 2;
+  int dim2 = 2;
+
+  Tensor A(DT_FLOAT, TensorShape({dim1, dim2}));
+  Tensor B(DT_FLOAT, TensorShape({dim1, dim2}));
+
+  AssignInputValues(A, 4.5f);
+  AssignInputValues(B, 3.2f);
+
+  vector<int> static_input_indexes = {};
+  auto R = ops::FloorDiv(root, A, B);
+
+  vector<DataType> output_datatypes = {DT_FLOAT};
+
+  std::vector<Output> sess_run_fetchoutputs = {R};
+  OpExecuter opexecuter(root, "FloorDiv", static_input_indexes,
+                        output_datatypes, sess_run_fetchoutputs);
+
+  opexecuter.RunTest();
+}
+
+TEST(MathOps, FloorDivBroadcasting) {
+  Scope root = Scope::NewRootScope();
+  int dim1 = 2;
+  int dim2 = 2;
+
+  Tensor A(DT_FLOAT, TensorShape({dim1, dim2}));
+  Tensor B(DT_FLOAT, TensorShape({dim1}));
+
+  AssignInputValues(A, 4.5f);
+  AssignInputValues(B, 3.2f);
+
+  vector<int> static_input_indexes = {};
+  auto R = ops::FloorDiv(root, A, B);
+
+  vector<DataType> output_datatypes = {DT_FLOAT};
+
+  std::vector<Output> sess_run_fetchoutputs = {R};
+  OpExecuter opexecuter(root, "FloorDiv", static_input_indexes,
+                        output_datatypes, sess_run_fetchoutputs);
+
+  opexecuter.RunTest();
+}
+
+TEST(MathOps, FloorMod) {
+  Scope root = Scope::NewRootScope();
+  int dim1 = 2;
+  int dim2 = 2;
+
+  Tensor A(DT_FLOAT, TensorShape({dim1, dim2}));
+  Tensor B(DT_FLOAT, TensorShape({dim1, dim2}));
+
+  AssignInputValues(A, 7.5f);
+  AssignInputValues(B, 5.2f);
+
+  vector<int> static_input_indexes = {};
+  auto R = ops::FloorMod(root, A, B);
+
+  vector<DataType> output_datatypes = {DT_FLOAT};
+
+  std::vector<Output> sess_run_fetchoutputs = {R};
+  OpExecuter opexecuter(root, "FloorMod", static_input_indexes,
+                        output_datatypes, sess_run_fetchoutputs);
+
+  opexecuter.RunTest();
+}
+
+TEST(MathOps, FloorModBroadcasting) {
+  Scope root = Scope::NewRootScope();
+  int dim1 = 2;
+  int dim2 = 2;
+
+  Tensor A(DT_FLOAT, TensorShape({dim1, dim2}));
+  Tensor B(DT_FLOAT, TensorShape({dim1}));
+
+  AssignInputValues(A, 7.5f);
+  AssignInputValues(B, 5.2f);
+
+  vector<int> static_input_indexes = {};
+  auto R = ops::FloorMod(root, A, B);
+
+  vector<DataType> output_datatypes = {DT_FLOAT};
+
+  std::vector<Output> sess_run_fetchoutputs = {R};
+  OpExecuter opexecuter(root, "FloorMod", static_input_indexes,
+                        output_datatypes, sess_run_fetchoutputs);
+
+  opexecuter.RunTest();
+}
+
+TEST(MathOps, Rsqrt) {
+  Scope root = Scope::NewRootScope();
+  int dim1 = 2;
+  int dim2 = 2;
+
+  Tensor A(DT_FLOAT, TensorShape({dim1, dim2}));
+
+  AssignInputValues(A, 4.0f);
+
+  vector<int> static_input_indexes = {};
+  auto R = ops::Rsqrt(root, A);
+
+  vector<DataType> output_datatypes = {DT_FLOAT};
+
+  std::vector<Output> sess_run_fetchoutputs = {R};
+  OpExecuter opexecuter(root, "Rsqrt", static_input_indexes, output_datatypes,
+                        sess_run_fetchoutputs);
+
+  opexecuter.RunTest();
+}
+
+TEST(MathOps, SquaredDifference) {
+  Scope root = Scope::NewRootScope();
+  int dim1 = 2;
+  int dim2 = 2;
+
+  Tensor A(DT_FLOAT, TensorShape({dim1, dim2}));
+  Tensor B(DT_FLOAT, TensorShape({dim1, dim2}));
+
+  AssignInputValues(A, 7.5f);
+  AssignInputValues(B, 5.2f);
+
+  vector<int> static_input_indexes = {};
+  auto R = ops::SquaredDifference(root, A, B);
+
+  vector<DataType> output_datatypes = {DT_FLOAT};
+
+  std::vector<Output> sess_run_fetchoutputs = {R};
+  OpExecuter opexecuter(root, "SquaredDifference", static_input_indexes,
+                        output_datatypes, sess_run_fetchoutputs);
+
+  opexecuter.RunTest();
+}
+
+TEST(MathOps, SquaredDifferenceBroadcasting) {
+  Scope root = Scope::NewRootScope();
+  int dim1 = 2;
+  int dim2 = 2;
+
+  Tensor A(DT_FLOAT, TensorShape({dim1, dim2}));
+  Tensor B(DT_FLOAT, TensorShape({dim1}));
+
+  AssignInputValues(A, 7.5f);
+  AssignInputValues(B, 5.2f);
+
+  vector<int> static_input_indexes = {};
+  auto R = ops::SquaredDifference(root, A, B);
+
+  vector<DataType> output_datatypes = {DT_FLOAT};
+
+  std::vector<Output> sess_run_fetchoutputs = {R};
+  OpExecuter opexecuter(root, "SquaredDifference", static_input_indexes,
+                        output_datatypes, sess_run_fetchoutputs);
+
+  opexecuter.RunTest();
+}
+
+TEST(MathOps, BatchMatMul2D) {
+  Scope root = Scope::NewRootScope();
+  int dim1 = 2;
+  int dim2 = 2;
+
+  Tensor A(DT_FLOAT, TensorShape({dim1, dim2}));
+  Tensor B(DT_FLOAT, TensorShape({dim1, dim2}));
+
+  AssignInputValues(A, 2.0f);
+  AssignInputValues(B, 7.0f);
+
+  vector<int> static_input_indexes = {};
+  auto R = ops::BatchMatMul(root, A, B);
+
+  vector<DataType> output_datatypes = {DT_FLOAT};
+
+  std::vector<Output> sess_run_fetchoutputs = {R};
+  OpExecuter opexecuter(root, "BatchMatMul", static_input_indexes,
+                        output_datatypes, sess_run_fetchoutputs);
+
+  opexecuter.RunTest();
+}
+
+TEST(MathOps, BatchMatMul3D) {
+  int dim1 = 2;
+  int dim2 = 2;
+  int dim3 = 2;
+
+  Tensor A(DT_FLOAT, TensorShape({dim1, dim2, dim3}));
+  Tensor B(DT_FLOAT, TensorShape({dim1, dim2, dim3}));
+
+  auto attrs_x = ops::BatchMatMul::Attrs().AdjX(true);
+  auto attrs_y = ops::BatchMatMul::Attrs().AdjY(true);
+
+  AssignInputValues(A, 2.0f);
+  AssignInputValues(B, 7.0f);
+
+  vector<int> static_input_indexes = {};
+
+  Scope root = Scope::NewRootScope();
+  auto R = ops::BatchMatMul(root, A, B);
+
+  vector<DataType> output_datatypes = {DT_FLOAT};
+
+  std::vector<Output> sess_run_fetchoutputs = {R};
+  OpExecuter opexecuter(root, "BatchMatMul", static_input_indexes,
+                        output_datatypes, sess_run_fetchoutputs);
 
   opexecuter.RunTest();
 
   /*Scope root1 = Scope::NewRootScope();
   auto R1 = ops::BatchMatMul(root1, A, B);
-
   vector<DataType> output_datatypes1 = {DT_FLOAT};
-
   std::vector<Output> sess_run_fetchoutputs1 = {R1};
-  OpExecuter opexecuter1(root1, "BatchMatMul", static_input_indexes, output_datatypes1,
+  OpExecuter opexecuter1(root1, "BatchMatMul", static_input_indexes,
+  output_datatypes1,
                         sess_run_fetchoutputs1);
-
   opexecuter1.ExecuteOnNGraph();*/
-=======
-  OpExecuter opexecuter(root, "AddN", static_input_indexes, output_datatypes,
-                        sess_run_fetchoutputs);
-
-  opexecuter.RunTest();
-}
-
-TEST(MathOps, FloorDiv) {
-  Scope root = Scope::NewRootScope();
-  int dim1 = 2;
-  int dim2 = 2;
-
-  Tensor A(DT_FLOAT, TensorShape({dim1, dim2}));
-  Tensor B(DT_FLOAT, TensorShape({dim1, dim2}));
-
-  AssignInputValues(A, 4.5f);
-  AssignInputValues(B, 3.2f);
-
-  vector<int> static_input_indexes = {};
-  auto R = ops::FloorDiv(root, A, B);
-
-  vector<DataType> output_datatypes = {DT_FLOAT};
-
-  std::vector<Output> sess_run_fetchoutputs = {R};
-  OpExecuter opexecuter(root, "FloorDiv", static_input_indexes,
-                        output_datatypes, sess_run_fetchoutputs);
-
-  opexecuter.RunTest();
-}
-
-TEST(MathOps, FloorDivBroadcasting) {
-  Scope root = Scope::NewRootScope();
-  int dim1 = 2;
-  int dim2 = 2;
-
-  Tensor A(DT_FLOAT, TensorShape({dim1, dim2}));
-  Tensor B(DT_FLOAT, TensorShape({dim1}));
-
-  AssignInputValues(A, 4.5f);
-  AssignInputValues(B, 3.2f);
-
-  vector<int> static_input_indexes = {};
-  auto R = ops::FloorDiv(root, A, B);
-
-  vector<DataType> output_datatypes = {DT_FLOAT};
-
-  std::vector<Output> sess_run_fetchoutputs = {R};
-  OpExecuter opexecuter(root, "FloorDiv", static_input_indexes,
-                        output_datatypes, sess_run_fetchoutputs);
-
-  opexecuter.RunTest();
-}
-
-TEST(MathOps, FloorMod) {
-  Scope root = Scope::NewRootScope();
-  int dim1 = 2;
-  int dim2 = 2;
-
-  Tensor A(DT_FLOAT, TensorShape({dim1, dim2}));
-  Tensor B(DT_FLOAT, TensorShape({dim1, dim2}));
-
-  AssignInputValues(A, 7.5f);
-  AssignInputValues(B, 5.2f);
-
-  vector<int> static_input_indexes = {};
-  auto R = ops::FloorMod(root, A, B);
-
-  vector<DataType> output_datatypes = {DT_FLOAT};
-
-  std::vector<Output> sess_run_fetchoutputs = {R};
-  OpExecuter opexecuter(root, "FloorMod", static_input_indexes,
-                        output_datatypes, sess_run_fetchoutputs);
-
-  opexecuter.RunTest();
-}
-
-TEST(MathOps, FloorModBroadcasting) {
-  Scope root = Scope::NewRootScope();
-  int dim1 = 2;
-  int dim2 = 2;
-
-  Tensor A(DT_FLOAT, TensorShape({dim1, dim2}));
-  Tensor B(DT_FLOAT, TensorShape({dim1}));
-
-  AssignInputValues(A, 7.5f);
-  AssignInputValues(B, 5.2f);
-
-  vector<int> static_input_indexes = {};
-  auto R = ops::FloorMod(root, A, B);
-
-  vector<DataType> output_datatypes = {DT_FLOAT};
-
-  std::vector<Output> sess_run_fetchoutputs = {R};
-  OpExecuter opexecuter(root, "FloorMod", static_input_indexes,
-                        output_datatypes, sess_run_fetchoutputs);
-
-  opexecuter.RunTest();
-}
-
-TEST(MathOps, Rsqrt) {
-  Scope root = Scope::NewRootScope();
-  int dim1 = 2;
-  int dim2 = 2;
-
-  Tensor A(DT_FLOAT, TensorShape({dim1, dim2}));
-
-  AssignInputValues(A, 4.0f);
-
-  vector<int> static_input_indexes = {};
-  auto R = ops::Rsqrt(root, A);
-
-  vector<DataType> output_datatypes = {DT_FLOAT};
-
-  std::vector<Output> sess_run_fetchoutputs = {R};
-  OpExecuter opexecuter(root, "Rsqrt", static_input_indexes, output_datatypes,
-                        sess_run_fetchoutputs);
-
-  opexecuter.RunTest();
-}
-
-TEST(MathOps, SquaredDifference) {
-  Scope root = Scope::NewRootScope();
-  int dim1 = 2;
-  int dim2 = 2;
-
-  Tensor A(DT_FLOAT, TensorShape({dim1, dim2}));
-  Tensor B(DT_FLOAT, TensorShape({dim1, dim2}));
-
-  AssignInputValues(A, 7.5f);
-  AssignInputValues(B, 5.2f);
-
-  vector<int> static_input_indexes = {};
-  auto R = ops::SquaredDifference(root, A, B);
-
-  vector<DataType> output_datatypes = {DT_FLOAT};
-
-  std::vector<Output> sess_run_fetchoutputs = {R};
-  OpExecuter opexecuter(root, "SquaredDifference", static_input_indexes,
-                        output_datatypes, sess_run_fetchoutputs);
-
-  opexecuter.RunTest();
-}
-
-TEST(MathOps, SquaredDifferenceBroadcasting) {
-  Scope root = Scope::NewRootScope();
-  int dim1 = 2;
-  int dim2 = 2;
-
-  Tensor A(DT_FLOAT, TensorShape({dim1, dim2}));
-  Tensor B(DT_FLOAT, TensorShape({dim1}));
-
-  AssignInputValues(A, 7.5f);
-  AssignInputValues(B, 5.2f);
-
-  vector<int> static_input_indexes = {};
-  auto R = ops::SquaredDifference(root, A, B);
-
-  vector<DataType> output_datatypes = {DT_FLOAT};
-
-  std::vector<Output> sess_run_fetchoutputs = {R};
-  OpExecuter opexecuter(root, "SquaredDifference", static_input_indexes,
-                        output_datatypes, sess_run_fetchoutputs);
-
-  opexecuter.RunTest();
->>>>>>> 85453519
 }
 
 }  // namespace testing
