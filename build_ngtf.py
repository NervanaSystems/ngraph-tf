#!/usr/bin/env python3
# ==============================================================================
#  Copyright 2018 Intel Corporation
#
#  Licensed under the Apache License, Version 2.0 (the "License");
#  you may not use this file except in compliance with the License.
#  You may obtain a copy of the License at
#
#      http://www.apache.org/licenses/LICENSE-2.0
#
#  Unless required by applicable law or agreed to in writing, software
#  distributed under the License is distributed on an "AS IS" BASIS,
#  WITHOUT WARRANTIES OR CONDITIONS OF ANY KIND, either express or implied.
#  See the License for the specific language governing permissions and
#  limitations under the License.
# ==============================================================================

import argparse
from argparse import RawTextHelpFormatter

import errno
import os
from subprocess import check_output, call
import sys
import shutil
import glob
import platform
import shlex

def command_executor(cmd, verbose = False, msg=None, stdout=None):
    '''
    Executes the command.
    Example: 
      - command_executor('ls -lrt')
      - command_executor(['ls', '-lrt'])
    '''
    if type(cmd) == type([]):  #if its a list, convert to string
        cmd = ' '.join(cmd)
    if verbose:
        tag = 'Running COMMAND: ' if msg is None else msg
        print(tag + cmd)
<<<<<<< HEAD
    if (call(cmd.split(' '), stdout=stdout) != 0):
=======
    if (call(shlex.split(cmd), stdout=stdout) != 0):
>>>>>>> 792deeca
        raise Exception("Error running command: " + cmd)

def build_ngraph(src_location, cmake_flags, verbose):
    pwd = os.getcwd()

    src_location = os.path.abspath(src_location)
    print("Source location: " + src_location)

    os.chdir(src_location)

    # mkdir build directory
    path = 'build'
    try:
        os.makedirs(path)
    except OSError as exc:  # Python >2.5
        if exc.errno == errno.EEXIST and os.path.isdir(path):
            pass

    # Run cmake
    os.chdir('build')

    cmake_cmd = ["cmake"]
    cmake_cmd.extend(cmake_flags)
    cmake_cmd.extend([src_location])

    command_executor(cmake_cmd, verbose=True)

    import psutil
    num_cores = str(psutil.cpu_count(logical=True))
    cmd = ["make", "-j"+num_cores, "install"]
    if verbose:
        cmd.extend(['VERBOSE=1'])

    command_executor(cmd, verbose=True)

    os.chdir(pwd)


def install_virtual_env(venv_dir):
    # Check if we have virtual environment
    # TODO

    # Setup virtual environment
    venv_dir = os.path.abspath(venv_dir)
    # Note: We assume that we are using Python 3 (as this script is also being
    # executed under Python 3 as marked in line 1)
    command_executor(["virtualenv", "-p", "python3", venv_dir])


def load_venv(venv_dir):
    venv_dir = os.path.abspath(venv_dir)

    # Check if we are already inside the virtual environment
    # return (hasattr(sys, 'real_prefix')
    #         or (hasattr(sys, 'base_prefix') and sys.base_prefix != sys.prefix))
    print("Loading virtual environment from: %s" % venv_dir)

    activate_this_file = venv_dir + "/bin/activate_this.py"
    # The execfile API is for Python 2. We keep here just in case you are on an
    # obscure system without Python 3
    # execfile(activate_this_file, dict(__file__=activate_this_file))
    exec(
        compile(
            open(activate_this_file, "rb").read(), activate_this_file, 'exec'),
        dict(__file__=activate_this_file), dict(__file__=activate_this_file))
        
    return venv_dir

def setup_venv(venv_dir):
    load_venv(venv_dir)

    print("PIP location")
    call(['which', 'pip'])

    # Patch the MacOS pip to avoid the TLS issue
    if (platform.system() == 'Darwin'):
        get_pip = open("get-pip.py", "wb")
        call([
            "curl",
            "https://bootstrap.pypa.io/get-pip.py",
        ],
             stdout=get_pip)
        call(["python3", "./get-pip.py"])

    # Install the pip packages
    package_list = [
        "pip",
        "install",
        "-U",
        "pip",
        "setuptools",
        "psutil",
        "six",
        "numpy",
        "wheel",
        "mock",
        "protobuf",
        "keras_applications==1.0.5",
        "--no-deps",
        "keras_preprocessing==1.0.3",
        "--no-deps",
    ]
    command_executor(package_list)

    # Print the current packages
    command_executor(["pip", "list"])

def build_tensorflow(venv_dir, src_dir, artifacts_dir, target_arch, verbosity):

    base = sys.prefix
    python_lib_path = os.path.join(base, 'lib', 'python%s' % sys.version[:3],
                                   'site-packages')
    python_executable = os.path.join(base, "bin", "python")

    print("PYTHON_BIN_PATH: " + python_executable)

    # In order to build TensorFlow, we need to be in the virtual environment
    pwd = os.getcwd()

    src_dir = os.path.abspath(src_dir)
    print("SOURCE DIR: " + src_dir)

    # Update the artifacts directory
    artifacts_dir = os.path.join(os.path.abspath(artifacts_dir), "tensorflow")
    print("ARTIFACTS DIR: %s" % artifacts_dir)

    os.chdir(src_dir)

    # Set the TensorFlow configuration related variables
    os.environ["PYTHON_BIN_PATH"] = python_executable
    os.environ["PYTHON_LIB_PATH"] = python_lib_path
    os.environ["TF_NEED_IGNITE"] = "0"
    if (platform.system() == 'Darwin'):
        os.environ["TF_ENABLE_XLA"] = "0"
    else:
        os.environ["TF_ENABLE_XLA"] = "1"
    os.environ["TF_NEED_OPENCL_SYCL"] = "0"
    os.environ["TF_NEED_COMPUTECPP"] = "0"
    os.environ["TF_NEED_ROCM"] = "0"
    os.environ["TF_NEED_MPI"] = "0"
    os.environ["TF_NEED_CUDA"] = "0"
    os.environ["TF_DOWNLOAD_CLANG"] = "0"
    os.environ["TF_SET_ANDROID_WORKSPACE"] = "0"
    os.environ["CC_OPT_FLAGS"] = "-march=" + target_arch

    command_executor("./configure")

    # Build the python package
    cmd = [
        "bazel",
        "build",
        "--config=opt",
        "//tensorflow/tools/pip_package:build_pip_package",
    ]
    if verbosity:
        cmd.extend(['-s'])

    command_executor(cmd)

    command_executor([
        "bazel-bin/tensorflow/tools/pip_package/build_pip_package",
        artifacts_dir
    ])

    # Get the name of the TensorFlow pip package
    tf_wheel_files = glob.glob(os.path.join(artifacts_dir, "tensorflow-*.whl"))
    print("TF Wheel: %s" % tf_wheel_files[0])

    # Now build the TensorFlow C++ library
    cmd = [
        "bazel", "build", "--config=opt", "//tensorflow:libtensorflow_cc.so"
    ]
    command_executor(cmd)

    tf_cc_lib_file = "bazel-bin/tensorflow/libtensorflow_cc.so"

    # Remove just in case
    try:
        doomed_file = os.path.join(artifacts_dir, "libtensorflow_cc.so")
        os.remove(doomed_file)
    except OSError:
        print("Cannot remove: %s" % doomed_file)
        pass

    # Now copy
    print("Copying %s to %s" % (tf_cc_lib_file, artifacts_dir))
    shutil.copy2(tf_cc_lib_file, artifacts_dir)

    # popd
    os.chdir(pwd)


def install_tensorflow(venv_dir, artifacts_dir):

    # Load the virtual env
    load_venv(venv_dir)

    # Install tensorflow pip
    tf_pip = os.path.join(os.path.abspath(artifacts_dir), "tensorflow")

    pwd = os.getcwd()
    os.chdir(os.path.join(artifacts_dir, "tensorflow"))

    # Get the name of the TensorFlow pip package
    tf_wheel_files = glob.glob("tensorflow-*.whl")
    if (len(tf_wheel_files) != 1):
        raise Exception(
            "artifacts directory contains more than 1 version of tensorflow wheel"
        )

    command_executor(["pip", "install", "-U", tf_wheel_files[0]])

    cxx_abi = "0"
    if (platform.system() == 'Linux'):
        import tensorflow as tf
        cxx_abi = tf.__cxx11_abi_flag__
        print("LIB: %s" % tf.sysconfig.get_lib())
        print("CXX_ABI: %d" % cxx_abi)

    # popd
    os.chdir(pwd)

    return str(cxx_abi)

def build_ngraph_tf(artifacts_location, ngtf_src_loc, venv_dir, cmake_flags, verbose):
    pwd = os.getcwd()

    # Load the virtual env
    load_venv(venv_dir)

    command_executor(["pip", "list"])

    # Get the absolute path for the artifacts
    artifacts_location = os.path.abspath(artifacts_location)

    ngtf_src_loc = os.path.abspath(ngtf_src_loc)
    print("Source location: " + ngtf_src_loc)

    os.chdir(ngtf_src_loc)

    # mkdir build directory
    path = 'build'
    try:
        os.makedirs(path)
    except OSError as exc:  # Python >2.5
        if exc.errno == errno.EEXIST and os.path.isdir(path):
            pass

    # Run cmake
    os.chdir('build')
    cmake_cmd = ["cmake"]
    cmake_cmd.extend(cmake_flags)
    cmake_cmd.extend([ngtf_src_loc])
    command_executor(cmake_cmd)

    import psutil
    num_cores = str(psutil.cpu_count(logical=True))
    make_cmd = ["make", "-j"+num_cores, "install"]
    if verbose:
        make_cmd.extend(['VERBOSE=1'])

    command_executor(make_cmd)

    os.chdir(os.path.join("python", "dist"))
    ngtf_wheel_files = glob.glob("ngraph_tensorflow_bridge-*.whl")
    if (len(ngtf_wheel_files) != 1):
        raise Exception("Error getting the ngraph-tf wheel file")

    output_wheel = ngtf_wheel_files[0]
    print("OUTPUT WHL FILE: %s" % output_wheel)

    output_path = os.path.join(artifacts_location, output_wheel)
    print("OUTPUT WHL DST: %s" % output_path)
    # Delete just in case it exists
    try:
        os.remove(output_path)
    except OSError:
        pass

    # Now copy
    shutil.copy2(output_wheel, artifacts_location)

    os.chdir(pwd)
    return output_wheel


def install_ngraph_tf(venv_dir, ngtf_pip_whl):
    # Load the virtual env
    load_venv(venv_dir)

    command_executor(["pip", "install", "-U", ngtf_pip_whl])

    import tensorflow as tf
    print('TensorFlow version: r', tf.__version__)
    print(tf.__compiler_version__)
    import ngraph_bridge
    print(ngraph_bridge.__version__)


def download_repo(target_name, repo, version):

    # First download to a temp folder
    call(["git", "clone", repo, target_name])

    call(["git", "fetch"])

    # Next goto this folder nd determine the name of the root folder
    pwd = os.getcwd()

    # Go to the tree
    os.chdir(target_name)

    # checkout the specified branch
    command_executor(["git", "checkout", version])
    os.chdir(pwd)


def main():
    '''
    Builds TensorFlow, ngraph, and ngraph-tf for python 3
    '''
    parser = argparse.ArgumentParser(formatter_class=RawTextHelpFormatter)

    parser.add_argument(
        '--debug_build',
        help="Builds a debug version of the nGraph components\n",
        action="store_true")

    parser.add_argument(
        '--verbose_build',
        help="Display verbose error messages\n",
        action="store_true")

    parser.add_argument(
<<<<<<< HEAD
        '--target_arch',
        help="Architecture flag to use (e.g., haswell, core-avx2 etc. Default \'native\'\n",
    )

    parser.add_argument(
=======
>>>>>>> 792deeca
        '--use_prebuilt_binaries',
        help="Skip building nGraph and TensorFlow. Rather use \"build\" directory.\n" + 
            "The following directory structure is assumed:\n" + 
            "build\n" + 
            "  |\n" + 
            "   -- artifacts\n" + 
            "  |   |\n" + 
            "  |   |-- bin (contains binaries from nGraph build)\n" + 
            "  |   |-- include (contains include files from nGraph build)\n" + 
            "  |   |-- lib (contains library files from nGraph build)\n" + 
            "  |   |-- . . . \n" + 
            "  |   |-- tensorflow (contains tf whl and tf_cc lib)\n" + 
            "  |\n" +
            "  |-- tensorflow (contains tf source)\n" +
            "  |-- venv-tf-py3 (Virtualenv directory to be used)\n",
        action="store_true"
        )

    arguments = parser.parse_args()

    if (arguments.debug_build):
        print("Building in DEBUG mode\n")

    verbosity = False
    if (arguments.verbose_build):
        print("Building in with VERBOSE output messages\n")
        verbosity = True

    #-------------------------------
    # Recipe
    #-------------------------------

    # Component versions
<<<<<<< HEAD
    ngraph_version = "v0.11.1"
=======
    ngraph_version = "v0.11.0"
>>>>>>> 792deeca
    tf_version = "v1.12.0"

    # Default directories
    build_dir = 'build'

    # Override the pre-built location is specified
    use_prebuilt_binaries = False
    if (arguments.use_prebuilt_binaries):
        print("Using prebuilt artifacts.")
        use_prebuilt_binaries = True

    try:
        os.makedirs(build_dir)
    except OSError as exc:  # Python >2.5
        if exc.errno == errno.EEXIST and os.path.isdir(build_dir):
            pass

    pwd = os.getcwd()
    os.chdir(build_dir)

    venv_dir = 'venv-tf-py3'
    artifacts_location = 'artifacts'

    if not use_prebuilt_binaries:
        #install virtualenv
        install_virtual_env(venv_dir)

    # Load the virtual env
    load_venv(venv_dir)

    if not use_prebuilt_binaries:
        # Setup the virtual env
        setup_venv(venv_dir)
<<<<<<< HEAD

    target_arch = 'native'
    if (arguments.target_arch):
        target_arch = arguments.target_arch

    print("Target Arch: %s" % target_arch)
=======

    #target_arch = 'native'
    #if (platform.system() != 'Darwin'):
    target_arch = 'core-avx2'
>>>>>>> 792deeca

    if not use_prebuilt_binaries:
        # Download TensorFlow
        download_repo("tensorflow",
                      "https://github.com/tensorflow/tensorflow.git",
                      tf_version)

        # Build TensorFlow
        build_tensorflow(venv_dir, "tensorflow", artifacts_location, target_arch, verbosity)
    else:
        print("Skipping the TensorFlow build")

    # Install tensorflow
    cxx_abi = install_tensorflow(venv_dir, artifacts_location)

    if not use_prebuilt_binaries:
        # Download nGraph
        download_repo("ngraph", "https://github.com/NervanaSystems/ngraph.git",
                    ngraph_version)

        # Now build nGraph
        artifacts_location = os.path.abspath(artifacts_location)
        print("ARTIFACTS location: " + artifacts_location)

        ngraph_cmake_flags = [
            "-DNGRAPH_INSTALL_PREFIX=" + artifacts_location,
            "-DNGRAPH_DISTRIBUTED_ENABLE=FALSE",
            "-DNGRAPH_USE_CXX_ABI=" + cxx_abi,
            "-DNGRAPH_UNIT_TEST_ENABLE=NO",
            "-DNGRAPH_DEX_ONLY=TRUE",
            "-DNGRAPH_GPU_ENABLE=NO",
            "-DNGRAPH_PLAIDML_ENABLE=NO",
            "-DNGRAPH_DEBUG_ENABLE=NO",
            "-DNGRAPH_TARGET_ARCH=" + target_arch,
            "-DNGRAPH_TUNE_ARCH=" + target_arch,
        ]
        if (platform.system() != 'Darwin'):
            ngraph_cmake_flags.extend(["-DNGRAPH_TOOLS_ENABLE=YES"])
        else:
            ngraph_cmake_flags.extend(["-DNGRAPH_TOOLS_ENABLE=NO"])

        if (arguments.debug_build):
            ngraph_cmake_flags.extend(["-DCMAKE_BUILD_TYPE=Debug"])

        build_ngraph("./ngraph", ngraph_cmake_flags, verbosity)

    # Next build CMAKE options for the bridge
    tf_src_dir = os.path.abspath("tensorflow")

    ngraph_tf_cmake_flags = [
        "-DUSE_PRE_BUILT_NGRAPH=ON", "-DNGRAPH_TARGET_ARCH=" + target_arch,
        "-DNGRAPH_TUNE_ARCH=" + target_arch,
        "-DNGRAPH_ARTIFACTS_DIR=" + artifacts_location,
        "-DUNIT_TEST_ENABLE=ON",
        "-DTF_SRC_DIR=" + tf_src_dir, "-DUNIT_TEST_TF_CC_DIR=" + os.path.join(
            artifacts_location, "tensorflow")
    ]
    if (arguments.debug_build):
        ngraph_tf_cmake_flags.extend(["-DCMAKE_BUILD_TYPE=Debug"])

    # Now build the bridge
    ng_tf_whl = build_ngraph_tf(artifacts_location, "../", venv_dir,
                                ngraph_tf_cmake_flags, verbosity)

    print("SUCCESSFULLY generated wheel: %s" % ng_tf_whl)

    # Run a quick test
    install_ngraph_tf(venv_dir, os.path.join(artifacts_location, ng_tf_whl))

    os.chdir(pwd)


if __name__ == '__main__':
    main()<|MERGE_RESOLUTION|>--- conflicted
+++ resolved
@@ -39,11 +39,7 @@
     if verbose:
         tag = 'Running COMMAND: ' if msg is None else msg
         print(tag + cmd)
-<<<<<<< HEAD
-    if (call(cmd.split(' '), stdout=stdout) != 0):
-=======
     if (call(shlex.split(cmd), stdout=stdout) != 0):
->>>>>>> 792deeca
         raise Exception("Error running command: " + cmd)
 
 def build_ngraph(src_location, cmake_flags, verbose):
@@ -378,14 +374,11 @@
         action="store_true")
 
     parser.add_argument(
-<<<<<<< HEAD
         '--target_arch',
         help="Architecture flag to use (e.g., haswell, core-avx2 etc. Default \'native\'\n",
     )
 
     parser.add_argument(
-=======
->>>>>>> 792deeca
         '--use_prebuilt_binaries',
         help="Skip building nGraph and TensorFlow. Rather use \"build\" directory.\n" + 
             "The following directory structure is assumed:\n" + 
@@ -419,11 +412,7 @@
     #-------------------------------
 
     # Component versions
-<<<<<<< HEAD
-    ngraph_version = "v0.11.1"
-=======
-    ngraph_version = "v0.11.0"
->>>>>>> 792deeca
+    ngraph_version = "v0.12.0-rc.0"
     tf_version = "v1.12.0"
 
     # Default directories
@@ -457,19 +446,12 @@
     if not use_prebuilt_binaries:
         # Setup the virtual env
         setup_venv(venv_dir)
-<<<<<<< HEAD
 
     target_arch = 'native'
     if (arguments.target_arch):
         target_arch = arguments.target_arch
 
     print("Target Arch: %s" % target_arch)
-=======
-
-    #target_arch = 'native'
-    #if (platform.system() != 'Darwin'):
-    target_arch = 'core-avx2'
->>>>>>> 792deeca
 
     if not use_prebuilt_binaries:
         # Download TensorFlow
@@ -479,11 +461,13 @@
 
         # Build TensorFlow
         build_tensorflow(venv_dir, "tensorflow", artifacts_location, target_arch, verbosity)
+
+        # Install tensorflow
+        cxx_abi = install_tensorflow(venv_dir, artifacts_location)
     else:
         print("Skipping the TensorFlow build")
-
-    # Install tensorflow
-    cxx_abi = install_tensorflow(venv_dir, artifacts_location)
+        import tensorflow as tf
+        cxx_abi = tf.__cxx11_abi_flag__
 
     if not use_prebuilt_binaries:
         # Download nGraph
