--- conflicted
+++ resolved
@@ -125,11 +125,7 @@
 //    tf::Node* op               - TF op being translated. Must have only two inputs.
 //    Builder::OpMap& ng_op_map  - The TF-to-nGraph op map.
 //
-<<<<<<< HEAD
 //    std::function<std::shared_ptr<ng::Node>(std::shared_ptr<ng::Node>, std::shared_ptr<ng::Node>)>
-=======
-//    std::function<std::shared_ptr<ng::Node>(std::shared_ptr<ng::Node>>
->>>>>>> eb2d4b81
 //      build_graph              - Function to construct the graph implementing
 //                                 the binary op, given the 2 ng_inputs to the binaryop
 //                                 as an argument.
@@ -170,12 +166,6 @@
     ng_rhs = ng_op_map.at(tf_rhs->name());
   }catch(const std::out_of_range&) {
     return tf::errors::NotFound(tf_rhs->name(),"is not found in ng_op_map");
-<<<<<<< HEAD
-  }  
-=======
-  }
-  
->>>>>>> eb2d4b81
 
   std::tie(ng_lhs, ng_rhs) =
       ng::builder::numpy_broadcast(std::make_pair(ng_lhs, ng_rhs));
