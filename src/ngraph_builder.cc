--- conflicted
+++ resolved
@@ -3336,26 +3336,31 @@
   int rank = shape.size();
   std::vector<size_t> lower(rank, 0);
   std::vector<size_t> upper(shape);
-<<<<<<< HEAD
-  std::vector<int> split_dim_vec;
-=======
 
   std::vector<int64> split_dim_vec;
 
->>>>>>> 58b8aeb7
   TF_RETURN_IF_ERROR(
       GetStaticInputVector(op, 2, static_input_map, &split_dim_vec));
 
+  // there should be at least one element specified as axis and not more than
+  // one
+  // as axis is 0-D
+  if (split_dim_vec.size() != 1) {
+    return errors::InvalidArgument(
+        "split_dim_tensor must have "
+        "exactly one element.");
+  }
+
+  TF_RETURN_IF_ERROR(CheckAxisDimInRange(split_dim_vec, rank));
+
   int split_dim = split_dim_vec[0] + (split_dim_vec[0] < 0 ? (int64)rank : 0);
-
-<<<<<<< HEAD
-  bool has_one_neg = false;
 
   // length: Length of size_splits
   int length = 0;
   int idx = -1;
 
   // Find out the total length of the splits and locate -1 's index, if any
+  bool has_one_neg = false;
   for (int i = 0; i < lengths.size(); ++i) {
     if (lengths[i] != -1) {
       length += lengths[i];
@@ -3369,20 +3374,7 @@
     }
   }
 
-=======
-  // there should be at least one element specified as axis and not more than
-  // one
-  // as axis is 0-D
-  if (split_dim_vec.size() != 1) {
-    return errors::InvalidArgument(
-        "split_dim_tensor must have "
-        "exactly one element.");
-  }
-
-  TF_RETURN_IF_ERROR(CheckAxisDimInRange(split_dim_vec, rank));
-
   // Size splits must sum to the dimension of value along split_dim
->>>>>>> 58b8aeb7
   if (idx > 0) {
     lengths[idx] = shape[split_dim] - length;
   }
