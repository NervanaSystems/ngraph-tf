# Copyright 2018 Nervana Systems Inc.
# Licensed under the Apache License, Version 2.0 (the "License");
# you may not use this file except in compliance with the License.
# You may obtain a copy of the License at

#     http://www.apache.org/licenses/LICENSE-2.0

# Unless required by applicable law or agreed to in writing, software
# distributed under the License is distributed on an "AS IS" BASIS,
# WITHOUT WARRANTIES OR CONDITIONS OF ANY KIND, either express or implied.
# See the License for the specific language governing permissions and
# limitations under the License.

cmake_minimum_required(VERSION 3.1)

project (ngraph_tensorflow_bridge CXX)

# set directory where the custom finders live
set(CMAKE_MODULE_PATH ${CMAKE_MODULE_PATH} "${CMAKE_SOURCE_DIR}/cmake")

# set(CMAKE_CXX_COMPILER "clang++")
include(ExternalProject)
include(CMakeDependentOption)
include(cmake/sdl.cmake)

set(CMAKE_CXX_FLAGS "${CMAKE_CXX_FLAGS} -std=c++11 -Wall -Wno-comment -Wno-sign-compare")

# In order to compile ngraph-tf with memory leak detection, run `cmake` with `-DCMAKE_BUILD_TYPE=Sanitize`.
# N.B.: This *will* crash python unit tests because ngraph-tf will be loaded "too late" via `dlopen`,
# so only use this with C++ tests.
# (In theory using `LD_PRELOAD` should address the python issue, but it doesn't appear to work on OS X, at least.)
# If there are any memory leaks, then upon running the binary a report will be automatically generated.
SET(CMAKE_CXX_FLAGS_SANITIZE
    "${CMAKE_CXX_FLAGS_DEBUG} -fsanitize=address -D_LIBCPP_HAS_NO_ASAN -fsanitize-address-use-after-scope"
    CACHE STRING "Flags used by the C++ compiler during sanitized builds."
    FORCE )
SET(CMAKE_C_FLAGS_SANITIZE
    "${CMAKE_C_FLAGS_DEBUG} -fsanitize=address -D_LIBCPP_HAS_NO_ASAN -fsanitize-address-use-after-scope"
    CACHE STRING "Flags used by the C compiler during sanitized builds."
    FORCE )
SET(CMAKE_EXE_LINKER_FLAGS_SANITIZE
    "${CMAKE_EXE_LINKER_FLAGS_DEBUG} -fsanitize=address -D_LIBCPP_HAS_NO_ASAN -fsanitize-address-use-after-scope"
    CACHE STRING "Flags used for linking binaries during sanitized builds."
    FORCE )
SET(CMAKE_SHARED_LINKER_FLAGS_SANITIZE
    "${CMAKE_SHARED_LINKER_FLAGS_DEBUG} -fsanitize=address -D_LIBCPP_HAS_NO_ASAN -fsanitize-address-use-after-scope"
    CACHE STRING "Flags used by the shared libraries linker during coverage builds."
    FORCE )
MARK_AS_ADVANCED(
    CMAKE_CXX_FLAGS_SANITIZE
    CMAKE_C_FLAGS_SANITIZE
    CMAKE_EXE_LINKER_FLAGS_SANITIZE
    CMAKE_SHARED_LINKER_FLAGS_SANITIZE)

# These variables are undocumented but useful.
set(CMAKE_DISABLE_SOURCE_CHANGES ON)
set(CMAKE_DISABLE_IN_SOURCE_BUILD ON)

# Invoke a command to determine how many CPU cores we have, and set
# NUM_MAKE_PROCESSES accordingly so we know what number to pass to make -j.
if(APPLE)
   set (PROCESSOR_COUNT_COMMAND sysctl -n hw.physicalcpu)
else()
   set (PROCESSOR_COUNT_COMMAND nproc)
endif()

execute_process(
    COMMAND ${PROCESSOR_COUNT_COMMAND}
    RESULT_VARIABLE NPROC_RESULT
    OUTPUT_VARIABLE NUM_MAKE_PROCESSES
    OUTPUT_STRIP_TRAILING_WHITESPACE
)

if(NOT APPLE)
    # FIXME: Doesn't work for Ubuntu
    execute_process(COMMAND cat /etc/os-release
        OUTPUT_VARIABLE LSB_RELEASE_ID_SHORT
        OUTPUT_STRIP_TRAILING_WHITESPACE
    )

    string(REGEX MATCH "ID=\"([a-z])+\"" OS_VERSION "${LSB_RELEASE_ID_SHORT}")
    string(REGEX MATCH "\"([a-z])+\"" OS_VERSION "${OS_VERSION}")
    message("OS version is ${OS_VERSION}")
else()
    # Handle the case for MacOS
    # TBD
endif()

# Default to four jobs if the command fails.
if(NPROC_RESULT)
    message (WARNING "Unable to detect number of processors. Building nGraph with make -j4.")
    set(NUM_MAKE_PROCESSES 4)
endif()

# Need to setup the RPATH here - else it won't work.
# During installation, a Python pip package is created which when
# installed is located in the same level as the tensorflow directory
# site-packages/
#     /ngraph
#       libngraph_bridge.so
#       ...
#     /tensorflow
#       libtensorflow_framework.so
#       python/
#           _pywrap....so
# Therefore we are setting two entries in the RPATH:
# 1. $ORIGIN/.
# 2. $ORIGIN/../tensorflow/
#
set(CMAKE_MACOSX_RPATH 1)
if(APPLE)
    set(CMAKE_INSTALL_RPATH "@loader_path/;@loader_path/../tensorflow;")
elseif(DEFINED NGRAPH_TF_RPATH)
    set(CMAKE_INSTALL_RPATH "\$ORIGIN:\$ORIGIN/../tensorflow:${NGRAPH_TF_RPATH}")
else()
    set(CMAKE_INSTALL_RPATH "\$ORIGIN:\$ORIGIN/../tensorflow")
endif()

# Find TensorFlow
find_package(TensorFlow REQUIRED)

add_library(tensorflow_framework_lib SHARED IMPORTED)
set_target_properties(
    tensorflow_framework_lib
    PROPERTIES IMPORTED_LOCATION
    ${TensorFlow_DIR}/libtensorflow_framework.so
)

if (CMAKE_CXX_COMPILER_ID STREQUAL "GNU")
    set(NGRAPH_TF_CXX11_ABI "${TensorFlow_CXX_ABI}")
    message( STATUS "nGraph-TensorFlow using CXX11 ABI:  ${NGRAPH_TF_CXX11_ABI}" )
    set(CMAKE_CXX_FLAGS "${CMAKE_CXX_FLAGS} -D_GLIBCXX_USE_CXX11_ABI=${NGRAPH_TF_CXX11_ABI}")
endif()

if(APPLE)
    set(LIBNGRAPH_SO "libngraph.dylib")
else()
    set(LIBNGRAPH_SO "libngraph.so")
endif(APPLE)

# Build options
option(USE_PRE_BUILT_NGRAPH "Use pre-built nGraph located in NGRAPH_ARTIFACTS_DIR" FALSE)
option(NGRAPH_ARTIFACTS_DIR "Where would nGraph be installed after build" FALSE)
option(UNIT_TEST_ENABLE "Control the building of unit tests" FALSE)
option(UNIT_TEST_TF_CC_DIR "Location where TensorFlow CC library is located" FALSE)
option(NGRAPH_DISTRIBUTED_ENABLE "Add distributed mode to the CPU backend" FALSE)


find_package(PlaidML CONFIG)
option(NGRAPH_PLAIDML_ENABLE "Build PlaidML backend" ${PLAIDML_FOUND})

# Validate the options
if (NGRAPH_PLAIDML_ENABLE)
    if (NOT PLAIDML_FOUND)
        message(FATAL_ERROR "Unable to find PlaidML; use \"pip install plaidml\" to install it.")
    endif()
endif()

if(USE_PRE_BUILT_NGRAPH)
    if(NOT NGRAPH_ARTIFACTS_DIR)
        message(
            FATAL_ERROR
            "USE_PRE_BUILT_NGRAPH is ON but NGRAPH_ARTIFACTS_DIR is missing"
        )
    endif()
    # Check if the path specified is ABSOLUTE or RELATVE
    if (NOT IS_ABSOLUTE ${NGRAPH_ARTIFACTS_DIR})
        set(NGRAPH_ARTIFACTS_DIR ${CMAKE_CURRENT_BINARY_DIR}/${NGRAPH_ARTIFACTS_DIR})
    endif()

    # Create absolute path for the directory
    get_filename_component(
        NGRAPH_ARTIFACTS_DIR
        "${NGRAPH_ARTIFACTS_DIR}"
        ABSOLUTE
    )
    if (NOT EXISTS ${NGRAPH_ARTIFACTS_DIR})
        message(FATAL_ERROR
            "nGraph artifacts directory doesn't exist: " ${NGRAPH_ARTIFACTS_DIR} )
    endif()
else()
    set(NGRAPH_ARTIFACTS_DIR ${CMAKE_CURRENT_BINARY_DIR}/ngraph/ngraph_dist)
endif()

message(STATUS "UNIT_TEST_TF_CC_DIR:        ${TF_PRE_BUILT_LOCATION}")
if(UNIT_TEST_TF_CC_DIR)
    # Check if the path specified is ABSOLUTE or RELATVE
    if (NOT IS_ABSOLUTE ${UNIT_TEST_TF_CC_DIR})
        set(UNIT_TEST_TF_CC_DIR ${CMAKE_CURRENT_BINARY_DIR}/${UNIT_TEST_TF_CC_DIR})
    endif()

    # Create absolute path for the directory
    get_filename_component(
        TF_PRE_BUILT_LOCATION
        "${UNIT_TEST_TF_CC_DIR}"
        ABSOLUTE
    )
    if (NOT EXISTS ${TF_PRE_BUILT_LOCATION})
        message(FATAL_ERROR
            "TensorFlow pre-built directory doesn't exist: " ${TF_PRE_BUILT_LOCATION} )
    endif()

endif()

# Enable build target CPU features
if (NOT DEFINED NGRAPH_TARGET_ARCH)
    set(
        NGRAPH_TARGET_ARCH
        native
        CACHE STRING "Target CPU architecture to build for.")
endif()
set(CMAKE_CXX_FLAGS "${CMAKE_CXX_FLAGS} -march=${NGRAPH_TARGET_ARCH}")

if (NOT DEFINED NGRAPH_TUNE_ARCH)
    set(
        NGRAPH_TUNE_ARCH
        native
        CACHE STRING "Target CPU architecture to build for.")
endif()
set(CMAKE_CXX_FLAGS "${CMAKE_CXX_FLAGS} -mtune=${NGRAPH_TARGET_ARCH}")

message(STATUS "UNIT_TEST_ENABLE:           ${UNIT_TEST_ENABLE}")

message(STATUS "NGRAPH_ARTIFACTS_DIR:       ${NGRAPH_ARTIFACTS_DIR}")
message(STATUS "USE_PRE_BUILT_NGRAPH:       ${USE_PRE_BUILT_NGRAPH}")
message(STATUS "NGRAPH_DISTRIBUTED_ENABLE:  ${NGRAPH_DISTRIBUTED_ENABLE}")
message(STATUS "NGRAPH_PLAIDML_ENABLE:      ${NGRAPH_PLAIDML_ENABLE}")
message(STATUS "NGRAPH_TARGET_ARCH:         ${NGRAPH_TARGET_ARCH}")
message(STATUS "NGRAPH_TUNE_ARCH:           ${NGRAPH_TUNE_ARCH}")

if(NGRAPH_DISTRIBUTED_ENABLE)
    find_package(MPI REQUIRED)
    add_definitions(-DNGRAPH_DISTRIBUTED)
    include_directories(SYSTEM ${MPI_C_INCLUDE_PATH} ${MPI_CXX_INCLUDE_PATH})
    link_directories(${MPI_C_LIBRARIES} ${MPI_CXX_LIBRARIES})
endif()
# Find and build ngraph - if not using pre-built one
if (NOT USE_PRE_BUILT_NGRAPH)
    ExternalProject_Add(
        ext_ngraph
        GIT_REPOSITORY https://github.com/NervanaSystems/ngraph
<<<<<<< HEAD
        GIT_TAG avijit/add_traces_patch
=======
        GIT_TAG v0.17.0-rc.1
>>>>>>> 054b9beb
        CMAKE_ARGS 
            -DNGRAPH_DISTRIBUTED_ENABLE=${NGRAPH_DISTRIBUTED_ENABLE}
            -DNGRAPH_INSTALL_PREFIX=${NGRAPH_ARTIFACTS_DIR}
            -DNGRAPH_USE_CXX_ABI=${TensorFlow_CXX_ABI}
            -DNGRAPH_UNIT_TEST_ENABLE=FALSE
            -DNGRAPH_TOOLS_ENABLE=${NGRAPH_TOOLS_ENABLE}
            -DNGRAPH_DEX_ONLY=TRUE
            -DCMAKE_BUILD_TYPE=${CMAKE_BUILD_TYPE}
            -DCMAKE_CXX_COMPILER=${CMAKE_CXX_COMPILER}
            -DNGRAPH_GPU_ENABLE=${NGRAPH_GPU_ENABLE}
            -DNGRAPH_DEBUG_ENABLE=${NGRAPH_DEBUG_ENABLE}
            -DNGRAPH_PLAIDML_ENABLE=${NGRAPH_PLAIDML_ENABLE}
            -DNGRAPH_TARGET_ARCH=${NGRAPH_TARGET_ARCH}
            -DNGRAPH_TUNE_ARCH=${NGRAPH_TUNE_ARCH}
        TMP_DIR "${CMAKE_CURRENT_BINARY_DIR}/ngraph/tmp"
        STAMP_DIR "${CMAKE_CURRENT_BINARY_DIR}/ngraph/stamp"
        DOWNLOAD_DIR "${CMAKE_CURRENT_BINARY_DIR}/ngraph/download"
        SOURCE_DIR "${CMAKE_CURRENT_BINARY_DIR}/ngraph/src"
        BINARY_DIR "${CMAKE_CURRENT_BINARY_DIR}/ngraph/build"
        BUILD_COMMAND ${CMAKE_MAKE_PROGRAM} -j ${NUM_MAKE_PROCESSES} ngraph
        UPDATE_COMMAND ""
        INSTALL_DIR "${CMAKE_INSTALL_PREFIX}"
    )
endif()
set(NGRAPH_INSTALL_DIR ${NGRAPH_ARTIFACTS_DIR})


if(OS_VERSION STREQUAL "\"centos\"")
	set(NGRAPH_IMPORTED_LOCATION ${NGRAPH_INSTALL_DIR}/lib64/${LIBNGRAPH_SO})
else()
	set(NGRAPH_IMPORTED_LOCATION ${NGRAPH_INSTALL_DIR}/lib/${LIBNGRAPH_SO})
endif()

add_library(ngraph_lib SHARED IMPORTED)
set_target_properties(
    ngraph_lib
    PROPERTIES IMPORTED_LOCATION
    ${NGRAPH_IMPORTED_LOCATION}
)

add_dependencies(ngraph_lib ext_ngraph)

# Add the directories to be built
add_subdirectory(third-party)
add_subdirectory(logging)
add_subdirectory(src)
if (UNIT_TEST_ENABLE)
    if (NOT DEFINED TF_SRC_DIR)
        message(FATAL_ERROR "Provide TensorFlow source directory: -DTF_SRC_DIR=<directory>")
    endif()

    # Check if the path specified is ABSOLUTE or RELATVE
    if (NOT IS_ABSOLUTE ${TF_SRC_DIR})
        set(TF_SRC_DIR ${CMAKE_CURRENT_BINARY_DIR}/${TF_SRC_DIR})
    endif()

    # Get the absolute file name for the source
    get_filename_component(
        TensorFlow_SRC_DIR
        "${TF_SRC_DIR}"
        ABSOLUTE
    )
    if (NOT EXISTS ${TensorFlow_SRC_DIR})
        message(FATAL_ERROR "TensorFlow source directory doesn't exist: " ${TensorFlow_SRC_DIR} )
    endif()

    add_subdirectory(test)
    message(STATUS "unit tests enabled")
endif()<|MERGE_RESOLUTION|>--- conflicted
+++ resolved
@@ -239,11 +239,7 @@
     ExternalProject_Add(
         ext_ngraph
         GIT_REPOSITORY https://github.com/NervanaSystems/ngraph
-<<<<<<< HEAD
-        GIT_TAG avijit/add_traces_patch
-=======
         GIT_TAG v0.17.0-rc.1
->>>>>>> 054b9beb
         CMAKE_ARGS 
             -DNGRAPH_DISTRIBUTED_ENABLE=${NGRAPH_DISTRIBUTED_ENABLE}
             -DNGRAPH_INSTALL_PREFIX=${NGRAPH_ARTIFACTS_DIR}
