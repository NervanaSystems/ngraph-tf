--- conflicted
+++ resolved
@@ -117,10 +117,7 @@
                         sess_run_fetchoutputs);
 
   opexecuter.RunTest();
-<<<<<<< HEAD
-=======
 
->>>>>>> 51b6f3c8
 }
 
 }  // namespace testing
