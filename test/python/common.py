import platform

import tensorflow as tf
<<<<<<< HEAD
import os

=======
import random
>>>>>>> f0755590

__all__ = ['LIBNGRAPH_DEVICE', 'NgraphTest']


_ext = 'dylib' if platform.system() == 'Darwin' else 'so'

LIBNGRAPH_DEVICE = 'libngraph_device.' + _ext


class NgraphTest(object):
<<<<<<< HEAD
  def with_ngraph(self,l,config=tf.ConfigProto()):
    ngraph_tf_disable = os.environ.pop('NGRAPH_TF_DISABLE',None)
    ngraph_tf_disable_deassign_clusters = os.environ.pop('NGRAPH_TF_DISABLE_DEASSIGN_CLUSTERS',None)

    os.environ['NGRAPH_TF_DISABLE_DEASSIGN_CLUSTERS'] = '1'

    with tf.Session(config=config) as sess:
      retval = l(sess)

    os.environ.pop('NGRAPH_TF_DISABLE_DEASSIGN_CLUSTERS',None)

    if (ngraph_tf_disable is not None):
      os.environ['NGRAPH_TF_DISABLE'] = ngraph_tf_disable
    if (ngraph_tf_disable_deassign_clusters is not None):
      os.environ['NGRAPH_TF_DISABLE_DEASSIGN_CLUSTERS'] = ngraph_tf_disable_deassign_clusters

    return retval

  def without_ngraph(self,l,config=tf.ConfigProto()):
    ngraph_tf_disable = os.environ.pop('NGRAPH_TF_DISABLE',None)
    ngraph_tf_disable_deassign_clusters = os.environ.pop('NGRAPH_TF_DISABLE_DEASSIGN_CLUSTERS',None)

    os.environ['NGRAPH_TF_DISABLE'] = '1'

    with tf.Session(config=config) as sess:
      retval = l(sess)

    os.environ.pop('NGRAPH_TF_DISABLE',None)

    if (ngraph_tf_disable is not None):
      os.environ['NGRAPH_TF_DISABLE'] = ngraph_tf_disable
    if (ngraph_tf_disable_deassign_clusters is not None):
      os.environ['NGRAPH_TF_DISABLE_DEASSIGN_CLUSTERS'] = ngraph_tf_disable_deassign_clusters

    return retval
=======
  test_device = "/device:NGRAPH:0"
  cpu_test_device = "/device:CPU:0"
  soft_placement = False
  log_placement = False

  @property
  def device(self):
    return tf.device(self.test_device)

  @property
  def cpu_device(self):
    return tf.device(self.cpu_test_device)

  @property
  def session(self):
    return tf.Session(config=self.config)

  @property
  def config(self):
    return tf.ConfigProto(
        allow_soft_placement=self.soft_placement,
        log_device_placement=self.log_placement,
        inter_op_parallelism_threads=1)
  
  # returns a vector of length 'vector_length' with random
  # float numbers in range [start,end]
  def generate_random_numbers(self, vector_length, start, end):
    return [random.uniform(start, end) for i in range(vector_length)]
>>>>>>> f0755590
<|MERGE_RESOLUTION|>--- conflicted
+++ resolved
@@ -1,12 +1,9 @@
 import platform
 
 import tensorflow as tf
-<<<<<<< HEAD
 import os
 
-=======
 import random
->>>>>>> f0755590
 
 __all__ = ['LIBNGRAPH_DEVICE', 'NgraphTest']
 
@@ -17,17 +14,17 @@
 
 
 class NgraphTest(object):
-<<<<<<< HEAD
-  def with_ngraph(self,l,config=tf.ConfigProto()):
-    ngraph_tf_disable = os.environ.pop('NGRAPH_TF_DISABLE',None)
-    ngraph_tf_disable_deassign_clusters = os.environ.pop('NGRAPH_TF_DISABLE_DEASSIGN_CLUSTERS',None)
+  def with_ngraph(self, l, config=tf.ConfigProto()):
+    ngraph_tf_disable = os.environ.pop('NGRAPH_TF_DISABLE', None)
+    ngraph_tf_disable_deassign_clusters = os.environ.pop(
+        'NGRAPH_TF_DISABLE_DEASSIGN_CLUSTERS', None)
 
     os.environ['NGRAPH_TF_DISABLE_DEASSIGN_CLUSTERS'] = '1'
 
     with tf.Session(config=config) as sess:
       retval = l(sess)
 
-    os.environ.pop('NGRAPH_TF_DISABLE_DEASSIGN_CLUSTERS',None)
+    os.environ.pop('NGRAPH_TF_DISABLE_DEASSIGN_CLUSTERS', None)
 
     if (ngraph_tf_disable is not None):
       os.environ['NGRAPH_TF_DISABLE'] = ngraph_tf_disable
@@ -36,16 +33,17 @@
 
     return retval
 
-  def without_ngraph(self,l,config=tf.ConfigProto()):
-    ngraph_tf_disable = os.environ.pop('NGRAPH_TF_DISABLE',None)
-    ngraph_tf_disable_deassign_clusters = os.environ.pop('NGRAPH_TF_DISABLE_DEASSIGN_CLUSTERS',None)
+  def without_ngraph(self, l, config=tf.ConfigProto()):
+    ngraph_tf_disable = os.environ.pop('NGRAPH_TF_DISABLE', None)
+    ngraph_tf_disable_deassign_clusters = os.environ.pop(
+        'NGRAPH_TF_DISABLE_DEASSIGN_CLUSTERS', None)
 
     os.environ['NGRAPH_TF_DISABLE'] = '1'
 
     with tf.Session(config=config) as sess:
       retval = l(sess)
 
-    os.environ.pop('NGRAPH_TF_DISABLE',None)
+    os.environ.pop('NGRAPH_TF_DISABLE', None)
 
     if (ngraph_tf_disable is not None):
       os.environ['NGRAPH_TF_DISABLE'] = ngraph_tf_disable
@@ -53,33 +51,8 @@
       os.environ['NGRAPH_TF_DISABLE_DEASSIGN_CLUSTERS'] = ngraph_tf_disable_deassign_clusters
 
     return retval
-=======
-  test_device = "/device:NGRAPH:0"
-  cpu_test_device = "/device:CPU:0"
-  soft_placement = False
-  log_placement = False
 
-  @property
-  def device(self):
-    return tf.device(self.test_device)
-
-  @property
-  def cpu_device(self):
-    return tf.device(self.cpu_test_device)
-
-  @property
-  def session(self):
-    return tf.Session(config=self.config)
-
-  @property
-  def config(self):
-    return tf.ConfigProto(
-        allow_soft_placement=self.soft_placement,
-        log_device_placement=self.log_placement,
-        inter_op_parallelism_threads=1)
-  
   # returns a vector of length 'vector_length' with random
   # float numbers in range [start,end]
   def generate_random_numbers(self, vector_length, start, end):
-    return [random.uniform(start, end) for i in range(vector_length)]
->>>>>>> f0755590
+    return [random.uniform(start, end) for i in range(vector_length)]