/*******************************************************************************
 * Copyright 2017-2018 Intel Corporation
 *
 * Licensed under the Apache License, Version 2.0 (the "License");
 * you may not use this file except in compliance with the License.
 * You may obtain a copy of the License at
 *
 *     http://www.apache.org/licenses/LICENSE-2.0
 *
 * Unless required by applicable law or agreed to in writing, software
 * distributed under the License is distributed on an "AS IS" BASIS,
 * WITHOUT WARRANTIES OR CONDITIONS OF ANY KIND, either express or implied.
 * See the License for the specific language governing permissions and
 * limitations under the License.
 *******************************************************************************/

#include "ngraph_builder.h"
#include "ngraph_conversions.h"
#include "ngraph_log.h"
#include "ngraph_utils.h"

#include "ngraph/builder/autobroadcast.hpp"
#include "ngraph/builder/numpy_transpose.hpp"

#include "tensorflow/core/framework/tensor.pb.h"
#include "tensorflow/core/framework/tensor_shape.pb.h"
#include "tensorflow/core/framework/tensor_shape.pb_text.h"
#include "tensorflow/core/graph/algorithm.h"
#include "tensorflow/core/graph/edgeset.h"
#include "tensorflow/core/lib/core/errors.h"

namespace ngraph_bridge {

const static std::map<const tf::DataType, const ngraph::element::Type>
    TF_NGRAPH_TYPE_MAP = {{tf::DataType::DT_FLOAT, ng::element::f32},
                          {tf::DataType::DT_DOUBLE, ng::element::f64},
                          {tf::DataType::DT_INT8, ng::element::i8},
                          {tf::DataType::DT_INT16, ng::element::i16},
                          {tf::DataType::DT_INT32, ng::element::i32},
                          {tf::DataType::DT_INT64, ng::element::i64},
                          {tf::DataType::DT_UINT8, ng::element::u8},
                          {tf::DataType::DT_UINT16, ng::element::u16},
                          {tf::DataType::DT_BOOL, ng::element::boolean}};

static tf::Status ValidateInputCount(const tf::Node* op, size_t count) {
  if (op->num_inputs() != count) {
    return tf::errors::InvalidArgument("\"", op->name(), "\" requires ", count,
                                       " input(s), got ", op->num_inputs(),
                                       " instead");
  }
  return tf::Status::OK();
}

static tf::Status ValidateInputCountMin(const tf::Node* op, size_t count) {
  if (op->num_inputs() < count) {
    return tf::errors::InvalidArgument(
        "\"", op->name(), "\" requires at least ", count, " input(s), got ",
        op->num_inputs(), " instead");
  }
  return tf::Status::OK();
}
//
// Helper for storing ops in ng_op_map.
// For most of the cases, op would have one output so
// vector ng_op_map[op_name] would contain one element.
//
// If storing more than one output_nodes, make sure it's in
// the same order as tensorflow would do that.
//
// Parameters:
//    Builder::OpMap& ng_op_map        - The TF-to-nGraph op map.
//    std::string op_name              - Name of the op.
//
//    shared_ptr<ng::Node> output_node - ng::Node to store
//

static void SaveNgOp(Builder::OpMap& ng_op_map, const std::string& op_name,
                     const shared_ptr<ng::Node>& output_node) {
  // no need to try-catch, map[key] will create vector object
  // if not exists
  ng_op_map[op_name].push_back(output_node);
}

// Helper for fetching correct input node from ng_op_map.
// Handles edge checking to make sure correct input node is
// fetched.
//
// Reduces some boilerplate code (incorrect from now) like this:
//
//      tf::Node* tf_input;
//      TF_RETURN_IF_ERROR(op->input_node(0, &tf_input));
//
//      shared_ptr<ng::Node> ng_input;
//      try {
//        ng_input = ng_op_map.at(tf_input->name());
//      } catch (const std::out_of_range&) {
//        return tf::errors::NotFound(tf_input->name(),
//                                    " is not found in the ng_op_map");
//      }
//
// Into 2 lines:
//
//      shared_ptr<ng::node> ng_input;
//      TF_RETURN_IF_ERROR(GetInputNode(ng_op_map, op, 0, &ng_input))
//
//
//
// Parameters:
//    Builder::OpMap& ng_op_map     - The TF-to-nGraph op map.
//    tf::Node* op                  - TF op being translated.
//    input_idx                     - index of input
//
//    shared_ptr<ng::Node> *result  - ng::Node pointer where result
//                                    will be written
//
//

static tf::Status GetInputNode(const Builder::OpMap& ng_op_map,
                               const tf::Node* op, size_t input_idx,
                               shared_ptr<ng::Node>* result) {
  // input op may have resulted in more than one ng::Node (eg. Split)
  // we need to look at Edge to check index of the input op
  std::vector<const tf::Edge*> edges;
  TF_RETURN_IF_ERROR(op->input_edges(&edges));
  size_t src_output_idx;
  try {
    src_output_idx = edges.at(input_idx)->src_output();
  } catch (const out_of_range&) {
    return tf::Status(tensorflow::error::NOT_FOUND, "Edge not found");
  }

  tf::Node* tf_input;
  TF_RETURN_IF_ERROR(op->input_node(input_idx, &tf_input));
  try {
    *result = ng_op_map.at(tf_input->name()).at(src_output_idx);
  } catch (const out_of_range&) {
    return tf::Status(tensorflow::error::NOT_FOUND, "Input node not found");
  }
  return tf::Status::OK();
}

namespace detail {
static tf::Status GetInputNodes(const Builder::OpMap& ng_op_map,
                                const tf::Node* op, size_t index) {
  return tf::Status::OK();
}

template <typename... Arguments>
static tf::Status GetInputNodes(const Builder::OpMap& ng_op_map,
                                const tf::Node* op, size_t index,
                                shared_ptr<ng::Node>* result,
                                Arguments&&... remaining) {
  if (result != nullptr) {
    TF_RETURN_IF_ERROR(GetInputNode(ng_op_map, op, index, result));
  }
  return GetInputNodes(ng_op_map, op, index + 1, remaining...);
}
}  // namespace detail

template <typename... Arguments>
static tf::Status GetInputNodes(const Builder::OpMap& ng_op_map,
                                const tf::Node* op, Arguments&&... remaining) {
  constexpr size_t args_len = sizeof...(Arguments);
  TF_RETURN_IF_ERROR(ValidateInputCount(op, args_len));
  return detail::GetInputNodes(ng_op_map, op, 0, remaining...);
}

// Helper for Builder::TranslateGraph ("Const" op)
template <typename T, typename VecT = T>
static tf::Status MakeConstOp(const tf::Node* op, ng::element::Type et,
                              std::shared_ptr<ng::Node>* ng_node) {
  vector<VecT> const_values;
  tf::TensorShapeProto shape_proto;

  TF_RETURN_IF_ERROR(
      ValuesFromConstNode<T, VecT>(op->def(), &shape_proto, &const_values));

  tf::TensorShape const_shape(shape_proto);
  ng::Shape ng_shape;
  TF_RETURN_IF_ERROR(TFTensorShapeToNGraphShape(const_shape, &ng_shape));

  *ng_node = make_shared<ng::op::Constant>(et, ng_shape, const_values);
  return tf::Status::OK();
}

const static std::map<const tf::DataType,
                      const std::pair<const std::function<tf::Status(
                                          const tf::Node*, ng::element::Type,
                                          std::shared_ptr<ng::Node>*)>,
                                      const ngraph::element::Type>>
    TF_NGRAPH_CONST_MAP = {
        {tf::DataType::DT_FLOAT,
         make_pair(MakeConstOp<float>, ng::element::f32)},
        {tf::DataType::DT_DOUBLE,
         make_pair(MakeConstOp<double>, ng::element::f64)},
        {tf::DataType::DT_INT8,
         make_pair(MakeConstOp<tf::int8>, ng::element::i8)},
        {tf::DataType::DT_INT16,
         make_pair(MakeConstOp<tf::int16>, ng::element::i16)},
        {tf::DataType::DT_INT32,
         make_pair(MakeConstOp<tf::int32>, ng::element::i32)},
        {tf::DataType::DT_INT64,
         make_pair(MakeConstOp<tf::int64>, ng::element::i64)},
        {tf::DataType::DT_UINT8,
         make_pair(MakeConstOp<tf::uint8>, ng::element::u8)},
        {tf::DataType::DT_UINT16,
         make_pair(MakeConstOp<tf::uint16>, ng::element::u16)},
        {tf::DataType::DT_BOOL,
         make_pair(MakeConstOp<bool, char>, ng::element::boolean)}};

// Helper function to translate a unary op.
//
// Parameters:
//
//    tf::Node* op               - TF op being translated. Must have one input.
//    Builder::OpMap& ng_op_map  - The TF-to-nGraph op map.
//
//    std::function<std::shared_ptr<ng::Node>(std::shared_ptr<ng::Node>>
//      create_unary_op           - Function to construct the graph implementing
//                                 the unary op, given the input to the unop
//                                 as an argument.
//
// Example usage:
//
//  if (n->type_string == "Square") {
//    TF_RETURN_IF_ERROR(TranslateUnaryOp(n, ng_op_map,
//                       [] (std::shared_ptr<ng::Node> n) {
//                           return (std::make_shared<ng::op::Multiply>(n,n));
//                       });
//  }
static tf::Status TranslateUnaryOp(
    const tf::Node* op, Builder::OpMap& ng_op_map,
    std::function<std::shared_ptr<ng::Node>(std::shared_ptr<ng::Node>)>
        create_unary_op) {
  shared_ptr<ng::Node> ng_input;
  TF_RETURN_IF_ERROR(GetInputNodes(ng_op_map, op, &ng_input));
  SaveNgOp(ng_op_map, op->name(), create_unary_op(ng_input));

  return tf::Status::OK();
}

// Helper function to translate a unary op in cases where there is a one-to-one
// mapping from TensorFlow ops to nGraph ops.
//
// Example usage:
//
//  if (n->type_string == "Abs") {
//    TF_RETURN_IF_ERROR(TranslateUnaryOp<ng::op::Abs>(n, ng_op_map));
//  }
//
template <typename T>
static tf::Status TranslateUnaryOp(const tf::Node* op,
                                   Builder::OpMap& ng_op_map) {
  return TranslateUnaryOp(op, ng_op_map, [](std::shared_ptr<ng::Node> n) {
    return make_shared<T>(n);
  });
}

// Helper function to translate a binary op
// Parameters:
//
//    tf::Node* op               - TF op being translated. Must have only two
//    inputs.
//    Builder::OpMap& ng_op_map  - The TF-to-nGraph op map.
//    std::function<std::shared_ptr<ng::Node>(std::shared_ptr<ng::Node>,
//    std::shared_ptr<ng::Node>)>
//    create_binary_op           - Function to construct the graph implementing
//                                 the binary op, given the 2 ng_inputs to the
//                                 binaryop
// Example Usage:
//
// if (op->type_string() == "SquaredDifference") {
//      TF_RETURN_IF_ERROR(TranslateBinaryOp(op, ng_op_map,
//         [](std::shared_ptr<ng::Node> ng_input1, std::shared_ptr<ng::Node>
//         ng_input2) {
//           auto ng_diff = std::make_shared<ng::op::Subtract>(input1, input2);
//           return std::make_shared<ng::op::Multiply>(ng_diff,ng_diff);
//         }));
//    }
//

static tf::Status TranslateBinaryOp(
    const tf::Node* op, Builder::OpMap& ng_op_map,
    std::function<std::shared_ptr<ng::Node>(std::shared_ptr<ng::Node>,
                                            std::shared_ptr<ng::Node>)>
        create_binary_op) {
  std::shared_ptr<ng::Node> ng_lhs, ng_rhs;
  TF_RETURN_IF_ERROR(GetInputNodes(ng_op_map, op, &ng_lhs, &ng_rhs));

  std::tie(ng_lhs, ng_rhs) =
      ng::builder::numpy_broadcast(std::make_pair(ng_lhs, ng_rhs));

  SaveNgOp(ng_op_map, op->name(), create_binary_op(ng_lhs, ng_rhs));

  return tf::Status::OK();
}

// Helper function to translate a binary op in cases where there is a one-to-one
// mapping from TensorFlow ops to nGraph ops.
//
// Example usage:
//
//  if (n->type_string == "Add") {
//    TF_RETURN_IF_ERROR(TranslateBinaryOp<ng::op::Add>(op, ng_op_map));
//  }
//
template <typename T>
static tf::Status TranslateBinaryOp(const tf::Node* op,
                                    Builder::OpMap& ng_op_map) {
  return TranslateBinaryOp(
      op, ng_op_map,
      [](std::shared_ptr<ng::Node> ng_lhs, std::shared_ptr<ng::Node> ng_rhs) {
        return make_shared<T>(ng_lhs, ng_rhs);
      });
}

static tf::Status TranslateAvgPoolOp(const tf::Node* op,
                                     Builder::OpMap& ng_op_map) {
  shared_ptr<ng::Node> ng_input;
  TF_RETURN_IF_ERROR(GetInputNodes(ng_op_map, op, &ng_input));

  std::vector<tf::int32> tf_strides;
  std::vector<tf::int32> tf_ksize;
  std::string tf_padding_type;
  std::string tf_data_format;
  TF_RETURN_IF_ERROR(tf::GetNodeAttr(op->attrs(), "strides", &tf_strides));
  TF_RETURN_IF_ERROR(tf::GetNodeAttr(op->attrs(), "ksize", &tf_ksize));
  TF_RETURN_IF_ERROR(tf::GetNodeAttr(op->attrs(), "padding", &tf_padding_type));
  TF_RETURN_IF_ERROR(
      tf::GetNodeAttr(op->attrs(), "data_format", &tf_data_format));

  if (tf_data_format != "NHWC" && tf_data_format != "NCHW") {
    return tf::errors::InvalidArgument(
        "AvgPool data format is neither NHWC nor NCHW");
  }

  bool is_nhwc = (tf_data_format == "NHWC");

  NGRAPH_VLOG(3) << ng::join(tf_strides);
  NGRAPH_VLOG(3) << ng::join(tf_ksize);
  NGRAPH_VLOG(3) << tf_padding_type;
  NGRAPH_VLOG(3) << tf_data_format;

  ng::Strides ng_strides(2);
  ng::Shape ng_image_shape(2);
  ng::Shape ng_kernel_shape(2);

  BatchedOpParamToNGraph(is_nhwc, tf_strides, ng_strides);
  BatchedOpParamToNGraph(is_nhwc, ng_input->get_shape(), ng_image_shape);
  BatchedOpParamToNGraph(is_nhwc, tf_ksize, ng_kernel_shape);
  BatchToNGraph(is_nhwc, ng_input);
  NGRAPH_VLOG(3) << "ng_strides: " << ng::join(ng_strides);
  NGRAPH_VLOG(3) << "ng_image_shape: " << ng::join(ng_image_shape);
  NGRAPH_VLOG(3) << "ng_kernel_shape: " << ng::join(ng_kernel_shape);

  // TODO: change this once nGraph supports negative padding
  // (CoordinateDiff) for AvgPool
  // ng::CoordinateDiff ng_padding_below{0,0};
  // ng::CoordinateDiff ng_padding_above{0,0};
  ng::Shape ng_padding_below{0, 0};
  ng::Shape ng_padding_above{0, 0};

  Builder::MakePadding(tf_padding_type, ng_image_shape, ng_kernel_shape,
                       ng_strides, ng_padding_below, ng_padding_above);

  std::shared_ptr<ng::Node> ng_avgpool =
      make_shared<ng::op::AvgPool>(ng_input, ng_kernel_shape, ng_strides,
                                   ng_padding_below, ng_padding_above, false);

  BatchToTensorflow(is_nhwc, ng_avgpool);
  NGRAPH_VLOG(3) << "avgpool outshape: {" << ng::join(ng_avgpool->get_shape())
                 << "}";

  SaveNgOp(ng_op_map, op->name(), ng_avgpool);
  return tf::Status::OK();
}

static tf::Status TranslateAvgPoolGradOp(const tf::Node* op, 
                                     Builder::OpMap& ng_op_map) { 
      
  shared_ptr<ng::Node> ng_grad;
  TF_RETURN_IF_ERROR(GetInputNodes(ng_op_map, op, nullptr, &ng_grad));

  std::vector<tf::int32> tf_orig_input_shape_vec;
  TF_RETURN_IF_ERROR(tf::GetNodeAttr(
      op->attrs(), "_ngraph_avgpoolgrad_static_input_shape", &tf_orig_input_shape_vec));

  std::vector<tf::int32> tf_strides;
  std::vector<tf::int32> tf_ksize;
  std::string tf_padding_type;
  std::string tf_data_format;
  TF_RETURN_IF_ERROR(tf::GetNodeAttr(op->attrs(), "strides", &tf_strides));
  TF_RETURN_IF_ERROR(tf::GetNodeAttr(op->attrs(), "ksize", &tf_ksize));
  TF_RETURN_IF_ERROR(
      tf::GetNodeAttr(op->attrs(), "padding", &tf_padding_type));
  TF_RETURN_IF_ERROR(
      tf::GetNodeAttr(op->attrs(), "data_format", &tf_data_format));

  if (tf_data_format != "NHWC" && tf_data_format != "NCHW") {
    return tf::errors::InvalidArgument(
        "AvgPoolGrad data format is neither NHWC nor NCHW");
  }

  bool is_nhwc = (tf_data_format == "NHWC");

  NGRAPH_VLOG(3) << ng::join(tf_strides);
  NGRAPH_VLOG(3) << ng::join(tf_ksize);
  NGRAPH_VLOG(3) << tf_padding_type;
  NGRAPH_VLOG(3) << tf_data_format;

  ng::Shape ng_orig_input_shape;
  for (int i = 0; i < tf_orig_input_shape_vec.size(); i++) {
    ng_orig_input_shape.push_back(tf_orig_input_shape_vec[i]);
  }

  ng::Shape ng_forward_arg_shape(4);
  ng::Strides ng_strides(2);
  ng::Shape ng_image_shape(2);
  ng::Shape ng_window_shape(2);

  BatchedOpParamReshape(is_nhwc, ng_orig_input_shape, ng_forward_arg_shape);
  BatchToNGraph(is_nhwc, ng_grad);
  BatchedOpParamToNGraph(is_nhwc, tf_strides, ng_strides);
  BatchedOpParamToNGraph(is_nhwc, ng_orig_input_shape, ng_image_shape);
  BatchedOpParamToNGraph(is_nhwc, tf_ksize, ng_window_shape);

  NGRAPH_VLOG(3) << "ng_strides: " << ng::join(ng_strides);
  NGRAPH_VLOG(3) << "ng_image_shape: " << ng::join(ng_image_shape);
  NGRAPH_VLOG(3) << "ng_window_shape: " << ng::join(ng_window_shape);
  NGRAPH_VLOG(3) << "ng_forward_arg_shape: " << ng::join(ng_forward_arg_shape);

  // TODO: change this once nGraph supports negative padding
  // (CoordinateDiff) for AvgPool
  // ng::CoordinateDiff ng_padding_below{0,0};
  // ng::CoordinateDiff ng_padding_above{0,0};
  ng::Shape ng_padding_below{0, 0};
  ng::Shape ng_padding_above{0, 0};

  Builder::MakePadding(tf_padding_type, ng_image_shape, ng_window_shape,
                       ng_strides, ng_padding_below, ng_padding_above);

  NGRAPH_VLOG(3) << "ng_padding_below: " << ng::join(ng_padding_below);
  NGRAPH_VLOG(3) << "ng_padding_above: " << ng::join(ng_padding_above);

  std::shared_ptr<ng::Node> ng_avgpool_backprop = make_shared<ng::op::AvgPoolBackprop>(
      ng_forward_arg_shape, ng_grad, ng_window_shape, ng_strides, ng_padding_below,
      ng_padding_above, false);

  BatchToTensorflow(is_nhwc, ng_avgpool_backprop);

  NGRAPH_VLOG(3) << "avgpoolbackprop outshape: {"
                 << ng::join(ng_avgpool_backprop->get_shape()) << "}";

  SaveNgOp(ng_op_map, op->name(), ng_avgpool_backprop);

  return tf::Status::OK();
}  

static tf::Status TranslateBatchMatMulOp(const tf::Node* op,
                                         Builder::OpMap& ng_op_map) {
  shared_ptr<ng::Node> ng_lhs, ng_rhs;
  TF_RETURN_IF_ERROR(GetInputNodes(ng_op_map, op, &ng_lhs, &ng_rhs));

  auto ng_lhs_shape = ng_lhs->get_shape();
  auto ng_rhs_shape = ng_rhs->get_shape();

  if (ng_lhs_shape.size() != ng_rhs_shape.size()) {
    return tf::errors::InvalidArgument(
        "Dimensions of two input args are not the same for BatchMatMul");
  }
  size_t n_dims = ng_lhs_shape.size();
  if (n_dims < 2) {
    return tf::errors::InvalidArgument(
        "Dimensions of input args for BatchMatMul must be >=2", n_dims);
  }

  ng::AxisVector out_axes;
  for (size_t i = 0; i < n_dims - 2; ++i) {
    if (ng_lhs_shape[i] != ng_rhs_shape[i]) {
      return tf::errors::InvalidArgument(
          "ng_lhs_shape and ng_rhs_shape must be the same for BatchMatMul "
          "for each dimension",
          i);
    }
    out_axes.push_back(i);
  }

  bool tf_adj_x = false;
  bool tf_adj_y = false;
  TF_RETURN_IF_ERROR(tf::GetNodeAttr(op->attrs(), "adj_x", &tf_adj_x));
  TF_RETURN_IF_ERROR(tf::GetNodeAttr(op->attrs(), "adj_y", &tf_adj_y));

  auto ng_lhs_axes = out_axes;
  auto ng_rhs_axes = out_axes;
  if (tf_adj_x) {
    ng_lhs_axes.push_back(n_dims - 1);
    ng_lhs_axes.push_back(n_dims - 2);
    ng_lhs = ng::builder::numpy_transpose(ng_lhs, ng_lhs_axes);
  }
  if (tf_adj_y) {
    ng_rhs_axes.insert(ng_rhs_axes.begin(), n_dims - 2);
    ng_rhs_axes.insert(ng_rhs_axes.begin(), n_dims - 1);
    ng_rhs = ng::builder::numpy_transpose(ng_rhs, ng_rhs_axes);
  } else {
    ng_rhs_axes.insert(ng_rhs_axes.begin(), n_dims - 1);
    ng_rhs_axes.insert(ng_rhs_axes.begin(), n_dims - 2);
    ng_rhs = ng::builder::numpy_transpose(ng_rhs, ng_rhs_axes);
  }

  ng_lhs_shape = ng_lhs->get_shape();
  ng_rhs_shape = ng_rhs->get_shape();

  if (ng_lhs_shape[n_dims - 1] != ng_rhs_shape[0]) {
    return tf::errors::InvalidArgument(
        "The last dimension of ng_lhs and the first dimension of ng_rhs "
        "should have the same size");
  }
  if (n_dims == 2) {
    SaveNgOp(ng_op_map, op->name(),
             make_shared<ngraph::op::Dot>(ng_lhs, ng_rhs));
  } else {
    auto output_shape = ng_lhs_shape;
    output_shape[n_dims - 1] = ng_rhs_shape[1];
    auto dot_output = make_shared<ngraph::op::Dot>(ng_lhs, ng_rhs);
    size_t compound_size = 1;
    for (int i = 0; i < out_axes.size(); i++) {
      compound_size *= output_shape[i];
    }
    auto dot_axes = out_axes;
    dot_axes.push_back(n_dims - 2);
    dot_axes.push_back(n_dims - 1);
    for (int i = 0; i < out_axes.size(); i++) {
      dot_axes.push_back(n_dims + i);
    }
    ng::Shape dot_shape = {compound_size, ng_lhs_shape[n_dims - 2],
                           ng_rhs_shape[1], compound_size};
    std::shared_ptr<ng::Node> dot_reshape;
    if (n_dims == 3) {
      dot_reshape = dot_output;
    } else {
      dot_reshape =
          make_shared<ngraph::op::Reshape>(dot_output, dot_axes, dot_shape);
    }
    ng::Shape tmp_shape = {1, ng_lhs_shape[n_dims - 2], ng_rhs_shape[1]};
    vector<shared_ptr<ngraph::Node>> tmp_tensors;
    for (size_t i = 0; i < dot_shape[0]; i++) {
      const std::vector<size_t> lower_bound{i, 0, 0, i};
      const std::vector<size_t> upper_bound{i + 1, dot_shape[1], dot_shape[2],
                                            i + 1};
      auto slice_out =
          make_shared<ngraph::op::Slice>(dot_reshape, lower_bound, upper_bound);
      auto reshape_out = make_shared<ngraph::op::Reshape>(
          slice_out, ng::AxisVector{0, 1, 2, 3}, tmp_shape);
      tmp_tensors.push_back(reshape_out);
    }
    auto concat_op = make_shared<ngraph::op::Concat>(tmp_tensors, 0);
    if (n_dims == 3) {
      SaveNgOp(ng_op_map, op->name(), concat_op);
    } else {
      SaveNgOp(ng_op_map, op->name(),
               make_shared<ngraph::op::Reshape>(
                   concat_op, ng::AxisVector{0, 1, 2}, output_shape));
    }
  }
  return tf::Status::OK();
}

static tf::Status TranslateBiasAddOp(const tf::Node* op,
                                     Builder::OpMap& ng_op_map) {
  shared_ptr<ng::Node> ng_input, ng_bias;
  TF_RETURN_IF_ERROR(GetInputNodes(ng_op_map, op, &ng_input, &ng_bias));

  std::string tf_data_format;
  if (tf::GetNodeAttr(op->attrs(), "data_format", &tf_data_format) !=
      tf::Status::OK()) {
    tf_data_format = "NHWC";
  }

  if (tf_data_format != "NHWC" && tf_data_format != "NCHW") {
    return tf::errors::InvalidArgument(
        "BiasAdd data format is neither NHWC nor NCHW");
  }

  auto ng_input_shape = ng_input->get_shape();
  auto ng_bias_shape = ng_bias->get_shape();
  if (ng_bias_shape.size() != 1) {
    return tf::errors::InvalidArgument(
        "Bias argument to BiasAdd does not have one dimension");
  }

  bool is_nhwc = (tf_data_format == "NHWC");

  ng::AxisSet ng_broadcast_axes;

  if (is_nhwc) {
    for (size_t i = 0; i < ng_input_shape.size() - 1; i++) {
      ng_broadcast_axes.insert(i);
    }
  } else {
    for (size_t i = 0; i < ng_input_shape.size(); i++) {
      if (i != 1) {
        ng_broadcast_axes.insert(i);
      }
    }
  }

  auto ng_bias_broadcasted = make_shared<ng::op::Broadcast>(
      ng_bias, ng_input_shape, ng_broadcast_axes);
  auto ng_add = ng_input + ng_bias_broadcasted;

  SaveNgOp(ng_op_map, op->name(), ng_add);
  return tf::Status::OK();
}

static tf::Status TranslateCastOp(const tf::Node* op,
                                  Builder::OpMap& ng_op_map) {
  shared_ptr<ng::Node> ng_input;
  TF_RETURN_IF_ERROR(GetInputNodes(ng_op_map, op, &ng_input));

  tf::DataType dtype;
  TF_RETURN_IF_ERROR(tf::GetNodeAttr(op->attrs(), "DstT", &dtype));

  try {
    SaveNgOp(
        ng_op_map, op->name(),
        make_shared<ng::op::Convert>(ng_input, TF_NGRAPH_TYPE_MAP.at(dtype)));
  } catch (const std::out_of_range&) {
    return tf::errors::Unimplemented("Unsupported TensorFlow data type: ",
                                     tf::DataType_Name(dtype));
  }
  return tf::Status::OK();
}

static tf::Status TranslateConcatV2Op(const tf::Node* op,
                                      Builder::OpMap& ng_op_map) {
  TF_RETURN_IF_ERROR(ValidateInputCountMin(op, 2));

  shared_ptr<ng::Node> ng_axis_op;
  TF_RETURN_IF_ERROR(
      GetInputNode(ng_op_map, op, op->num_inputs() - 1, &ng_axis_op));

  tf::int64 concat_axis;
  TF_RETURN_IF_ERROR(
      tf::GetNodeAttr(op->attrs(), "_ngraph_concat_static_axis", &concat_axis));

  if (concat_axis < 0) {
    shared_ptr<ng::Node> ng_first_arg;
    TF_RETURN_IF_ERROR(GetInputNode(ng_op_map, op, 0, &ng_first_arg));

    concat_axis += tf::int64(ng_first_arg->get_shape().size());
  }

  ng::NodeVector ng_args;

  for (int i = 0; i < op->num_inputs() - 1; i++) {
    shared_ptr<ng::Node> ng_arg;
    TF_RETURN_IF_ERROR(GetInputNode(ng_op_map, op, i, &ng_arg));
    ng_args.push_back(ng_arg);
  }

  SaveNgOp(ng_op_map, op->name(),
           make_shared<ng::op::Concat>(ng_args, size_t(concat_axis)));
  return tf::Status::OK();
}

static tf::Status TranslateConstOp(const tf::Node* op,
                                   Builder::OpMap& ng_op_map) {
  tf::DataType dtype;
  TF_RETURN_IF_ERROR(tf::GetNodeAttr(op->attrs(), "dtype", &dtype));

  std::shared_ptr<ng::Node> ng_node;

  // For some reason the following do not work (no specialization of
  // tensorflow::checkpoint::SavedTypeTraits...)
  // case tf::DataType::DT_UINT32:
  //   TF_RETURN_IF_ERROR(MakeConstOp<tf::uint32>(op, ng::element::u32,
  //   &ng_node));
  //   break;
  // case tf::DataType::DT_UINT64:
  //   TF_RETURN_IF_ERROR(MakeConstOp<tf::uint64>(op, ng::element::u64,
  //   &ng_node));
  //   break;
  try {
    const auto& func_param = TF_NGRAPH_CONST_MAP.at(dtype);
    TF_RETURN_IF_ERROR(func_param.first(op, func_param.second, &ng_node));
  } catch (const std::out_of_range&) {
    return tf::errors::Unimplemented("Unsupported TensorFlow data type: ",
                                     tf::DataType_Name(dtype));
  }

  SaveNgOp(ng_op_map, op->name(), ng_node);
  return tf::Status::OK();
}

static tf::Status TranslateConv2DOp(const tf::Node* op,
                                    Builder::OpMap& ng_op_map) {
  shared_ptr<ng::Node> ng_input, ng_filter;
  TF_RETURN_IF_ERROR(GetInputNodes(ng_op_map, op, &ng_input, &ng_filter));

  std::vector<tf::int32> tf_strides;
  std::vector<tf::int32> tf_dilations;
  std::string tf_padding_type;
  std::string tf_data_format;
  TF_RETURN_IF_ERROR(tf::GetNodeAttr(op->attrs(), "strides", &tf_strides));
  TF_RETURN_IF_ERROR(tf::GetNodeAttr(op->attrs(), "dilations", &tf_dilations));
  TF_RETURN_IF_ERROR(tf::GetNodeAttr(op->attrs(), "padding", &tf_padding_type));
  TF_RETURN_IF_ERROR(
      tf::GetNodeAttr(op->attrs(), "data_format", &tf_data_format));

  if (tf_data_format != "NHWC" && tf_data_format != "NCHW") {
    return tf::errors::InvalidArgument(
        "Conv2D data format is neither NHWC nor NCHW");
  }

  bool is_nhwc = (tf_data_format == "NHWC");

  NGRAPH_VLOG(3) << ng::join(tf_strides);
  NGRAPH_VLOG(3) << ng::join(tf_dilations);
  NGRAPH_VLOG(3) << tf_padding_type;
  NGRAPH_VLOG(3) << tf_data_format;

  ng::Strides ng_strides(2);
  ng::Strides ng_dilations(2);
  ng::Shape ng_image_shape(2);
  ng::Shape ng_kernel_shape(2);

  BatchedOpParamToNGraph(is_nhwc, tf_strides, ng_strides);
  BatchedOpParamToNGraph(is_nhwc, ng_input->get_shape(), ng_image_shape);
  BatchedOpParamToNGraph(is_nhwc, tf_dilations, ng_dilations);
  BatchToNGraph(is_nhwc, ng_input);

  NGRAPH_VLOG(3) << "ng_strides: " << ng::join(ng_strides);
  NGRAPH_VLOG(3) << "ng_dilations: " << ng::join(ng_dilations);
  NGRAPH_VLOG(3) << "ng_image_shape: " << ng::join(ng_image_shape);

  auto& ng_filter_shape = ng_filter->get_shape();
  ng_kernel_shape[0] = ng_filter_shape[0];
  ng_kernel_shape[1] = ng_filter_shape[1];
  Reshape<3, 2, 0, 1>(ng_filter);

  NGRAPH_VLOG(3) << "ng_kernel_shape: " << ng::join(ng_kernel_shape);

  ng::CoordinateDiff ng_padding_below{0, 0};
  ng::CoordinateDiff ng_padding_above{0, 0};

  Builder::MakePadding(tf_padding_type, ng_image_shape, ng_kernel_shape,
                       ng_strides, ng_dilations, ng_padding_below,
                       ng_padding_above);

  std::shared_ptr<ng::Node> ng_conv = make_shared<ng::op::Convolution>(
      ng_input, ng_filter, ng_strides, ng_dilations, ng_padding_below,
      ng_padding_above);

  BatchToTensorflow(is_nhwc, ng_conv);
  SaveNgOp(ng_op_map, op->name(), ng_conv);
  return tf::Status::OK();
}

static tf::Status TranslateConv2DBackpropFilterOp(const tf::Node* op,
                                                  Builder::OpMap& ng_op_map) {
  shared_ptr<ng::Node> ng_data_batch, ng_output_delta;
  TF_RETURN_IF_ERROR(
      GetInputNodes(ng_op_map, op, &ng_data_batch, nullptr, &ng_output_delta));

  std::vector<tf::int32> tf_strides;
  std::string tf_padding_type;
  std::vector<tf::int32> tf_dilations;
  std::string tf_data_format;

  TF_RETURN_IF_ERROR(tf::GetNodeAttr(op->attrs(), "strides", &tf_strides));
  TF_RETURN_IF_ERROR(tf::GetNodeAttr(op->attrs(), "padding", &tf_padding_type));
  TF_RETURN_IF_ERROR(tf::GetNodeAttr(op->attrs(), "dilations", &tf_dilations));
  TF_RETURN_IF_ERROR(
      tf::GetNodeAttr(op->attrs(), "data_format", &tf_data_format));

  if (tf_data_format != "NHWC" && tf_data_format != "NCHW") {
    return tf::errors::InvalidArgument("Data format is neither NHWC nor NCHW: ",
                                       op->type_string());
  }

  NGRAPH_VLOG(3) << "tf data format" << tf_data_format;
  bool is_nhwc = (tf_data_format == "NHWC");

  // Dilations in batch and depth dimensions must be 1
  if (is_nhwc) {
    if (tf_dilations[0] != 1 || tf_dilations[3] != 1) {
      return tf::errors::InvalidArgument(
          "Dilations in batch and depth dimensions must be 1: ",
          op->type_string());
    }
  } else {
    if (tf_dilations[0] != 1 || tf_dilations[1] != 1) {
      return tf::errors::InvalidArgument(
          "Dilations in batch and depth dimensions must be 1: ",
          op->type_string());
    }
  }

  std::vector<tf::int64> tf_filter_sizes;
  TF_RETURN_IF_ERROR(tf::GetNodeAttr(op->attrs(), "_ngraph_static_filter_sizes",
                                     &tf_filter_sizes));
  if (std::any_of(tf_filter_sizes.begin(), tf_filter_sizes.end(),
                  [](tf::int32 size) { return size <= 0; })) {
    return tf::errors::InvalidArgument(
        "Filter sizes must be positive integers :", op->type_string());
  }

  NGRAPH_VLOG(3) << "tf filter size" << ng::join(tf_filter_sizes);
  NGRAPH_VLOG(3) << "tf filter size" << ng::join(tf_filter_sizes);
  NGRAPH_VLOG(3) << "tf strides" << ng::join(tf_strides);
  NGRAPH_VLOG(3) << "tf dilations" << ng::join(tf_dilations);
  NGRAPH_VLOG(3) << "tf padding type" << tf_padding_type;

  ng::Shape ng_filters_shape(4);
  ng::Strides ng_window_movement_strides_forward(2);
  ng::Strides ng_window_dilation_strides_forward(2);
  ng::CoordinateDiff ng_padding_below_forward{0, 0};
  ng::CoordinateDiff ng_padding_above_forward{0, 0};
  // H,W data_dilation is set to 1 , TF does not have this attribute
  ng::Strides ng_data_dilation_strides_forward(2, 1);

  // Convert inputs, args to nGraph Format
  // nGraph Data Format:
  //    nGraph Tensor           [N, C_IN, D1, ... Df]
  //    nGraph Filter           [C_OUT, C_IN, F1, ... Ff]
  //    nGraph Output Delta     [N, C_OUT, F1, ... Ff]
  //    nGraph Window Strides   [f]
  //    nGraph Window Dilations [f]
  //    nGraph Padding Below    [f]
  //    nGraph Padding Above    [f]
  //    nGraph Dilation Stride  [f]
  BatchToNGraph(is_nhwc, ng_data_batch);
  // tf_filter shape :
  // [filter_height, filter_width, in_channels, out_channels]
  // reshape for nGraph
  ng_filters_shape = {static_cast<unsigned int>(tf_filter_sizes[3]),
                      static_cast<unsigned int>(tf_filter_sizes[2]),
                      static_cast<unsigned int>(tf_filter_sizes[0]),
                      static_cast<unsigned int>(tf_filter_sizes[1])};
  BatchToNGraph(is_nhwc, ng_output_delta);
  BatchedOpParamToNGraph(is_nhwc, tf_strides,
                         ng_window_movement_strides_forward);
  BatchedOpParamToNGraph(is_nhwc, tf_dilations,
                         ng_window_dilation_strides_forward);
  // H, W of image/input and filter are required to figure out padding
  // arguments
  ng::Shape ng_filter_HW(2);
  ng::Shape ng_input_data_HW(2);

  auto& ng_data_batch_shape = ng_data_batch->get_shape();
  ng_input_data_HW[0] = ng_data_batch_shape[2];
  ng_input_data_HW[1] = ng_data_batch_shape[3];

  ng_filter_HW[0] = ng_filters_shape[2];
  ng_filter_HW[1] = ng_filters_shape[3];

  Builder::MakePadding(tf_padding_type, ng_input_data_HW, ng_filter_HW,
                       ng_window_movement_strides_forward,
                       ng_window_dilation_strides_forward,
                       ng_padding_below_forward, ng_padding_above_forward);

  NGRAPH_VLOG(3) << "ng input data shape" << ng::join(ng_data_batch_shape);
  NGRAPH_VLOG(3) << "ng filter shape" << ng::join(ng_filters_shape);
  NGRAPH_VLOG(3) << "ng output delta shape"
                 << ng::join(ng_output_delta->get_shape());
  NGRAPH_VLOG(3) << "ng strides"
                 << ng::join(ng_window_movement_strides_forward);
  NGRAPH_VLOG(3) << "ng dilations"
                 << ng::join(ng_window_dilation_strides_forward);
  NGRAPH_VLOG(3) << "ng padding type" << tf_padding_type;

  std::shared_ptr<ng::Node> ng_back_prop_filter =
      make_shared<ng::op::ConvolutionBackpropFilters>(
          ng_data_batch, ng_filters_shape, ng_output_delta,
          ng_window_movement_strides_forward,
          ng_window_dilation_strides_forward, ng_padding_below_forward,
          ng_padding_above_forward, ng_data_dilation_strides_forward);

  // Reshape the output to tf format : [filter_height, filter_width,
  // in_channels, out_channels]
  Reshape<2, 3, 1, 0>(ng_back_prop_filter);

  SaveNgOp(ng_op_map, op->name(), ng_back_prop_filter);
  return tf::Status::OK();
}

static tf::Status TranslateConv2DBackpropInputOp(const tf::Node* op,
                                                 Builder::OpMap& ng_op_map) {
  shared_ptr<ng::Node> ng_filter, ng_out_backprop;
  TF_RETURN_IF_ERROR(
      GetInputNodes(ng_op_map, op, nullptr, &ng_filter, &ng_out_backprop));

  // TODO: refactor me to be less redundant with other convolution ops
  std::vector<tf::int32> tf_strides;
  std::vector<tf::int32> tf_dilations;
  std::string tf_padding_type;
  std::string tf_data_format;
  TF_RETURN_IF_ERROR(tf::GetNodeAttr(op->attrs(), "strides", &tf_strides));
  TF_RETURN_IF_ERROR(tf::GetNodeAttr(op->attrs(), "dilations", &tf_dilations));
  TF_RETURN_IF_ERROR(tf::GetNodeAttr(op->attrs(), "padding", &tf_padding_type));
  TF_RETURN_IF_ERROR(
      tf::GetNodeAttr(op->attrs(), "data_format", &tf_data_format));

  if (tf_data_format != "NHWC" && tf_data_format != "NCHW") {
    return tf::errors::InvalidArgument(
        "Conv2DBackpropInput data format is neither NHWC nor NCHW: %s",
        tf_data_format);
  }

  std::vector<tf::int64> tf_input_sizes;
  TF_RETURN_IF_ERROR(tf::GetNodeAttr(op->attrs(), "_ngraph_static_input_sizes",
                                     &tf_input_sizes));
  if (std::any_of(tf_input_sizes.begin(), tf_input_sizes.end(),
                  [](tf::int32 size) { return size <= 0; })) {
    return tf::errors::InvalidArgument(
        "Conv2DBackpropInput input sizes must be positive integers");
  }

  bool is_nhwc = (tf_data_format == "NHWC");

  NGRAPH_VLOG(3) << ng::join(tf_strides);
  NGRAPH_VLOG(3) << ng::join(tf_dilations);
  NGRAPH_VLOG(3) << tf_padding_type;
  NGRAPH_VLOG(3) << tf_data_format;

  ng::Strides ng_strides(2);
  ng::Strides ng_dilations(2);
  ng::Shape ng_image_shape(2);
  ng::Shape ng_kernel_shape(2);
  ng::Shape ng_batch_shape(4);

  BatchedOpParamToNGraph(is_nhwc, tf_strides, ng_strides);
  BatchedOpParamToNGraph(is_nhwc, tf_input_sizes, ng_image_shape);
  BatchedOpParamToNGraph(is_nhwc, tf_dilations, ng_dilations);
  BatchToNGraph(is_nhwc, ng_out_backprop);
  if (is_nhwc) {
    ng_batch_shape = {static_cast<unsigned long>(tf_input_sizes[0]),
                      static_cast<unsigned long>(tf_input_sizes[3]),
                      static_cast<unsigned long>(tf_input_sizes[1]),
                      static_cast<unsigned long>(tf_input_sizes[2])};
  } else {
    ng_batch_shape = {static_cast<unsigned long>(tf_input_sizes[0]),
                      static_cast<unsigned long>(tf_input_sizes[1]),
                      static_cast<unsigned long>(tf_input_sizes[2]),
                      static_cast<unsigned long>(tf_input_sizes[3])};
  }

  NGRAPH_VLOG(3) << "ng_strides: " << ng::join(ng_strides);
  NGRAPH_VLOG(3) << "ng_dilations: " << ng::join(ng_dilations);
  NGRAPH_VLOG(3) << "ng_image_shape: " << ng::join(ng_image_shape);

  auto& ng_filter_shape = ng_filter->get_shape();
  ng_kernel_shape[0] = ng_filter_shape[0];
  ng_kernel_shape[1] = ng_filter_shape[1];
  Reshape<3, 2, 0, 1>(ng_filter);

  NGRAPH_VLOG(3) << "ng_kernel_shape: " << ng::join(ng_kernel_shape);

  ng::CoordinateDiff ng_padding_below{0, 0};
  ng::CoordinateDiff ng_padding_above{0, 0};

  Builder::MakePadding(tf_padding_type, ng_image_shape, ng_kernel_shape,
                       ng_strides, ng_dilations, ng_padding_below,
                       ng_padding_above);

  std::shared_ptr<ng::Node> ng_data =
      make_shared<ng::op::ConvolutionBackpropData>(
          ng_batch_shape, ng_filter, ng_out_backprop, ng_strides, ng_dilations,
          ng_padding_below, ng_padding_above,
          ng::Strides(ng_batch_shape.size() - 2, 1));

  BatchToTensorflow(is_nhwc, ng_data);

  SaveNgOp(ng_op_map, op->name(), ng_data);
  return tf::Status::OK();
}

static tf::Status TranslateDepthwiseConv2dNativeOp(const tf::Node* op,
                                                   Builder::OpMap& ng_op_map) {
  shared_ptr<ng::Node> ng_input, ng_filter;
  TF_RETURN_IF_ERROR(GetInputNodes(ng_op_map, op, &ng_input, &ng_filter));

  std::vector<tf::int32> tf_strides;
  std::vector<tf::int32> tf_dilations;
  std::string tf_padding_type;
  std::string tf_data_format;
  TF_RETURN_IF_ERROR(tf::GetNodeAttr(op->attrs(), "strides", &tf_strides));
  TF_RETURN_IF_ERROR(tf::GetNodeAttr(op->attrs(), "dilations", &tf_dilations));
  TF_RETURN_IF_ERROR(tf::GetNodeAttr(op->attrs(), "padding", &tf_padding_type));
  TF_RETURN_IF_ERROR(
      tf::GetNodeAttr(op->attrs(), "data_format", &tf_data_format));

  if (tf_data_format != "NHWC" && tf_data_format != "NCHW") {
    return tf::errors::InvalidArgument(
        "DepthwiseConv2D data format is neither NHWC nor NCHW");
  }

  bool is_nhwc = (tf_data_format == "NHWC");

  NGRAPH_VLOG(3) << ng::join(tf_strides);
  NGRAPH_VLOG(3) << ng::join(tf_dilations);
  NGRAPH_VLOG(3) << tf_padding_type;
  NGRAPH_VLOG(3) << tf_data_format;

  ng::Strides ng_strides(2);
  ng::Strides ng_dilations(2);
  ng::Shape ng_image_shape(2);
  ng::Shape ng_kernel_shape(2);

  BatchedOpParamToNGraph(is_nhwc, ng_input->get_shape(), ng_image_shape);
  BatchedOpParamToNGraph(is_nhwc, tf_strides, ng_strides);
  BatchedOpParamToNGraph(is_nhwc, tf_dilations, ng_dilations);
  BatchToNGraph(is_nhwc, ng_input);

  NGRAPH_VLOG(3) << "ng_strides: " << ng::join(ng_strides);
  NGRAPH_VLOG(3) << "ng_dilations: " << ng::join(ng_dilations);
  NGRAPH_VLOG(3) << "ng_image_shape: " << ng::join(ng_image_shape);

  auto& ng_filter_shape = ng_filter->get_shape();
  ng_kernel_shape[0] = ng_filter_shape[0];
  ng_kernel_shape[1] = ng_filter_shape[1];
  Reshape<3, 2, 0, 1>(ng_filter);

  NGRAPH_VLOG(3) << "ng_kernel_shape: " << ng::join(ng_kernel_shape);

  ng::CoordinateDiff ng_padding_below{0, 0};
  ng::CoordinateDiff ng_padding_above{0, 0};

  Builder::MakePadding(tf_padding_type, ng_image_shape, ng_kernel_shape,
                       ng_strides, ng_dilations, ng_padding_below,
                       ng_padding_above);

  // ng input shape is NCHW
  auto& input_shape = ng_input->get_shape();
  // ng filter shape is OIHW
  auto& filter_shape = ng_filter->get_shape();
  ng::NodeVector ng_args;

  for (size_t i = 0; i < input_shape[1]; i++) {
    const std::vector<size_t> lower_bound{0, i, 0, 0};
    const std::vector<size_t> upper_bound{input_shape[0], i + 1, input_shape[2],
                                          input_shape[3]};
    auto ng_sliced_input =
        make_shared<ng::op::Slice>(ng_input, lower_bound, upper_bound);

    const std::vector<size_t> f_lower_bound{0, i, 0, 0};
    const std::vector<size_t> f_upper_bound{filter_shape[0], i + 1,
                                            filter_shape[2], filter_shape[3]};
    auto ng_sliced_filter =
        make_shared<ng::op::Slice>(ng_filter, f_lower_bound, f_upper_bound);

    NGRAPH_VLOG(3) << "depthwise conv 2d.";
    NGRAPH_VLOG(3) << "sliced shape " << ng::join(ng_sliced_input->get_shape());
    NGRAPH_VLOG(3) << "filter shape "
                   << ng::join(ng_sliced_filter->get_shape());

    auto ng_conv = make_shared<ng::op::Convolution>(
        ng_sliced_input, ng_sliced_filter, ng_strides, ng_dilations,
        ng_padding_below, ng_padding_above);
    ng_args.push_back(ng_conv);
  }

  size_t ng_concatenation_axis = 1;  // channel axis
  std::shared_ptr<ng::Node> ng_concat =
      make_shared<ng::op::Concat>(ng_args, ng_concatenation_axis);

  BatchToTensorflow(is_nhwc, ng_concat);
  SaveNgOp(ng_op_map, op->name(), ng_concat);
  return tf::Status::OK();
}

static tf::Status TranslateExpandDimsOp(const tf::Node* op,
                                        Builder::OpMap& ng_op_map) {
  shared_ptr<ng::Node> ng_input, ng_dim;
  TF_RETURN_IF_ERROR(GetInputNodes(ng_op_map, op, &ng_input, &ng_dim));

  std::vector<tf::int64> dim_vec;
  TF_RETURN_IF_ERROR(
      tf::GetNodeAttr(op->attrs(), "_ngraph_expanddims_static_dim", &dim_vec));

  if (dim_vec.size() != 1) {
    return tf::errors::InvalidArgument(
        "The size of argument dim is not 1 for ExpandDims");
  }

  auto& shape = ng_input->get_shape();
  auto shape_size = shape.size();
  if (dim_vec[0] < 0) {
    // allow range [-rank(input) - 1, rank(input)]
    // where -1 append new axis at the end
    dim_vec[0] = shape_size + dim_vec[0] + 1;
  }
  auto out_shape = shape;
  out_shape.insert(out_shape.begin() + size_t(dim_vec[0]), 1);
  std::vector<size_t> shape_dimensions(shape.size());
  std::iota(shape_dimensions.begin(), shape_dimensions.end(), 0);
  std::shared_ptr<ng::Node> ng_expand_dim =
      make_shared<ng::op::Reshape>(ng_input, shape_dimensions, out_shape);

  SaveNgOp(ng_op_map, op->name(), ng_expand_dim);
  return tf::Status::OK();
}

static tf::Status TranslateFillOp(const tf::Node* op,
                                  Builder::OpMap& ng_op_map) {
  shared_ptr<ng::Node> ng_value;
  TF_RETURN_IF_ERROR(GetInputNodes(ng_op_map, op, nullptr, &ng_value));

  std::vector<tf::int64> dims_vec;
  TF_RETURN_IF_ERROR(
      tf::GetNodeAttr(op->attrs(), "_ngraph_fill_static_dims", &dims_vec));

  ng::Shape ng_output_shape(dims_vec.size());
  ng::AxisSet ng_axis_set;
  for (size_t i = 0; i < dims_vec.size(); ++i) {
    ng_output_shape[i] = dims_vec[i];
    ng_axis_set.insert(i);
  }
  SaveNgOp(
      ng_op_map, op->name(),
      make_shared<ng::op::Broadcast>(ng_value, ng_output_shape, ng_axis_set));
  return tf::Status::OK();
}

static tf::Status TranslateFloorDivOp(const tf::Node* op,
                                      Builder::OpMap& ng_op_map) {
  auto ng_floordiv = [](std::shared_ptr<ng::Node> ng_input1,
                        std::shared_ptr<ng::Node> ng_input2) {
    return std::make_shared<ng::op::Floor>(
        std::make_shared<ng::op::Divide>(ng_input1, ng_input2));
  };
  return TranslateBinaryOp(op, ng_op_map, ng_floordiv);
}

static tf::Status TranslateFloorModOp(const tf::Node* op,
                                      Builder::OpMap& ng_op_map) {
  auto ng_floormod = [](std::shared_ptr<ng::Node> ng_input1,
                        std::shared_ptr<ng::Node> ng_input2) {
    auto floordiv = std::make_shared<ng::op::Floor>(
        std::make_shared<ng::op::Divide>(ng_input1, ng_input2));
    return std::make_shared<ng::op::Subtract>(
        ng_input1, std::make_shared<ng::op::Multiply>(floordiv, ng_input2));
  };
  return TranslateBinaryOp(op, ng_op_map, ng_floormod);
}

static tf::Status TranslateFusedBatchNormOp(const tf::Node* op,
                                            Builder::OpMap& ng_op_map) {
  bool tf_is_training;
  if (tf::GetNodeAttr(op->attrs(), "is_training", &tf_is_training) !=
      tf::Status::OK()) {
    NGRAPH_VLOG(3) << "is_training attribute not present, setting to true";
    tf_is_training = true;
  }

  NGRAPH_VLOG(3) << "is_training: " << tf_is_training;

  shared_ptr<ng::Node> ng_input, ng_scale, ng_offset, ng_mean, ng_variance;
  TF_RETURN_IF_ERROR(GetInputNodes(ng_op_map, op, &ng_input, &ng_scale,
                                   &ng_offset, &ng_mean, &ng_variance));

  std::string tf_data_format;
  TF_RETURN_IF_ERROR(
      tf::GetNodeAttr(op->attrs(), "data_format", &tf_data_format));

  if (tf_data_format != "NHWC" && tf_data_format != "NCHW") {
    return tf::errors::InvalidArgument(
        "Conv2D data format is neither NHWC nor NCHW");
  }

  bool is_nhwc = (tf_data_format == "NHWC");

  NGRAPH_VLOG(3) << "data_format: " << tf_data_format;

  float tf_epsilon;
  if (tf::GetNodeAttr(op->attrs(), "epsilon", &tf_epsilon) !=
      tf::Status::OK()) {
    NGRAPH_VLOG(3) << "epsilon attribute not present, setting to zero";
    tf_epsilon = 0;  // FIXME(amprocte): is this the right default?
  }

  NGRAPH_VLOG(3) << "epsilon: " << tf_epsilon;

  BatchToNGraph(is_nhwc, ng_input);

  std::shared_ptr<ng::Node> ng_batch_norm;

  ng_batch_norm =
      make_shared<ng::op::BatchNorm>(tf_epsilon, ng_scale, ng_offset, ng_input,
                                     ng_mean, ng_variance, tf_is_training);

  BatchToTensorflow(is_nhwc, ng_batch_norm);

  SaveNgOp(ng_op_map, op->name(), ng_batch_norm);
  return tf::Status::OK();
}

static tf::Status TranslateFusedBatchNormGradOp(const tf::Node* op,
                                                Builder::OpMap& ng_op_map) {
  TF_RETURN_IF_ERROR(ValidateInputCount(op, 5));

  bool tf_is_training;
  if (tf::GetNodeAttr(op->attrs(), "is_training", &tf_is_training) !=
      tf::Status::OK()) {
    NGRAPH_VLOG(3) << "is_training attribute not present, setting to true";
    tf_is_training = true;
  }

  NGRAPH_VLOG(3) << "is_training: " << tf_is_training;

  shared_ptr<ng::Node> ng_delta;
  shared_ptr<ng::Node> ng_input;
  shared_ptr<ng::Node> ng_scale;
  shared_ptr<ng::Node> ng_mean;
  shared_ptr<ng::Node> ng_variance;
  TF_RETURN_IF_ERROR(GetInputNode(ng_op_map, op, 0, &ng_delta));
  TF_RETURN_IF_ERROR(GetInputNode(ng_op_map, op, 1, &ng_input));
  TF_RETURN_IF_ERROR(GetInputNode(ng_op_map, op, 2, &ng_scale));
  TF_RETURN_IF_ERROR(GetInputNode(ng_op_map, op, 3, &ng_mean));
  TF_RETURN_IF_ERROR(GetInputNode(ng_op_map, op, 4, &ng_variance));

  std::string tf_data_format;
  TF_RETURN_IF_ERROR(
      tf::GetNodeAttr(op->attrs(), "data_format", &tf_data_format));

  if (tf_data_format != "NHWC" && tf_data_format != "NCHW") {
    return tf::errors::InvalidArgument(
        "FusedBatchnormGrad data format is neither NHWC nor NCHW");
  }

  bool is_nhwc = (tf_data_format == "NHWC");

  NGRAPH_VLOG(3) << "data_format: " << tf_data_format;

  float tf_epsilon;
  if (tf::GetNodeAttr(op->attrs(), "epsilon", &tf_epsilon) !=
      tf::Status::OK()) {
    NGRAPH_VLOG(3) << "epsilon attribute not present, setting to 0.0001";
    tf_epsilon = 0.0001;
  }

  NGRAPH_VLOG(3) << "epsilon: " << tf_epsilon;

  // TODO: We are temporarily supplying a fake value for beta here
  // (all zero, same shape/et as scale/gamma), because Tensorflow does not give
<<<<<<< HEAD
  // beta to us.
  // This should work because nGraph should not actually use beta. The nGraph
  // op may change to discard this parameter. Update this when nGraph does.
=======
  // beta to us. This should work because nGraph should not actually use beta.
  // The nGraph op may change to discard this parameter. Update this when nGraph
  // does.
>>>>>>> 991acc6d
  shared_ptr<ng::Node> ng_beta = std::make_shared<ngraph::op::Constant>(
      ng_scale->get_element_type(), ng_scale->get_shape(),
      std::vector<std::string>{ng::shape_size(ng_scale->get_shape()), "0"});

  BatchToNGraph(is_nhwc, ng_input);
  BatchToNGraph(is_nhwc, ng_delta);

  std::shared_ptr<ng::Node> ng_batch_norm_backprop;

  ng_batch_norm_backprop = make_shared<ng::op::BatchNormBackprop>(
      tf_epsilon, ng_scale, ng_beta, ng_input, ng_mean, ng_variance, ng_delta);

  shared_ptr<ngraph::Node> ng_input_delta_op =
      make_shared<ng::op::GetOutputElement>(ng_batch_norm_backprop, 0);
  shared_ptr<ngraph::Node> ng_scale_delta_op =
      make_shared<ng::op::GetOutputElement>(ng_batch_norm_backprop, 1);
  shared_ptr<ngraph::Node> ng_beta_delta_op =
      make_shared<ng::op::GetOutputElement>(ng_batch_norm_backprop, 2);

  BatchToTensorflow(is_nhwc, ng_input_delta_op);

  SaveNgOp(ng_op_map, op->name(), ng_input_delta_op);
  SaveNgOp(ng_op_map, op->name(), ng_scale_delta_op);
  SaveNgOp(ng_op_map, op->name(), ng_beta_delta_op);

  return tf::Status::OK();
}

static tf::Status TranslateIdentityOp(const tf::Node* op,
                                      Builder::OpMap& ng_op_map) {
  shared_ptr<ng::Node> ng_arg;
  TF_RETURN_IF_ERROR(GetInputNodes(ng_op_map, op, &ng_arg));
  SaveNgOp(ng_op_map, op->name(), ng_arg);
  return tf::Status::OK();
}

static tf::Status TranslateMatMulOp(const tf::Node* op,
                                    Builder::OpMap& ng_op_map) {
  shared_ptr<ng::Node> ng_lhs, ng_rhs;
  TF_RETURN_IF_ERROR(GetInputNodes(ng_op_map, op, &ng_lhs, &ng_rhs));

  // Transpose arguments if requested.
  bool transpose_a = false;
  bool transpose_b = false;

  if (tf::GetNodeAttr(op->attrs(), "transpose_a", &transpose_a) ==
          tf::Status::OK() &&
      transpose_a) {
    ng_lhs = ng::builder::numpy_transpose(ng_lhs, ng::AxisVector{1, 0});
  }
  if (tf::GetNodeAttr(op->attrs(), "transpose_b", &transpose_b) ==
          tf::Status::OK() &&
      transpose_b) {
    ng_rhs = ng::builder::numpy_transpose(ng_rhs, ng::AxisVector{1, 0});
  }

  // The default axis count for nGraph's Dot op is 1, which is just what
  // we need here.
  SaveNgOp(ng_op_map, op->name(), make_shared<ngraph::op::Dot>(ng_lhs, ng_rhs));
  return tf::Status::OK();
}

static tf::Status TranslateMaxPoolOp(const tf::Node* op,
                                     Builder::OpMap& ng_op_map) {
  shared_ptr<ng::Node> ng_input;
  TF_RETURN_IF_ERROR(GetInputNodes(ng_op_map, op, &ng_input));

  std::vector<tf::int32> tf_strides;
  std::vector<tf::int32> tf_ksize;
  std::string tf_padding_type;
  std::string tf_data_format;
  TF_RETURN_IF_ERROR(tf::GetNodeAttr(op->attrs(), "strides", &tf_strides));
  TF_RETURN_IF_ERROR(tf::GetNodeAttr(op->attrs(), "ksize", &tf_ksize));
  TF_RETURN_IF_ERROR(tf::GetNodeAttr(op->attrs(), "padding", &tf_padding_type));
  TF_RETURN_IF_ERROR(
      tf::GetNodeAttr(op->attrs(), "data_format", &tf_data_format));

  if (tf_data_format != "NHWC" && tf_data_format != "NCHW") {
    return tf::errors::InvalidArgument(
        "MaxPool data format is neither NHWC nor NCHW");
  }

  bool is_nhwc = (tf_data_format == "NHWC");

  NGRAPH_VLOG(3) << ng::join(tf_strides);
  NGRAPH_VLOG(3) << ng::join(tf_ksize);
  NGRAPH_VLOG(3) << tf_padding_type;
  NGRAPH_VLOG(3) << tf_data_format;

  ng::Strides ng_strides(2);
  ng::Shape ng_image_shape(2);
  ng::Shape ng_kernel_shape(2);

  BatchedOpParamToNGraph(is_nhwc, tf_strides, ng_strides);
  BatchedOpParamToNGraph(is_nhwc, ng_input->get_shape(), ng_image_shape);
  BatchedOpParamToNGraph(is_nhwc, tf_ksize, ng_kernel_shape);
  BatchToNGraph(is_nhwc, ng_input);
  NGRAPH_VLOG(3) << "ng_strides: " << ng::join(ng_strides);
  NGRAPH_VLOG(3) << "ng_image_shape: " << ng::join(ng_image_shape);
  NGRAPH_VLOG(3) << "ng_kernel_shape: " << ng::join(ng_kernel_shape);

  // TODO: change this once nGraph supports negative padding
  // (CoordinateDiff) for MaxPool
  // ng::CoordinateDiff ng_padding_below{0,0};
  // ng::CoordinateDiff ng_padding_above{0,0};
  ng::Shape ng_padding_below{0, 0};
  ng::Shape ng_padding_above{0, 0};

  Builder::MakePadding(tf_padding_type, ng_image_shape, ng_kernel_shape,
                       ng_strides, ng_padding_below, ng_padding_above);

  std::shared_ptr<ng::Node> ng_maxpool =
      make_shared<ng::op::MaxPool>(ng_input, ng_kernel_shape, ng_strides,
                                   ng_padding_below, ng_padding_above);

  BatchToTensorflow(is_nhwc, ng_maxpool);

  NGRAPH_VLOG(3) << "maxpool outshape: {" << ng::join(ng_maxpool->get_shape())
                 << "}";

  SaveNgOp(ng_op_map, op->name(), ng_maxpool);
  return tf::Status::OK();
}

static tf::Status TranslateMaxPoolGradOp(const tf::Node* op,
                                         Builder::OpMap& ng_op_map) {
  shared_ptr<ng::Node> ng_input, ng_output, ng_grad;
  TF_RETURN_IF_ERROR(
      GetInputNodes(ng_op_map, op, &ng_input, &ng_output, &ng_grad));

  auto ng_forward_op = std::dynamic_pointer_cast<ng::op::MaxPool>(ng_output);
  if (ng_forward_op == nullptr) {
    return tf::errors::InvalidArgument("Original output is of the wrong type.");
  }
  std::vector<tf::int32> tf_strides;
  std::vector<tf::int32> tf_ksize;
  std::string tf_padding_type;
  std::string tf_data_format;
  TF_RETURN_IF_ERROR(tf::GetNodeAttr(op->attrs(), "strides", &tf_strides));
  TF_RETURN_IF_ERROR(tf::GetNodeAttr(op->attrs(), "ksize", &tf_ksize));
  TF_RETURN_IF_ERROR(tf::GetNodeAttr(op->attrs(), "padding", &tf_padding_type));
  TF_RETURN_IF_ERROR(
      tf::GetNodeAttr(op->attrs(), "data_format", &tf_data_format));
  if (tf_data_format != "NHWC" && tf_data_format != "NCHW") {
    return tf::errors::InvalidArgument(
        "AvgPoolGrad data format is neither NHWC nor NCHW");
  }

  bool is_nhwc = (tf_data_format == "NHWC");
  NGRAPH_VLOG(3) << ng::join(tf_strides);
  NGRAPH_VLOG(3) << ng::join(tf_ksize);
  NGRAPH_VLOG(3) << tf_padding_type;
  NGRAPH_VLOG(3) << tf_data_format;

  ng::Strides ng_strides(2);
  ng::Shape ng_image_shape(2);
  ng::Shape ng_kernel_shape(2);

  BatchToNGraph(is_nhwc, ng_input);
  BatchToNGraph(is_nhwc, ng_grad);
  BatchedOpParamToNGraph(is_nhwc, tf_strides, ng_strides);
  BatchedOpParamToNGraph(is_nhwc, tf_ksize, ng_kernel_shape);

  NGRAPH_VLOG(3) << "ng_strides: " << ng::join(ng_strides);
  NGRAPH_VLOG(3) << "ng_image_shape: " << ng::join(ng_image_shape);
  NGRAPH_VLOG(3) << "ng_kernel_shape: " << ng::join(ng_kernel_shape);

  ng::Shape ng_padding_below{0, 0};
  ng::Shape ng_padding_above{0, 0};

  Builder::MakePadding(tf_padding_type, ng_image_shape, ng_kernel_shape,
                       ng_strides, ng_padding_below, ng_padding_above);

  NGRAPH_VLOG(3) << "ng_padding_below: " << ng::join(ng_padding_below);
  NGRAPH_VLOG(3) << "ng_padding_above: " << ng::join(ng_padding_above);

  std::shared_ptr<ng::Node> ng_maxpool_backprop =
      make_shared<ng::op::MaxPoolBackprop>(ng_input, ng_grad, ng_kernel_shape,
                                           ng_strides, ng_padding_below,
                                           ng_padding_above, ng_forward_op);
  BatchToTensorflow(is_nhwc, ng_maxpool_backprop);
  NGRAPH_VLOG(3) << "mapoolbackprop outshape: {"
                 << ng::join(ng_maxpool_backprop->get_shape()) << "}";
  SaveNgOp(ng_op_map, op->name(), ng_maxpool_backprop);
  return tf::Status::OK();
}

static tf::Status TranslateMeanOp(const tf::Node* op,
                                  Builder::OpMap& ng_op_map) {
  shared_ptr<ng::Node> ng_input, ng_axes_op;
  TF_RETURN_IF_ERROR(GetInputNodes(ng_op_map, op, &ng_input, &ng_axes_op));

  bool tf_keep_dims;
  if (tf::GetNodeAttr(op->attrs(), "keep_dims", &tf_keep_dims) !=
      tf::Status::OK()) {
    tf_keep_dims = false;
  }

  std::vector<tf::int64> mean_axes;
  TF_RETURN_IF_ERROR(
      tf::GetNodeAttr(op->attrs(), "_ngraph_mean_static_axes", &mean_axes));

  ng::Shape input_shape = ng_input->get_shape();
  size_t input_rank = ng_input->get_shape().size();

  ng::AxisSet ng_reduction_axes;

  for (auto i : mean_axes) {
    if (i < 0) {
      ng_reduction_axes.insert(input_rank + i);
    } else {
      ng_reduction_axes.insert(i);
    }
  }

  std::shared_ptr<ng::Node> ng_mean =
      ng::builder::mean(ng_input, ng_reduction_axes);

  // If keep_dims is specified we need to reshape to put back the reduced
  // axes, with length 1.
  if (tf_keep_dims) {
    ng::Shape ng_result_shape_with_keep(input_rank);

    for (size_t i = 0; i < input_rank; i++) {
      if (ng_reduction_axes.count(i) == 0) {
        ng_result_shape_with_keep[i] = input_shape[i];
      } else {
        ng_result_shape_with_keep[i] = 1;
      }
    }

    ng::AxisVector ng_axis_order(ng_mean->get_shape().size());

    for (size_t i = 0; i < ng_mean->get_shape().size(); i++) {
      ng_axis_order[i] = i;
    }

    ng_mean = make_shared<ng::op::Reshape>(ng_mean, ng_axis_order,
                                           ng_result_shape_with_keep);
  }

  SaveNgOp(ng_op_map, op->name(), ng_mean);
  return tf::Status::OK();
}

static tf::Status TranslatePackOp(const tf::Node* op,
                                  Builder::OpMap& ng_op_map) {
  TF_RETURN_IF_ERROR(ValidateInputCountMin(op, 1));

  ng::NodeVector ng_concat_inputs;

  for (size_t i = 0; i < op->num_inputs(); ++i) {
    shared_ptr<ng::Node> ng_input;
    TF_RETURN_IF_ERROR(GetInputNode(ng_op_map, op, i, &ng_input));
    ng_concat_inputs.push_back(ng_input);
  }

  tf::int32 tf_axis;
  TF_RETURN_IF_ERROR(tf::GetNodeAttr(op->attrs(), "axis", &tf_axis));
  size_t input_rank = ng_concat_inputs[0]->get_shape().size();

  auto concat_axis = tf_axis;
  if (concat_axis == -1) {
    concat_axis = input_rank;
  }

  ng::Shape input_shape = ng_concat_inputs[0]->get_shape();
  ng::Shape output_shape(input_rank + 1);

  // if inputs shape is (2, 3, 4), and axis is 1, then we want
  // to create output_shape (2, num_inputs, 3, 4)
  for (size_t i = 0; i < input_rank; ++i) {
    output_shape[(i < concat_axis) ? i : i + 1] = input_shape[i];
  }
  output_shape[concat_axis] = op->num_inputs();

  ng::AxisVector ng_axis_order(input_rank);
  for (size_t i = 0; i < input_rank; i++) {
    ng_axis_order[i] = i;
  }

  if (concat_axis == input_rank) {
    // need to add extra dimension before we concatenate
    // along it
    ng::Shape extended_shape = input_shape;
    extended_shape.push_back(1);
    for (size_t i = 0; i < ng_concat_inputs.size(); ++i) {
      ng_concat_inputs[i] = make_shared<ng::op::Reshape>(
          ng_concat_inputs[i], ng_axis_order, extended_shape);
    }
    ng_axis_order.push_back(input_rank);
  }

  auto concat = make_shared<ng::op::Concat>(ng_concat_inputs, concat_axis);
  SaveNgOp(ng_op_map, op->name(),
           make_shared<ng::op::Reshape>(concat, ng_axis_order, output_shape));
  return tf::Status::OK();
}

static tf::Status TranslatePadOp(const tf::Node* op,
                                 Builder::OpMap& ng_op_map) {
  shared_ptr<ng::Node> ng_input, ng_paddings_op;
  TF_RETURN_IF_ERROR(GetInputNodes(ng_op_map, op, &ng_input, &ng_paddings_op));

  std::vector<tf::int64> paddings;
  TF_RETURN_IF_ERROR(
      tf::GetNodeAttr(op->attrs(), "_ngraph_pad_static_paddings", &paddings));

  NGRAPH_VLOG(3) << "{" << ng::join(paddings) << "}";

  if (paddings.size() % 2 != 0) {
    return tf::errors::InvalidArgument(
        "Constant node for paddings does not have an even number of "
        "elements");
  }

  ng::Shape padding_below(paddings.size() / 2);
  ng::Shape padding_above(paddings.size() / 2);
  ng::Shape padding_interior(paddings.size() / 2);

  for (size_t i = 0; i < paddings.size() / 2; i++) {
    padding_below[i] = paddings[2 * i];
    padding_above[i] = paddings[2 * i + 1];
    padding_interior[i] = 0;
  }

  NGRAPH_VLOG(3) << "{" << ng::join(padding_below) << "}";
  NGRAPH_VLOG(3) << "{" << ng::join(padding_above) << "}";

  // For PadV1 it seems the value is always zero.
  auto pad_val_op = make_shared<ng::op::Constant>(
      ng_input->get_element_type(), ng::Shape{}, std::vector<std::string>{"0"});
  auto pad_op = make_shared<ng::op::Pad>(ng_input, pad_val_op, padding_below,
                                         padding_above, padding_interior);

  SaveNgOp(ng_op_map, op->name(), pad_op);
  return tf::Status::OK();
}

static tf::Status TranslateProdOp(const tf::Node* op,
                                  Builder::OpMap& ng_op_map) {
  shared_ptr<ng::Node> ng_input, ng_axis;
  TF_RETURN_IF_ERROR(GetInputNodes(ng_op_map, op, &ng_input, &ng_axis));

  ng::AxisSet ng_axis_set;
  auto ng_axis_const = std::dynamic_pointer_cast<ng::op::Constant>(ng_axis);
  if (ng_axis_const == nullptr) {
    for (size_t i = 0; i < ng_input->get_shape().size(); i++) {
      ng_axis_set.insert(i);
    }
  } else {
    auto axis_vec = ng_axis_const->get_vector<int>();
    for (size_t i = 0; i < axis_vec.size(); ++i) {
      if (axis_vec[i] >= 0) {
        ng_axis_set.insert(axis_vec[i]);
      } else {
        // ng_axis_set has unsigned type, converting negative axis
        ng_axis_set.insert(ng_input->get_shape().size() + axis_vec[i]);
      }
    }
  }

  bool tf_keep_dims;
  if (tf::GetNodeAttr(op->attrs(), "keep_dims", &tf_keep_dims) !=
      tf::Status::OK()) {
    tf_keep_dims = false;
  }

  if (tf_keep_dims) {
    return tf::errors::Unimplemented("keep_dims is not implemented for Prod");
  }

  SaveNgOp(ng_op_map, op->name(),
           make_shared<ng::op::Product>(ng_input, ng_axis_set));
  return tf::Status::OK();
}

static tf::Status TranslateReciprocalOp(const tf::Node* op,
                                        Builder::OpMap& ng_op_map) {
  return TranslateUnaryOp(op, ng_op_map, [](std::shared_ptr<ng::Node> n) {
    // Create a constant tensor populated with the value -1.
    // (1/x = x^(-1))
    auto et = n->get_element_type();
    auto shape = n->get_shape();
    std::vector<std::string> constant_values(ng::shape_size(shape), "-1");
    auto ng_exponent =
        std::make_shared<ng::op::Constant>(et, shape, constant_values);

    // Raise each element of the input to the power -1.
    return std::make_shared<ng::op::Power>(n, ng_exponent);
  });
}

static tf::Status TranslateReluOp(const tf::Node* op,
                                  Builder::OpMap& ng_op_map) {
  shared_ptr<ng::Node> ng_input;
  TF_RETURN_IF_ERROR(GetInputNodes(ng_op_map, op, &ng_input));

  SaveNgOp(ng_op_map, op->name(), make_shared<ng::op::Relu>(ng_input));
  return tf::Status::OK();
}

static tf::Status TranslateRelu6Op(const tf::Node* op,
                                   Builder::OpMap& ng_op_map) {
  shared_ptr<ng::Node> ng_input;
  TF_RETURN_IF_ERROR(GetInputNodes(ng_op_map, op, &ng_input));

  auto constant_6 = make_shared<ng::op::Constant>(
      ng_input->get_element_type(), ng_input->get_shape(),
      std::vector<std::string>(ng::shape_size(ng_input->get_shape()), "6"));
  auto relu6_op = make_shared<ng::op::Minimum>(
      make_shared<ng::op::Relu>(ng_input), constant_6);

  SaveNgOp(ng_op_map, op->name(), relu6_op);
  return tf::Status::OK();
}

static tf::Status TranslateReluGradOp(const tf::Node* op,
                                      Builder::OpMap& ng_op_map) {
  shared_ptr<ng::Node> ng_arg, ng_delta;
  TF_RETURN_IF_ERROR(GetInputNodes(ng_op_map, op, &ng_delta, &ng_arg));

  auto ng_relu_grad = std::make_shared<ng::op::ReluBackprop>(ng_arg, ng_delta);
  SaveNgOp(ng_op_map, op->name(), ng_relu_grad);
  return tf::Status::OK();
}

static tf::Status TranslateReshapeOp(const tf::Node* op,
                                     Builder::OpMap& ng_op_map) {
  shared_ptr<ng::Node> ng_input, ng_shape_op;
  TF_RETURN_IF_ERROR(GetInputNodes(ng_op_map, op, &ng_input, &ng_shape_op));

  NGRAPH_VLOG(3) << "Input shape: " << ng::join(ng_input->get_shape());

  std::vector<tf::int64> shape;
  TF_RETURN_IF_ERROR(
      tf::GetNodeAttr(op->attrs(), "_ngraph_reshape_static_shape", &shape));

  NGRAPH_VLOG(3) << "Requested result shape: " << ng::join(shape);

  size_t output_rank = shape.size();
  size_t num_input_elements = ng::shape_size(ng_input->get_shape());

  //
  // If there is a single "-1" in the result shape, we have to auto-infer
  // the length of that dimension.
  //
  size_t inferred_pos;
  size_t product_of_rest = 1;
  bool seen_inferred = false;
  for (size_t i = 0; i < output_rank; i++) {
    if (shape[i] == -1) {
      if (seen_inferred) {
        return tf::errors::InvalidArgument(
            "Multiple -1 dimensions in result shape");
      }
      inferred_pos = i;
      seen_inferred = true;
    } else {
      product_of_rest *= shape[i];
    }
  }

  if (seen_inferred) {
    if (num_input_elements % product_of_rest != 0) {
      NGRAPH_VLOG(3) << "{" << ng::join(ng_input->get_shape()) << "}";
      NGRAPH_VLOG(3) << "{" << ng::join(shape) << "}";
      return tf::errors::InvalidArgument(
          "Product of known dimensions (", product_of_rest,
          ") does not evenly divide the number of input elements (",
          num_input_elements, ")");
    }
    shape[inferred_pos] = num_input_elements / product_of_rest;
  }

  //
  // Convert the values from the constant into an nGraph::Shape, and
  // construct the axis order while we are at it.
  //
  ng::Shape ng_shape(output_rank);

  for (size_t i = 0; i < output_rank; i++) {
    ng_shape[i] = shape[i];
  }

  ng::AxisVector ng_axis_order(ng_input->get_shape().size());
  for (size_t i = 0; i < ng_input->get_shape().size(); i++) {
    ng_axis_order[i] = i;
  }

  SaveNgOp(ng_op_map, op->name(),
           make_shared<ng::op::Reshape>(ng_input, ng_axis_order, ng_shape));
  return tf::Status::OK();
}

static tf::Status TranslateRsqrtOp(const tf::Node* op,
                                   Builder::OpMap& ng_op_map) {
  return TranslateUnaryOp(op, ng_op_map, [](std::shared_ptr<ng::Node> n) {
    // Create a constant tensor populated with the value -1/2.
    // (1/sqrt(x) = x^(-1/2))
    auto et = n->get_element_type();
    auto shape = n->get_shape();
    std::vector<std::string> constant_values(ng::shape_size(shape), "-0.5");
    auto ng_exponent =
        std::make_shared<ng::op::Constant>(et, shape, constant_values);

    // Raise each element of the input to the power -0.5.
    return std::make_shared<ng::op::Power>(n, ng_exponent);
  });
}

static tf::Status TranslateSigmoidOp(const tf::Node* op,
                                     Builder::OpMap& ng_op_map) {
  shared_ptr<ng::Node> ng_input;
  TF_RETURN_IF_ERROR(GetInputNodes(ng_op_map, op, &ng_input));

  auto exp_op =
      make_shared<ng::op::Exp>(make_shared<ng::op::Negative>(ng_input));
  auto constant_1 = make_shared<ng::op::Constant>(
      ng_input->get_element_type(), ng_input->get_shape(),
      std::vector<std::string>(ng::shape_size(ng_input->get_shape()), "1"));

  auto denominator_op = make_shared<ng::op::Add>(constant_1, exp_op);

  SaveNgOp(ng_op_map, op->name(),
           make_shared<ng::op::Divide>(constant_1, denominator_op));
  return tf::Status::OK();
}

static tf::Status TranslateSliceOp(const tf::Node* op,
                                   Builder::OpMap& ng_op_map) {
  shared_ptr<ng::Node> ng_input, ng_begin, ng_size;
  TF_RETURN_IF_ERROR(
      GetInputNodes(ng_op_map, op, &ng_input, &ng_begin, &ng_size));

  std::vector<tf::int64> lower_vec;
  std::vector<tf::int64> size_vec;
  TF_RETURN_IF_ERROR(
      tf::GetNodeAttr(op->attrs(), "_ngraph_slice_static_begin", &lower_vec));
  TF_RETURN_IF_ERROR(
      tf::GetNodeAttr(op->attrs(), "_ngraph_slice_static_size", &size_vec));

  NGRAPH_VLOG(3) << "Begin input for Slice: " << ng::join(lower_vec);
  NGRAPH_VLOG(3) << "Size input for Slice: " << ng::join(size_vec);

  std::vector<int> upper_vec(lower_vec.size());
  const auto ng_input_shape = ng_input->get_shape();
  for (size_t i = 0; i < size_vec.size(); i++) {
    if (size_vec[i] != -1) {
      upper_vec[i] = lower_vec[i] + size_vec[i];
    } else {
      // support -1 for size_vec, to the end of the tensor
      upper_vec[i] = ng_input_shape[i];
    }
  }

  std::vector<size_t> l(lower_vec.begin(), lower_vec.end());
  std::vector<size_t> u(upper_vec.begin(), upper_vec.end());
  auto ng_slice = make_shared<ng::op::Slice>(ng_input, l, u);
  SaveNgOp(ng_op_map, op->name(), ng_slice);
  return tf::Status::OK();
}

static tf::Status TranslateSnapshotOp(const tf::Node* op,
                                      Builder::OpMap& ng_op_map) {
  shared_ptr<ng::Node> ng_arg;
  TF_RETURN_IF_ERROR(GetInputNodes(ng_op_map, op, &ng_arg));

  SaveNgOp(ng_op_map, op->name(), ng_arg);
  return tf::Status::OK();
}

static tf::Status TranslateSoftmaxOp(const tf::Node* op,
                                     Builder::OpMap& ng_op_map) {
  shared_ptr<ng::Node> ng_input;
  TF_RETURN_IF_ERROR(GetInputNodes(ng_op_map, op, &ng_input));

  auto ng_input_shape = ng_input->get_shape();

  // We apply softmax on the 2nd dimension by following TF
  // And we restrict the softmax input argument to be 2D for now
  ng::AxisSet ng_axes_softmax;
  auto shape_size = ng_input_shape.size();

  if (shape_size != 2) {
    return tf::errors::InvalidArgument(
        "TF Softmax logits must be 2-dimensional");
  }

  ng_axes_softmax.insert(1);

  SaveNgOp(ng_op_map, op->name(),
           make_shared<ng::op::Softmax>(ng_input, ng_axes_softmax));
  return tf::Status::OK();
}

static tf::Status TranslateSplitOp(const tf::Node* op,
                                   Builder::OpMap& ng_op_map) {
  shared_ptr<ng::Node> ng_input;
  TF_RETURN_IF_ERROR(GetInputNodes(ng_op_map, op, nullptr, &ng_input));

  tf::int32 num_split;
  TF_RETURN_IF_ERROR(tf::GetNodeAttr(op->attrs(), "num_split", &num_split));

  ng::Shape shape = ng_input->get_shape();
  int rank = shape.size();
  std::vector<size_t> lower;
  std::vector<size_t> upper;
  for (int i = 0; i < rank; ++i) {
    lower.push_back(0);
    upper.push_back(shape[i]);
  }
  int split_dim;
  TF_RETURN_IF_ERROR(
      tf::GetNodeAttr(op->attrs(), "_ngraph_split_static_dim", &split_dim));

  int size = shape[split_dim] / num_split;
  int cursor = 0;

  for (size_t i = 0; i < num_split; ++i) {
    lower[split_dim] = cursor;
    cursor += size;
    upper[split_dim] = cursor;

    std::string output_name = op->name();
    SaveNgOp(ng_op_map, op->name(),
             make_shared<ng::op::Slice>(ng_input, lower, upper));
  }
  return tf::Status::OK();
}

static tf::Status TranslateSplitVOp(const tf::Node* op,
                                    Builder::OpMap& ng_op_map) {
  shared_ptr<ng::Node> ng_input, ng_length, ng_split_dim;
  TF_RETURN_IF_ERROR(
      GetInputNodes(ng_op_map, op, &ng_input, &ng_length, &ng_split_dim));

  auto ng_length_const = std::dynamic_pointer_cast<ng::op::Constant>(ng_length);
  if (ng_length == nullptr) {
    return tf::errors::InvalidArgument(
        "The argument ng length is null for SplitV");
  }
  std::vector<int> lengths = ng_length_const->get_vector<int>();
  auto ng_split_dim_const =
      std::dynamic_pointer_cast<ng::op::Constant>(ng_split_dim);

  ng::Shape shape = ng_input->get_shape();
  int rank = shape.size();
  std::vector<size_t> lower;
  std::vector<size_t> upper;

  for (int i = 0; i < rank; ++i) {
    lower.push_back(0);
    upper.push_back(shape[i]);
  }

  int split_dim = ng_split_dim_const->get_vector<int>()[0];
  int cursor = 0;

  for (int i = 0; i < lengths.size(); ++i) {
    lower[split_dim] = cursor;
    cursor += lengths[i];
    upper[split_dim] = cursor;
    SaveNgOp(ng_op_map, op->name(),
             make_shared<ng::op::Slice>(ng_input, lower, upper));
  }
  return tf::Status::OK();
}

static tf::Status TranslateSquareOp(const tf::Node* op,
                                    Builder::OpMap& ng_op_map) {
  return TranslateUnaryOp(op, ng_op_map, [](std::shared_ptr<ng::Node> n) {
    return std::make_shared<ng::op::Multiply>(n, n);
  });
}

static tf::Status TranslateSquaredDifferenceOp(const tf::Node* op,
                                               Builder::OpMap& ng_op_map) {
  return TranslateBinaryOp(
      op, ng_op_map,
      [](std::shared_ptr<ng::Node> input1, std::shared_ptr<ng::Node> input2) {
        auto ng_diff = std::make_shared<ng::op::Subtract>(input1, input2);
        return std::make_shared<ng::op::Multiply>(ng_diff, ng_diff);
      });
}

static tf::Status TranslateSqueezeOp(const tf::Node* op,
                                     Builder::OpMap& ng_op_map) {
  shared_ptr<ng::Node> ng_input;
  TF_RETURN_IF_ERROR(GetInputNodes(ng_op_map, op, &ng_input));

  std::vector<tf::int32> tf_axis;
  TF_RETURN_IF_ERROR(tf::GetNodeAttr(op->attrs(), "squeeze_dims", &tf_axis));
  std::set<int> axis_set(tf_axis.begin(), tf_axis.end());

  size_t input_dims = ng_input->get_shape().size();

  ng::Shape input_shape = ng_input->get_shape();
  std::vector<int> dims;

  if (axis_set.size() == 0) {
    for (size_t i = 0; i < input_dims; i++) {
      if (input_shape[i] > 1) {
        dims.push_back(input_shape[i]);
      }
    }
  } else {
    for (size_t i = 0; i < input_dims; i++) {
      bool skip = false;
      if (axis_set.find(i) != axis_set.end()) {
        if (input_shape[i] == 1) {
          skip = true;
        } else {
          throw tensorflow::errors::InvalidArgument(
              "Tried to explicitly squeeze "
              "dimension ",
              i, " but dimension was not 1: ", input_shape[i]);
        }
      }
      if (!skip) {
        dims.push_back(input_shape[i]);
      }
    }
  }

  ng::Shape output_shape(dims.size());
  for (size_t i = 0; i < dims.size(); ++i) {
    output_shape[i] = dims[i];
  }

  ng::AxisVector ng_axis_order(ng_input->get_shape().size());
  for (size_t i = 0; i < ng_input->get_shape().size(); i++) {
    ng_axis_order[i] = i;
  }

  SaveNgOp(ng_op_map, op->name(),
           make_shared<ng::op::Reshape>(ng_input, ng_axis_order, output_shape));
  return tf::Status::OK();
}

static tf::Status TranslateStridedSliceOp(const tf::Node* op,
                                          Builder::OpMap& ng_op_map) {
  // TODO refactor StrideSlice with Slice op
  shared_ptr<ng::Node> ng_input, ng_begin, ng_size, ng_stride;
  TF_RETURN_IF_ERROR(
      GetInputNodes(ng_op_map, op, &ng_input, &ng_begin, &ng_size, &ng_stride));

  int tf_shrink_axis_mask;
  TF_RETURN_IF_ERROR(
      tf::GetNodeAttr(op->attrs(), "shrink_axis_mask", &tf_shrink_axis_mask));

  std::vector<tf::int64> lower_vec;
  TF_RETURN_IF_ERROR(tf::GetNodeAttr(
      op->attrs(), "_ngraph_stridedslice_static_begin", &lower_vec));

  std::vector<tf::int64> end_vec;
  TF_RETURN_IF_ERROR(tf::GetNodeAttr(
      op->attrs(), "_ngraph_stridedslice_static_end", &end_vec));

  std::vector<tf::int64> stride_vec;
  TF_RETURN_IF_ERROR(tf::GetNodeAttr(
      op->attrs(), "_ngraph_stridedslice_static_stride", &stride_vec));

  NGRAPH_VLOG(3) << "Begin input for StridedSlice: " << ng::join(lower_vec);
  NGRAPH_VLOG(3) << "End input for StridedSlice: " << ng::join(end_vec);

  auto& input_shape = ng_input->get_shape();
  NGRAPH_VLOG(3) << "Input shape for StridedSlice: " << ng::join(input_shape);

  if (lower_vec.size() == end_vec.size() && end_vec.size() == 1) {
    for (size_t i = end_vec.size(); i < input_shape.size(); ++i) {
      lower_vec.push_back(0);
      end_vec.push_back(0);
    }
  }
  NGRAPH_VLOG(3) << "extended Begin input for StridedSlice: "
                 << ng::join(lower_vec);
  NGRAPH_VLOG(3) << "extended End input for StridedSlice: "
                 << ng::join(end_vec);

  if (std::any_of(lower_vec.begin(), lower_vec.end(),
                  [](int i) { return i < 0; })) {
    std::transform(lower_vec.begin(), lower_vec.end(), input_shape.begin(),
                   lower_vec.begin(), [](int first, int second) {
                     if (first < 0) {
                       return second + first;
                     } else {
                       return first;
                     }
                   });
  }
  if (std::any_of(end_vec.begin(), end_vec.end(),
                  [](int i) { return i <= 0; })) {
    std::transform(end_vec.begin(), end_vec.end(), input_shape.begin(),
                   end_vec.begin(), [](int first, int second) {
                     if (first < 0) {
                       return second + first;
                     } else if (first == 0) {
                       return second;
                     } else {
                       return first;
                     }
                   });
    NGRAPH_VLOG(3) << "Transform end input for StridedSlice: "
                   << ng::join(end_vec);
  }

  for (size_t i = stride_vec.size(); i < end_vec.size(); ++i) {
    stride_vec.push_back(1);
  }
  NGRAPH_VLOG(3) << "stride input for StridedSlice: " << ng::join(stride_vec);

  std::vector<size_t> l(lower_vec.begin(), lower_vec.end());
  std::vector<size_t> u(end_vec.begin(), end_vec.end());
  std::vector<size_t> s(stride_vec.begin(), stride_vec.end());

  std::shared_ptr<ng::Node> ng_strided_slice =
      make_shared<ng::op::Slice>(ng_input, l, u, s);
  if (tf_shrink_axis_mask) {
    ng::AxisVector ng_axis_order(input_shape.size());
    for (size_t i = 0; i < input_shape.size(); i++) {
      ng_axis_order[i] = i;
    }

    ng::Shape ng_shape(input_shape.begin() + 1, input_shape.end());
    ng_strided_slice =
        make_shared<ng::op::Reshape>(ng_strided_slice, ng_axis_order, ng_shape);
  }

  SaveNgOp(ng_op_map, op->name(), ng_strided_slice);
  return tf::Status::OK();
}

static tf::Status TranslateSumOp(const tf::Node* op,
                                 Builder::OpMap& ng_op_map) {
  shared_ptr<ng::Node> ng_input, ng_axes_op;
  TF_RETURN_IF_ERROR(GetInputNodes(ng_op_map, op, &ng_input, &ng_axes_op));

  bool tf_keep_dims;
  if (tf::GetNodeAttr(op->attrs(), "keep_dims", &tf_keep_dims) !=
      tf::Status::OK()) {
    tf_keep_dims = false;
  }

  std::vector<tf::int64> sum_axes;
  TF_RETURN_IF_ERROR(
      tf::GetNodeAttr(op->attrs(), "_ngraph_sum_static_axes", &sum_axes));

  ng::Shape input_shape = ng_input->get_shape();
  size_t input_rank = input_shape.size();

  ng::AxisSet ng_reduction_axes;

  for (auto i : sum_axes) {
    if (i < 0) {
      ng_reduction_axes.insert(input_rank + i);
    } else {
      ng_reduction_axes.insert(i);
    }
  }

  std::shared_ptr<ng::Node> ng_sum =
      make_shared<ng::op::Sum>(ng_input, ng_reduction_axes);

  // If keep_dims is specified we need to reshape to put back the reduced
  // axes, with length 1.
  if (tf_keep_dims) {
    ng::Shape ng_result_shape_with_keep(input_rank);

    for (size_t i = 0; i < input_rank; i++) {
      if (ng_reduction_axes.count(i) == 0) {
        ng_result_shape_with_keep[i] = input_shape[i];
      } else {
        ng_result_shape_with_keep[i] = 1;
      }
    }

    ng::AxisVector ng_axis_order(ng_sum->get_shape().size());

    for (size_t i = 0; i < ng_sum->get_shape().size(); i++) {
      ng_axis_order[i] = i;
    }

    ng_sum = make_shared<ng::op::Reshape>(ng_sum, ng_axis_order,
                                          ng_result_shape_with_keep);
  }

  SaveNgOp(ng_op_map, op->name(), ng_sum);
  return tf::Status::OK();
}

static tf::Status TranslateTileOp(const tf::Node* op,
                                  Builder::OpMap& ng_op_map) {
  shared_ptr<ng::Node> ng_input, ng_multiples;
  TF_RETURN_IF_ERROR(GetInputNodes(ng_op_map, op, &ng_input, &ng_multiples));

  std::vector<tf::int64> multiples;
  TF_RETURN_IF_ERROR(tf::GetNodeAttr(
      op->attrs(), "_ngraph_tile_static_multiples", &multiples));
  auto ng_input_shape = ng_input->get_shape();
  if (ng_input_shape.size() != multiples.size()) {
    return tf::errors::InvalidArgument(
        "dimension of input does not match length of multiples");
  }
  std::shared_ptr<ng::Node> ng_output = ng_input;
  ng::Shape output_shape = ng_input_shape;
  bool is_empty = false;
  for (int i = 0; i < ng_input_shape.size(); i++) {
    if (multiples[i] == 0) {
      is_empty = true;
    }
    output_shape[i] = ng_input_shape[i] * multiples[i];
  }
  if (is_empty) {
    SaveNgOp(ng_op_map, op->name(),
             make_shared<ngraph::op::Constant>(
                 ng_input->get_element_type(), output_shape,
                 std::vector<std::string>(ng::shape_size(output_shape), "0")));
  } else {
    for (int i = 0; i < ng_input_shape.size(); i++) {
      if (multiples[i] < 0) {
        return tf::errors::InvalidArgument("Expected multiples[", i,
                                           "] >= 0, but got ", multiples[i]);
      }
      vector<shared_ptr<ng::Node>> tmp_tensors;
      for (int k = 0; k < multiples[i]; k++) {
        tmp_tensors.push_back(ng_output);
      }
      auto ng_concat = make_shared<ngraph::op::Concat>(tmp_tensors, i);
      ng_output = ng_concat;
    }
    SaveNgOp(ng_op_map, op->name(), ng_output);
  }
  return tf::Status::OK();
}

static tf::Status TranslateTransposeOp(const tf::Node* op,
                                       Builder::OpMap& ng_op_map) {
  shared_ptr<ng::Node> ng_input, ng_permutation_op;
  TF_RETURN_IF_ERROR(
      GetInputNodes(ng_op_map, op, &ng_input, &ng_permutation_op));

  std::vector<tf::int64> permutation;
  TF_RETURN_IF_ERROR(tf::GetNodeAttr(
      op->attrs(), "_ngraph_transpose_static_permutation", &permutation));

  ng::AxisVector ng_axis_order;
  ng_axis_order.reserve(permutation.size());

  NGRAPH_VLOG(3) << ng::join(permutation);

  for (auto i : permutation) {
    ng_axis_order.push_back(i);
  }

  NGRAPH_VLOG(3) << ng::join(ng_axis_order);

  SaveNgOp(ng_op_map, op->name(),
           ng::builder::numpy_transpose(ng_input, ng_axis_order));
  return tf::Status::OK();
}

const static std::map<
    const string, const function<tf::Status(const tf::Node*, Builder::OpMap&)>>
    TRANSLATE_OP_MAP{
        {"Abs", TranslateUnaryOp<ngraph::op::Abs>},
        {"Add", TranslateBinaryOp<ngraph::op::Add>},
        {"AvgPool", TranslateAvgPoolOp},
        {"AvgPoolGrad", TranslateAvgPoolGradOp},
        {"BatchMatMul", TranslateBatchMatMulOp},
        {"BiasAdd", TranslateBiasAddOp},
        {"Cast", TranslateCastOp},
        {"ConcatV2", TranslateConcatV2Op},
        {"Const", TranslateConstOp},
        {"Conv2D", TranslateConv2DOp},
        {"Conv2DBackpropFilter", TranslateConv2DBackpropFilterOp},
        {"Conv2DBackpropInput", TranslateConv2DBackpropInputOp},
        {"DepthwiseConv2dNative", TranslateDepthwiseConv2dNativeOp},
        {"Equal", TranslateBinaryOp<ngraph::op::Equal>},
        {"Exp", TranslateUnaryOp<ngraph::op::Exp>},
        {"ExpandDims", TranslateExpandDimsOp},
        {"Fill", TranslateFillOp},
        {"Floor", TranslateUnaryOp<ngraph::op::Floor>},
        {"FloorDiv", TranslateFloorDivOp},
        {"FloorMod", TranslateFloorModOp},
        {"FusedBatchNorm", TranslateFusedBatchNormOp},
        {"FusedBatchNormGrad", TranslateFusedBatchNormGradOp},
        {"Greater", TranslateBinaryOp<ngraph::op::Greater>},
        {"GreaterEqual", TranslateBinaryOp<ngraph::op::GreaterEq>},
        {"Identity", TranslateIdentityOp},
        {"Less", TranslateBinaryOp<ngraph::op::Less>},
        {"LessEqual", TranslateBinaryOp<ngraph::op::LessEq>},
        {"Log", TranslateUnaryOp<ngraph::op::Log>},
        {"LogicalAnd", TranslateBinaryOp<ngraph::op::And>},
        {"MatMul", TranslateMatMulOp},
        {"Maximum", TranslateBinaryOp<ngraph::op::Maximum>},
        {"MaxPool", TranslateMaxPoolOp},
        {"MaxPoolGrad", TranslateMaxPoolGradOp},
        {"Mean", TranslateMeanOp},
        {"Minimum", TranslateBinaryOp<ngraph::op::Minimum>},
        {"Mul", TranslateBinaryOp<ngraph::op::Multiply>},
        {"Neg", TranslateUnaryOp<ngraph::op::Negative>},
        // Do nothing! NoOps sometimes get placed on nGraph for bureaucratic
        // reasons, but they have no data flow inputs or outputs.
        {"NoOp",
         [](const tf::Node*, Builder::OpMap&) { return tf::Status::OK(); }},
        {"Pack", TranslatePackOp},
        {"Pad", TranslatePadOp},
        {"Pow", TranslateBinaryOp<ngraph::op::Power>},
        {"Prod", TranslateProdOp},
        {"RealDiv", TranslateBinaryOp<ngraph::op::Divide>},
        {"Reciprocal", TranslateReciprocalOp},
        {"Relu", TranslateReluOp},
        {"Relu6", TranslateRelu6Op},
        {"ReluGrad", TranslateReluGradOp},
        {"Reshape", TranslateReshapeOp},
        {"Rsqrt", TranslateRsqrtOp},
        {"Sigmoid", TranslateSigmoidOp},
        {"Sign", TranslateUnaryOp<ngraph::op::Sign>},
        {"Slice", TranslateSliceOp},
        {"Snapshot", TranslateSnapshotOp},
        {"Softmax", TranslateSoftmaxOp},
        {"Split", TranslateSplitOp},
        {"SplitV", TranslateSplitVOp},
        {"Square", TranslateSquareOp},
        {"SquaredDifference", TranslateSquaredDifferenceOp},
        {"Squeeze", TranslateSqueezeOp},
        {"StridedSlice", TranslateStridedSliceOp},
        {"Sub", TranslateBinaryOp<ngraph::op::Subtract>},
        {"Sum", TranslateSumOp},
        {"Tanh", TranslateUnaryOp<ngraph::op::Tanh>},
        {"Tile", TranslateTileOp},
        {"Transpose", TranslateTransposeOp}};
/*
static tf::Status TranslateConstOp(const tf::Node* op, Builder::OpMap&
ng_op_map) {
  {"Const", TranslateConstOp},
*/

tf::Status Builder::TranslateGraph(const std::vector<tf::TensorShape>& inputs,
                                   const tf::Graph* input_graph,
                                   shared_ptr<ng::Function>& ng_function) {
  //
  // We will visit ops in topological order.
  //
  // ought to be `const tf::Node*`, but GetReversePostOrder doesn't use `const`
  vector<tf::Node*> ordered;
  tf::GetReversePostOrder(*input_graph, &ordered);

  //
  // Split ops into params, retvals, and all others.
  //
  vector<const tf::Node*> tf_params;
  vector<const tf::Node*> tf_ret_vals;
  vector<const tf::Node*> tf_ops;

  for (const auto n : ordered) {
    if (n->IsSink() || n->IsSource()) {
      continue;
    }

    if (n->IsControlFlow()) {
      return tf::errors::Unimplemented(
          "Encountered a control flow op in the nGraph bridge: ",
          n->DebugString());
    }

    if (n->type_string() == "_Arg") {
      tf_params.push_back(n);
    } else if (n->type_string() == "_Retval") {
      tf_ret_vals.push_back(n);
    } else {
      tf_ops.push_back(n);
    }
  }

  //
  // The op map holds a mapping from TensorFlow op names (strings) to
  // vector of generated nGraph nodes.
  //
  Builder::OpMap ng_op_map;

  //
  // Populate the parameter list, and also put parameters into the op map.
  //
  vector<shared_ptr<ng::op::Parameter>> ng_parameter_list(tf_params.size());

  for (auto parm : tf_params) {
    tf::DataType dtype;
    if (tf::GetNodeAttr(parm->attrs(), "T", &dtype) != tf::Status::OK()) {
      return tf::errors::InvalidArgument("No data type defined for _Arg");
    }
    int index;
    if (tf::GetNodeAttr(parm->attrs(), "index", &index) != tf::Status::OK()) {
      return tf::errors::InvalidArgument("No index defined for _Arg");
    }

    ng::element::Type ng_et;
    TF_RETURN_IF_ERROR(TFDataTypeToNGraphElementType(dtype, &ng_et));

    ng::Shape ng_shape;
    TF_RETURN_IF_ERROR(TFTensorShapeToNGraphShape(inputs[index], &ng_shape));

    auto ng_param = make_shared<ng::op::Parameter>(ng_et, ng_shape);
    SaveNgOp(ng_op_map, parm->name(), ng_param);
    ng_parameter_list[index] = ng_param;
  }

  //
  // Now create the nGraph ops from TensorFlow ops.
  //
  for (auto op : tf_ops) {
    NGRAPH_VLOG(2) << "Constructing op " << op->name() << " which is "
                   << op->type_string();

    // NOTE: The following cases should be kept in alphabetical order.

    try {
      TF_RETURN_IF_ERROR(TRANSLATE_OP_MAP.at(op->type_string())(op, ng_op_map));
    } catch (const std::out_of_range&) {
      // -----------------------------
      // Catch-all for unsupported ops
      // -----------------------------
      NGRAPH_VLOG(3) << "Unsupported Op: " << op->name() << " ("
                     << op->type_string() << ")";
      NGRAPH_VLOG(3) << op->def().DebugString();
      return tf::errors::InvalidArgument("Unsupported Op: ", op->name(), " (",
                                         op->type_string(), ")");
    }
  }

  //
  // Populate the result list.
  //
  vector<shared_ptr<ng::Node>> ng_result_list(tf_ret_vals.size());

  for (auto n : tf_ret_vals) {
    // Make sure that this _Retval only has one input node.
    if (n->num_inputs() != 1) {
      return tf::errors::InvalidArgument("_Retval has ", n->num_inputs(),
                                         " inputs, should have 1");
    }

    int index;
    if (tf::GetNodeAttr(n->attrs(), "index", &index) != tf::Status::OK()) {
      return tf::errors::InvalidArgument("No index defined for _Retval");
    }

    shared_ptr<ng::Node> result;
    TF_RETURN_IF_ERROR(GetInputNode(ng_op_map, n, 0, &result));

    ng_result_list[index] = result;
  }

  //
  // Create the nGraph function.
  //
  ng_function = make_shared<ng::Function>(ng_result_list, ng_parameter_list);
  return tf::Status::OK();
}
}  // namespace ngraph_bridge<|MERGE_RESOLUTION|>--- conflicted
+++ resolved
@@ -307,11 +307,10 @@
 template <typename T>
 static tf::Status TranslateBinaryOp(const tf::Node* op,
                                     Builder::OpMap& ng_op_map) {
-  return TranslateBinaryOp(
-      op, ng_op_map,
-      [](std::shared_ptr<ng::Node> ng_lhs, std::shared_ptr<ng::Node> ng_rhs) {
-        return make_shared<T>(ng_lhs, ng_rhs);
-      });
+  return TranslateBinaryOp(op, ng_op_map, [](std::shared_ptr<ng::Node> ng_lhs,
+                                             std::shared_ptr<ng::Node> ng_rhs) {
+    return make_shared<T>(ng_lhs, ng_rhs);
+  });
 }
 
 static tf::Status TranslateAvgPoolOp(const tf::Node* op,
@@ -375,15 +374,15 @@
   return tf::Status::OK();
 }
 
-static tf::Status TranslateAvgPoolGradOp(const tf::Node* op, 
-                                     Builder::OpMap& ng_op_map) { 
-      
+static tf::Status TranslateAvgPoolGradOp(const tf::Node* op,
+                                         Builder::OpMap& ng_op_map) {
   shared_ptr<ng::Node> ng_grad;
   TF_RETURN_IF_ERROR(GetInputNodes(ng_op_map, op, nullptr, &ng_grad));
 
   std::vector<tf::int32> tf_orig_input_shape_vec;
-  TF_RETURN_IF_ERROR(tf::GetNodeAttr(
-      op->attrs(), "_ngraph_avgpoolgrad_static_input_shape", &tf_orig_input_shape_vec));
+  TF_RETURN_IF_ERROR(tf::GetNodeAttr(op->attrs(),
+                                     "_ngraph_avgpoolgrad_static_input_shape",
+                                     &tf_orig_input_shape_vec));
 
   std::vector<tf::int32> tf_strides;
   std::vector<tf::int32> tf_ksize;
@@ -391,8 +390,7 @@
   std::string tf_data_format;
   TF_RETURN_IF_ERROR(tf::GetNodeAttr(op->attrs(), "strides", &tf_strides));
   TF_RETURN_IF_ERROR(tf::GetNodeAttr(op->attrs(), "ksize", &tf_ksize));
-  TF_RETURN_IF_ERROR(
-      tf::GetNodeAttr(op->attrs(), "padding", &tf_padding_type));
+  TF_RETURN_IF_ERROR(tf::GetNodeAttr(op->attrs(), "padding", &tf_padding_type));
   TF_RETURN_IF_ERROR(
       tf::GetNodeAttr(op->attrs(), "data_format", &tf_data_format));
 
@@ -442,9 +440,10 @@
   NGRAPH_VLOG(3) << "ng_padding_below: " << ng::join(ng_padding_below);
   NGRAPH_VLOG(3) << "ng_padding_above: " << ng::join(ng_padding_above);
 
-  std::shared_ptr<ng::Node> ng_avgpool_backprop = make_shared<ng::op::AvgPoolBackprop>(
-      ng_forward_arg_shape, ng_grad, ng_window_shape, ng_strides, ng_padding_below,
-      ng_padding_above, false);
+  std::shared_ptr<ng::Node> ng_avgpool_backprop =
+      make_shared<ng::op::AvgPoolBackprop>(
+          ng_forward_arg_shape, ng_grad, ng_window_shape, ng_strides,
+          ng_padding_below, ng_padding_above, false);
 
   BatchToTensorflow(is_nhwc, ng_avgpool_backprop);
 
@@ -454,7 +453,7 @@
   SaveNgOp(ng_op_map, op->name(), ng_avgpool_backprop);
 
   return tf::Status::OK();
-}  
+}
 
 static tf::Status TranslateBatchMatMulOp(const tf::Node* op,
                                          Builder::OpMap& ng_op_map) {
@@ -1116,9 +1115,8 @@
     ng_output_shape[i] = dims_vec[i];
     ng_axis_set.insert(i);
   }
-  SaveNgOp(
-      ng_op_map, op->name(),
-      make_shared<ng::op::Broadcast>(ng_value, ng_output_shape, ng_axis_set));
+  SaveNgOp(ng_op_map, op->name(), make_shared<ng::op::Broadcast>(
+                                      ng_value, ng_output_shape, ng_axis_set));
   return tf::Status::OK();
 }
 
@@ -1243,15 +1241,9 @@
 
   // TODO: We are temporarily supplying a fake value for beta here
   // (all zero, same shape/et as scale/gamma), because Tensorflow does not give
-<<<<<<< HEAD
-  // beta to us.
-  // This should work because nGraph should not actually use beta. The nGraph
-  // op may change to discard this parameter. Update this when nGraph does.
-=======
   // beta to us. This should work because nGraph should not actually use beta.
   // The nGraph op may change to discard this parameter. Update this when nGraph
   // does.
->>>>>>> 991acc6d
   shared_ptr<ng::Node> ng_beta = std::make_shared<ngraph::op::Constant>(
       ng_scale->get_element_type(), ng_scale->get_shape(),
       std::vector<std::string>{ng::shape_size(ng_scale->get_shape()), "0"});
@@ -1930,12 +1922,11 @@
 
 static tf::Status TranslateSquaredDifferenceOp(const tf::Node* op,
                                                Builder::OpMap& ng_op_map) {
-  return TranslateBinaryOp(
-      op, ng_op_map,
-      [](std::shared_ptr<ng::Node> input1, std::shared_ptr<ng::Node> input2) {
-        auto ng_diff = std::make_shared<ng::op::Subtract>(input1, input2);
-        return std::make_shared<ng::op::Multiply>(ng_diff, ng_diff);
-      });
+  return TranslateBinaryOp(op, ng_op_map, [](std::shared_ptr<ng::Node> input1,
+                                             std::shared_ptr<ng::Node> input2) {
+    auto ng_diff = std::make_shared<ng::op::Subtract>(input1, input2);
+    return std::make_shared<ng::op::Multiply>(ng_diff, ng_diff);
+  });
 }
 
 static tf::Status TranslateSqueezeOp(const tf::Node* op,
