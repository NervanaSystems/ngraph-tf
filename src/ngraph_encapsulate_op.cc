--- conflicted
+++ resolved
@@ -520,18 +520,12 @@
   int m_ngraph_cluster;
   std::vector<bool> m_input_is_static;
 
-<<<<<<< HEAD
   string m_op_backend_name;
   // static std::weak_ptr<ng::runtime::Backend> s_ng_backend_wptr;
   // static std::string s_ng_backend_name;
   // static mutex s_ng_backend_mutex;
   // std::shared_ptr<ng::runtime::Backend> m_ng_backend
   //     GUARDED_BY(s_ng_backend_mutex);
-=======
-  static std::string s_ng_backend_name;
-  static mutex s_ng_backend_mutex;
-  std::mutex m_compute_lock;
->>>>>>> dac0c606
 };
 
 // std::weak_ptr<ng::runtime::Backend> NGraphEncapsulateOp::s_ng_backend_wptr;
