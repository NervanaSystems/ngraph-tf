--- conflicted
+++ resolved
@@ -90,11 +90,7 @@
     #-------------------------------
 
     # Component versions
-<<<<<<< HEAD
-    ngraph_version = "db61000615004cdf61ec8a1efb43ec9361632fc1"
-=======
     ngraph_version = "v0.17.0-rc.1"
->>>>>>> 5edb7c8e
     tf_version = "v1.13.1"
 
     # Default directories
