/*******************************************************************************
 * Copyright 2017-2018 Intel Corporation
 *
 * Licensed under the Apache License, Version 2.0 (the "License");
 * you may not use this file except in compliance with the License.
 * You may obtain a copy of the License at
 *
 *     http://www.apache.org/licenses/LICENSE-2.0
 *
 * Unless required by applicable law or agreed to in writing, software
 * distributed under the License is distributed on an "AS IS" BASIS,
 * WITHOUT WARRANTIES OR CONDITIONS OF ANY KIND, either express or implied.
 * See the License for the specific language governing permissions and
 * limitations under the License.
 *******************************************************************************/
#include "gtest/gtest.h"

#include "ngraph_builder.h"
#include "ngraph_utils.h"

#include "tensorflow/core/framework/graph.pb.h"
#include "tensorflow/core/framework/op.h"
#include "tensorflow/core/framework/tensor_types.h"
#include "tensorflow/core/graph/algorithm.h"
#include "tensorflow/core/graph/default_device.h"
#include "tensorflow/core/graph/graph.h"
#include "tensorflow/core/graph/graph_constructor.h"
#include "tensorflow/core/platform/env.h"

#include "tensorflow/cc/client/client_session.h"
#include "tensorflow/cc/ops/standard_ops.h"
#include "tensorflow/core/framework/tensor.h"
#include "tensorflow/core/public/session.h"
using namespace std;
namespace tf = tensorflow;

namespace ngraph_bridge {

TEST(tf_exec, hello_world) {
  tf::Scope root = tf::Scope::NewRootScope();

  root = root.WithDevice("/device:NGRAPH:0");
  // Matrix A = [3 2; -1 0]
  auto A = tf::ops::Const(root, {{3.f, 2.f}, {-1.f, 0.f}});
  // Vector b = [3 5]
  auto b = tf::ops::Const(root, {{3.f, 5.f}});
  // v = Ab^T
  auto v = tf::ops::MatMul(root.WithOpName("v"), A, b,
                           tf::ops::MatMul::TransposeB(true));
  std::vector<tf::Tensor> outputs;
  tf::ClientSession session(root);
  // Run and fetch v
  TF_CHECK_OK(session.Run({v}, &outputs));
  // Expect outputs[0] == [19; -3]
  LOG(INFO) << outputs[0].matrix<float>();
}

#if !defined(NGRAPH_EMBEDDED_IN_TENSORFLOW)
TEST(tf_exec, axpy) {
  tf::GraphDef gdef;
  // auto status = tf::ReadTextProto(tf::Env::Default(), "test_py.pbtxt",
  // &gdef);
  auto status = tf::ReadTextProto(tf::Env::Default(), "test_axpy.pbtxt", &gdef);
  ASSERT_TRUE(status == tf::Status::OK()) << "Can't read protobuf graph";

  // tf::graph::SetDefaultDevice("/device:NGRAPH:0", &gdef);

  tf::SessionOptions options;
  tf::ConfigProto& config = options.config;
  config.set_allow_soft_placement(true);
  std::unique_ptr<tf::Session> session(tf::NewSession(options));

  TF_CHECK_OK(session->Create(gdef));

  // Create the inputs for this graph
  tf::Tensor x(tf::DT_FLOAT, tf::TensorShape({2, 3}));
  auto x_flat = x.flat<float>();
  for (int i = 0; i < x_flat.size(); i++) {
    x_flat.data()[i] = 1.0;
  }

  tf::Tensor y(tf::DT_FLOAT, tf::TensorShape({2, 3}));
  auto y_flat = y.flat<float>();
  for (int i = 0; i < y_flat.size(); i++) {
    y_flat.data()[i] = 1.0;
  }

  std::vector<tf::Tensor> outputs;

  TF_CHECK_OK(session->Run({{"x", x}, {"y", y}}, {"mul", "add"}, {}, &outputs));

  ASSERT_EQ(outputs.size(), 2);
  auto mat1 = outputs[0].matrix<float>();
  EXPECT_FLOAT_EQ(5.0, mat1(0, 0));
  EXPECT_FLOAT_EQ(5.0, mat1(1, 0));

  auto mat2 = outputs[1].matrix<float>();
  EXPECT_FLOAT_EQ(6.0, mat2(0, 0));
  EXPECT_FLOAT_EQ(6.0, mat2(1, 0));

  for (auto output : outputs) {
    auto output_flat = output.flat<float>();
    for (int i = 0; i < x_flat.size(); i++) {
      cout << output_flat.data()[i] << " ";
    }
    cout << endl;
  }
}
#endif

void AssertTensorEquals(tf::Tensor T1, tf::Tensor T2) {
  auto T_size = T1.flat<float>().size();
<<<<<<< HEAD
  for (int k = 0; k < T_size; k++) {
    auto a = T1.flat<float>().data()[k];
    auto b = T2.flat<float>().data()[k];
=======
  auto T1_data = T1.flat<float>().data();
  auto T2_data = T2.flat<float>().data();
  for (int k = 0; k < T_size; k++) {
    auto a = T1_data[k];
    auto b = T2_data[k];
>>>>>>> 41b8232c
    EXPECT_FLOAT_EQ(a, b);
  }
}

<<<<<<< HEAD
=======
void AssignInputValues(tf::Tensor& A) {
  auto A_flat = A.flat<float>();
  auto A_flat_data = A_flat.data();
  for (int i = 0; i < A_flat.size(); i++) {
    A_flat_data[i] = -1.1f * i;
  }
}

>>>>>>> 41b8232c
TEST(tf_exec, BatchMatMul_0D) {
  tf::Scope root = tf::Scope::NewRootScope();
  auto dev_scope = root.WithDevice("/device:NGRAPH:0");

  tf::Tensor X1(tf::DT_FLOAT, tf::TensorShape({2, 0, 4, 5}));
  tf::Tensor Y1(tf::DT_FLOAT, tf::TensorShape({2, 0, 4, 5}));
  tf::Tensor X2(tf::DT_FLOAT, tf::TensorShape({2, 3, 0, 5}));
  tf::Tensor Y2(tf::DT_FLOAT, tf::TensorShape({2, 3, 0, 5}));

  auto attrs_x = tf::ops::BatchMatMul::Attrs().AdjX(true);
  auto attrs_y = tf::ops::BatchMatMul::Attrs().AdjY(true);
  auto Z1 = tf::ops::BatchMatMul(dev_scope.WithOpName("Z1"), X1, Y1, attrs_x);
  auto Z2 = tf::ops::BatchMatMul(dev_scope.WithOpName("Z2"), X2, Y2, attrs_x);
  auto Z = tf::ops::BatchMatMul(dev_scope.WithOpName("Z"), X2, Y2, attrs_y);
  std::vector<tf::Tensor> outputs_z1;
  std::vector<tf::Tensor> outputs_z2;
  std::vector<tf::Tensor> outputs_z;
  // Run and fetch v
  tf::ClientSession session(dev_scope);
  TF_CHECK_OK(session.Run({Z1}, &outputs_z1));
  TF_CHECK_OK(session.Run({Z2}, &outputs_z2));
  TF_CHECK_OK(session.Run({Z}, &outputs_z));
  // Expect outputs[0] == [19; -3]

  tf::ClientSession sess(root);
  std::vector<tf::Tensor> outputs_z1_cpu;
  std::vector<tf::Tensor> outputs_z2_cpu;
  std::vector<tf::Tensor> outputs_z_cpu;
  auto W1 = tf::ops::BatchMatMul(root.WithOpName("W1"), X1, Y1, attrs_x);
  auto W2 = tf::ops::BatchMatMul(root.WithOpName("W2"), X2, Y2, attrs_x);
  auto W = tf::ops::BatchMatMul(root.WithOpName("W"), X2, Y2, attrs_y);
  TF_CHECK_OK(sess.Run({W1}, &outputs_z1_cpu));
  TF_CHECK_OK(sess.Run({W2}, &outputs_z2_cpu));
  TF_CHECK_OK(sess.Run({W}, &outputs_z_cpu));
  ASSERT_EQ(outputs_z1[0].shape(), outputs_z1_cpu[0].shape());
  ASSERT_EQ(outputs_z2[0].shape(), outputs_z2_cpu[0].shape());
  ASSERT_EQ(outputs_z[0].shape(), outputs_z_cpu[0].shape());
  AssertTensorEquals(outputs_z1[0], outputs_z1_cpu[0]);
  AssertTensorEquals(outputs_z2[0], outputs_z2_cpu[0]);
  AssertTensorEquals(outputs_z[0], outputs_z_cpu[0]);
}

TEST(tf_exec, BatchMatMul) {
  tf::Scope root = tf::Scope::NewRootScope();
  auto dev_scope = root.WithDevice("/device:NGRAPH:0");
  auto A = tf::ops::Const(root, {-1.f, 2.f, 3.f, 4.f, -1.f, 2.f, 3.f, 4.f},
                          tf::TensorShape({2, 2, 2, 1}));
  auto B = tf::ops::Const(root, {1.f, 0.f, -1.f, -2.f, -1.f, 2.f, 3.f, 4.f},
                          tf::TensorShape({2, 2, 1, 2}));
  tf::Tensor X(tf::DT_FLOAT, tf::TensorShape({2, 3, 4, 5}));
  auto X_flat = X.flat<float>();
  for (int i = 0; i < X_flat.size(); i++) {
    X_flat.data()[i] = -1.1f * i;
  }
  tf::Tensor Y(tf::DT_FLOAT, tf::TensorShape({2, 3, 4, 5}));
  auto Y_flat = Y.flat<float>();
  for (int i = 0; i < Y_flat.size(); i++) {
    Y_flat.data()[i] = -0.5f * i;
  }

  auto R = tf::ops::BatchMatMul(dev_scope.WithOpName("R"), A, B);
  auto attrs_x = tf::ops::BatchMatMul::Attrs().AdjX(true);
  auto attrs_y = tf::ops::BatchMatMul::Attrs().AdjY(true);
  auto Z1 = tf::ops::BatchMatMul(dev_scope.WithOpName("Z1"), X, Y, attrs_x);
  auto Z2 = tf::ops::BatchMatMul(dev_scope.WithOpName("Z2"), X, Y, attrs_y);
  std::vector<tf::Tensor> outputs;
  std::vector<tf::Tensor> outputs_z1;
  std::vector<tf::Tensor> outputs_z2;
  // Run and fetch v
  tf::ClientSession session(dev_scope);
  TF_CHECK_OK(session.Run({R}, &outputs));
  TF_CHECK_OK(session.Run({Z1}, &outputs_z1));
  TF_CHECK_OK(session.Run({Z2}, &outputs_z2));
  // Expect outputs[0] == [19; -3]

  tf::ClientSession sess(root);
  std::vector<tf::Tensor> outputs_cpu;
  std::vector<tf::Tensor> outputs_z1_cpu;
  std::vector<tf::Tensor> outputs_z2_cpu;
  auto C = tf::ops::BatchMatMul(root.WithOpName("C"), A, B);
  auto W1 = tf::ops::BatchMatMul(root.WithOpName("W1"), X, Y, attrs_x);
  auto W2 = tf::ops::BatchMatMul(root.WithOpName("W2"), X, Y, attrs_y);
  TF_CHECK_OK(sess.Run({C}, &outputs_cpu));
  TF_CHECK_OK(sess.Run({W1}, &outputs_z1_cpu));
  TF_CHECK_OK(sess.Run({W2}, &outputs_z2_cpu));
  ASSERT_EQ(outputs[0].shape(), outputs_cpu[0].shape());
  ASSERT_EQ(outputs_z1[0].shape(), outputs_z1_cpu[0].shape());
  ASSERT_EQ(outputs_z2[0].shape(), outputs_z2_cpu[0].shape());
  AssertTensorEquals(outputs_z1[0], outputs_z1_cpu[0]);
  AssertTensorEquals(outputs_z2[0], outputs_z2_cpu[0]);
}

TEST(tf_exec, BatchMatMul_3D) {
  tf::Scope root = tf::Scope::NewRootScope();
  auto dev_scope = root.WithDevice("/device:NGRAPH:0");
  auto A = tf::ops::Const(root, {-1.f, 2.f, 3.f, 4.f, -1.f, 2.f, 3.f, 4.f},
                          tf::TensorShape({2, 2, 2}));
  auto B = tf::ops::Const(root, {1.f, 0.f, -1.f, -2.f, -1.f, 2.f, 3.f, 4.f},
                          tf::TensorShape({2, 2, 2}));
  auto R = tf::ops::BatchMatMul(dev_scope.WithOpName("R"), A, B);
  tf::Tensor X(tf::DT_FLOAT, tf::TensorShape({2, 3, 4}));
  auto X_flat = X.flat<float>();
  for (int i = 0; i < X_flat.size(); i++) {
    X_flat.data()[i] = -1.1f * i;
  }
  tf::Tensor Y(tf::DT_FLOAT, tf::TensorShape({2, 3, 4}));
  auto Y_flat = Y.flat<float>();
  for (int i = 0; i < Y_flat.size(); i++) {
    Y_flat.data()[i] = -0.5f * i;
  }

  auto attrs_x = tf::ops::BatchMatMul::Attrs().AdjX(true);
  auto attrs_y = tf::ops::BatchMatMul::Attrs().AdjY(true);
  auto Z1 = tf::ops::BatchMatMul(dev_scope.WithOpName("Z1"), X, Y, attrs_x);
  auto Z2 = tf::ops::BatchMatMul(dev_scope.WithOpName("Z2"), X, Y, attrs_y);
  std::vector<tf::Tensor> outputs;
  std::vector<tf::Tensor> outputs_z1;
  std::vector<tf::Tensor> outputs_z2;
  // Run and fetch v
  tf::ClientSession session(dev_scope);
  TF_CHECK_OK(session.Run({R}, &outputs));
  TF_CHECK_OK(session.Run({Z1}, &outputs_z1));
  TF_CHECK_OK(session.Run({Z2}, &outputs_z2));
  // Expect outputs[0] == [19; -3]

  tf::ClientSession sess(root);
  std::vector<tf::Tensor> outputs_cpu;
  std::vector<tf::Tensor> outputs_z1_cpu;
  std::vector<tf::Tensor> outputs_z2_cpu;
  auto C = tf::ops::BatchMatMul(root.WithOpName("C"), A, B);
  auto W1 = tf::ops::BatchMatMul(root.WithOpName("W1"), X, Y, attrs_x);
  auto W2 = tf::ops::BatchMatMul(root.WithOpName("W2"), X, Y, attrs_y);
  TF_CHECK_OK(sess.Run({C}, &outputs_cpu));
  TF_CHECK_OK(sess.Run({W1}, &outputs_z1_cpu));
  TF_CHECK_OK(sess.Run({W2}, &outputs_z2_cpu));
  ASSERT_EQ(outputs[0].shape(), outputs_cpu[0].shape());
  ASSERT_EQ(outputs_z1[0].shape(), outputs_z1_cpu[0].shape());
  ASSERT_EQ(outputs_z2[0].shape(), outputs_z2_cpu[0].shape());
  AssertTensorEquals(outputs_z1[0], outputs_z1_cpu[0]);
  AssertTensorEquals(outputs_z2[0], outputs_z2_cpu[0]);
}

TEST(tf_exec, BatchMatMul_2D) {
  tf::Scope root = tf::Scope::NewRootScope();
  auto dev_scope = root.WithDevice("/device:NGRAPH:0");
  auto A = tf::ops::Const(root, {-1.f, 2.f, 3.f, 4.f}, tf::TensorShape({2, 2}));
  auto B =
      tf::ops::Const(root, {1.f, 0.f, -1.f, -2.f}, tf::TensorShape({2, 2}));
  auto R = tf::ops::BatchMatMul(dev_scope.WithOpName("R"), A, B);
  std::vector<tf::Tensor> outputs;
  // Run and fetch R
  tf::ClientSession session(dev_scope);
  TF_CHECK_OK(session.Run({R}, &outputs));
  // Expect outputs[0] == [19; -3]
  auto mat = outputs[0].matrix<float>();
  ASSERT_EQ(-3.f, mat(0, 0));
  ASSERT_EQ(-4.f, mat(0, 1));
  ASSERT_EQ(-1.f, mat(1, 0));
  ASSERT_EQ(-8.f, mat(1, 1));

  tf::ClientSession sess(root);
  std::vector<tf::Tensor> outputs_cpu;
  auto C = tf::ops::BatchMatMul(root.WithOpName("C"), A, B);
  TF_CHECK_OK(sess.Run({C}, &outputs_cpu));
  ASSERT_EQ(outputs[0].shape(), outputs_cpu[0].shape());
  AssertTensorEquals(outputs[0], outputs_cpu[0]);
}

TEST(tf_exec, FusedBatchNormGrad_NHWC) {
  tf::Scope root = tf::Scope::NewRootScope();
  auto dev_scope = root.WithDevice("/device:NGRAPH:0");
  tf::Tensor tf_input(tf::DT_FLOAT, tf::TensorShape({5, 3, 4, 2}));
  tf::Tensor tf_delta(tf::DT_FLOAT, tf::TensorShape({5, 3, 4, 2}));
  tf::Tensor tf_mean(tf::DT_FLOAT, tf::TensorShape({2}));
  tf::Tensor tf_variance(tf::DT_FLOAT, tf::TensorShape({2}));
  tf::Tensor tf_gamma(tf::DT_FLOAT, tf::TensorShape({2}));

  auto tf_input_flat = tf_input.flat<float>();
  for (int i = 0; i < tf_input_flat.size(); i++) {
    tf_input_flat.data()[i] = -1.1f * i;
  }
  auto tf_delta_flat = tf_delta.flat<float>();
  for (int i = 0; i < tf_delta_flat.size(); i++) {
    tf_delta_flat.data()[i] = -2.1f * i;
  }
  auto tf_mean_flat = tf_mean.flat<float>();
  for (int i = 0; i < tf_mean_flat.size(); i++) {
    tf_mean_flat.data()[i] = 1.1f * i;
  }
  auto tf_variance_flat = tf_variance.flat<float>();
  for (int i = 0; i < tf_variance_flat.size(); i++) {
    tf_variance_flat.data()[i] = 0.5f * i;
  }
  auto tf_gamma_flat = tf_gamma.flat<float>();
  for (int i = 0; i < tf_gamma_flat.size(); i++) {
    tf_gamma_flat.data()[i] = -1.6f * i;
  }

  auto attrs = tf::ops::FusedBatchNormGrad::Attrs();
  attrs.is_training_ = true;
  attrs.epsilon_ = 0.0001f;
  attrs.data_format_ = "NHWC";

  std::vector<tf::Tensor> outputs;
  tf::ClientSession session(dev_scope);
  auto R =
      tf::ops::FusedBatchNormGrad(dev_scope.WithOpName("R"), tf_delta, tf_input,
                                  tf_gamma, tf_mean, tf_variance, attrs);
  TF_CHECK_OK(session.Run({R.x_backprop, R.scale_backprop, R.offset_backprop},
                          &outputs));

  tf::ClientSession sess(root);
  std::vector<tf::Tensor> outputs_cpu;
  auto C = tf::ops::FusedBatchNormGrad(root.WithOpName("C"), tf_delta, tf_input,
                                       tf_gamma, tf_mean, tf_variance, attrs);
  TF_CHECK_OK(sess.Run({C.x_backprop, C.scale_backprop, C.offset_backprop},
                       &outputs_cpu));
  ASSERT_EQ(outputs[0].shape(), outputs_cpu[0].shape());
  ASSERT_EQ(outputs[1].shape(), outputs_cpu[1].shape());
  ASSERT_EQ(outputs[2].shape(), outputs_cpu[2].shape());
  AssertTensorEquals(outputs[0], outputs_cpu[0]);
  AssertTensorEquals(outputs[1], outputs_cpu[1]);
  AssertTensorEquals(outputs[2], outputs_cpu[2]);
}

TEST(tf_exec, Tile) {
  tf::Scope root = tf::Scope::NewRootScope();
  auto dev_scope = root.WithDevice("/device:NGRAPH:0");
  tf::Tensor A(tf::DT_FLOAT, tf::TensorShape({2, 3, 4}));
  auto A_flat = A.flat<float>();
  for (int i = 0; i < A_flat.size(); i++) {
    A_flat.data()[i] = -1.1f * i;
  }
  auto X = tf::ops::Const(root, {tf::int64(3), tf::int64(4), tf::int64(2)},
                          tf::TensorShape({3}));
  auto Y = tf::ops::Const(root, {tf::int64(1), tf::int64(0), tf::int64(3)},
                          tf::TensorShape({3}));
  auto C = tf::ops::Tile(dev_scope.WithOpName("C"), A, X);
  auto D = tf::ops::Tile(dev_scope.WithOpName("D"), A, Y);
  std::vector<tf::Tensor> outputs_C;
  std::vector<tf::Tensor> outputs_D;

  tf::ClientSession session(dev_scope);
  TF_CHECK_OK(session.Run({C}, &outputs_C));
  TF_CHECK_OK(session.Run({D}, &outputs_D));

  tf::ClientSession sess(root);
  std::vector<tf::Tensor> outputs_C_cpu;
  std::vector<tf::Tensor> outputs_D_cpu;
  auto C_cpu = tf::ops::Tile(root.WithOpName("C_cpu"), A, X);
  auto D_cpu = tf::ops::Tile(root.WithOpName("D_cpu"), A, Y);
  TF_CHECK_OK(sess.Run({C_cpu}, &outputs_C_cpu));
  TF_CHECK_OK(sess.Run({D_cpu}, &outputs_D_cpu));
  ASSERT_EQ(outputs_C[0].shape(), outputs_C_cpu[0].shape());
  ASSERT_EQ(outputs_D[0].shape(), outputs_D_cpu[0].shape());
  AssertTensorEquals(outputs_C[0], outputs_C_cpu[0]);
  AssertTensorEquals(outputs_D[0], outputs_D_cpu[0]);
}

TEST(tf_exec, Op_Conv2DBackpropFilter) {
  tf::Scope root = tf::Scope::NewRootScope();
  tf::Scope root_ngraph = root.NewSubScope("sub_scope_ngraph");
  root_ngraph = root_ngraph.WithDevice("/device:NGRAPH:0");

  // TF Default formats
  // Input NHWC :[batch, in_height, in_width, in_channels]
  std::vector<tf::int64> input_size_NHWC = {1, 7, 6, 2};
  // Filter :[filter_height, filter_width, in_channels, out_channels]
  std::vector<tf::int64> filter_size_HWIO = {3, 3, 2, 2};
  // Out_delta :[batch, out_height, out_width, out_channels]
  std::vector<tf::int64> output_del_size_valid = {1, 3, 2, 2};
  std::vector<tf::int64> output_del_size_same = {1, 4, 3, 2};
  tf::Tensor output_delta_valid(tf::DT_FLOAT,
                                tf::TensorShape(output_del_size_valid));
  tf::Tensor output_delta_same(tf::DT_FLOAT,
                               tf::TensorShape(output_del_size_same));
  AssignInputValues(output_delta_valid);
  AssignInputValues(output_delta_same);

  std::map<std::string, tf::Tensor*> out_delta_size_map = {
      {"VALID", &output_delta_valid}, {"SAME", &output_delta_same}};

  std::vector<int> stride = {1, 2, 2, 1};
  tf::Tensor input_data(tf::DT_FLOAT, tf::TensorShape(input_size_NHWC));
  AssignInputValues(input_data);

  auto filter_sizes = tf::ops::Const(root, {3, 3, 2, 2});

  tf::ClientSession session(root);
  std::vector<tf::Tensor> outputs_ngraph;
  std::vector<tf::Tensor> outputs_cpu;

  // TEST NHWC : default data format
  for (auto map_iterator : out_delta_size_map) {
    auto padding_type = map_iterator.first;
    auto output_delta = *(out_delta_size_map[padding_type]);

    auto r_ngraph = tf::ops::Conv2DBackpropFilter(
        root_ngraph.WithOpName("r_NGRAPH"), input_data, filter_sizes,
        output_delta, stride, padding_type);

    auto r_cpu = tf::ops::Conv2DBackpropFilter(
        root.WithOpName("r_CPU"), input_data, filter_sizes, output_delta,
        stride, padding_type);

    TF_CHECK_OK(session.Run({r_ngraph}, &outputs_ngraph));
    TF_CHECK_OK(session.Run({r_cpu}, &outputs_cpu));

    ASSERT_EQ(outputs_ngraph[0].shape(), outputs_cpu[0].shape());
    AssertTensorEquals(outputs_ngraph[0], outputs_cpu[0]);
  }

  // TEST NCHW
  // Dialtion rates > 1 not supported on CPU
  // Current testing only with dialtion rate 1
  tf::ops::Conv2DBackpropFilter::Attrs op_attr_nchw;
  op_attr_nchw = op_attr_nchw.DataFormat("NCHW");
  op_attr_nchw = op_attr_nchw.Dilations({1, 1, 1, 1});

  tf::ops::Conv2DBackpropFilter::Attrs op_attr_nhwc;
  op_attr_nhwc = op_attr_nhwc.DataFormat("NHWC");
  op_attr_nhwc = op_attr_nhwc.Dilations({1, 1, 1, 1});

  for (auto map_iterator : out_delta_size_map) {
    auto padding_type = map_iterator.first;
    auto output_delta = *(out_delta_size_map[padding_type]);

    auto input_data_NCHW = tf::ops::Transpose(root, input_data, {0, 3, 1, 2});
    auto output_delta_NCHW =
        tf::ops::Transpose(root, output_delta, {0, 3, 1, 2});
    auto stride_NCHW(stride);
    stride_NCHW[1] = stride[3];
    stride_NCHW[2] = stride[1];
    stride_NCHW[3] = stride[2];

    auto r_ngraph = tf::ops::Conv2DBackpropFilter(
        root_ngraph.WithOpName("r_NGRAPH"), input_data_NCHW, filter_sizes,
        output_delta_NCHW, stride_NCHW, padding_type, op_attr_nchw);

    // CPU supports only NHWC
    auto r_cpu = tf::ops::Conv2DBackpropFilter(
        root.WithOpName("r_CPU"), input_data, filter_sizes, output_delta,
        stride, padding_type, op_attr_nhwc);

    TF_CHECK_OK(session.Run({r_ngraph}, &outputs_ngraph));
    TF_CHECK_OK(session.Run({r_cpu}, &outputs_cpu));

    ASSERT_EQ(outputs_ngraph[0].shape(), outputs_cpu[0].shape());
    AssertTensorEquals(outputs_ngraph[0], outputs_cpu[0]);
  }

}  // namespace ngraph_bridge

// Test Op :"Op_RealDiv"
// With Const inputs tensorflow's constant folding optimisation converts the op
// to "Mul". To test "RealDiv" operator, explicitly placed the op on NGRAPH and
// the inputs as placeholders
TEST(tf_exec, Op_RealDiv) {
  tf::Scope root = tf::Scope::NewRootScope();
  tf::Scope root_ngraph = root.NewSubScope("sub_scope_ngraph");
  root_ngraph = root_ngraph.WithDevice("/device:NGRAPH:0");

  auto A = tf::ops::Placeholder(root, tf::DataType::DT_FLOAT);
  auto B = tf::ops::Placeholder(root, tf::DataType::DT_FLOAT);
  auto r = tf::ops::RealDiv(root_ngraph.WithOpName("r"), A, B);

  std::vector<tf::Tensor> outputs;
  tf::ClientSession session(root);

  TF_CHECK_OK(session.Run(
      {{A, {{3.f, 5.f}, {2.f, 0.f}}}, {B, {{3.f, 2.f}, {.1f, 1.f}}}}, {r},
      &outputs));

  ASSERT_EQ(outputs[0].shape(), tf::TensorShape({2, 2}));

  auto mat = outputs[0].matrix<float>();
  EXPECT_FLOAT_EQ(1.0, mat(0, 0));
  EXPECT_FLOAT_EQ(2.5, mat(0, 1));
  EXPECT_FLOAT_EQ(20.0, mat(1, 0));
  EXPECT_FLOAT_EQ(0.0, mat(1, 1));
}

TEST(tf_exec, Op_Reciprocal) {
  tf::Scope root = tf::Scope::NewRootScope();
  tf::Scope root_ngraph = root.NewSubScope("sub_scope_ngraph");
  root_ngraph = root_ngraph.WithDevice("/device:NGRAPH:0");

  auto A = tf::ops::Placeholder(root, tf::DataType::DT_FLOAT);
  auto r = tf::ops::Reciprocal(root_ngraph.WithOpName("r"), A);

  std::vector<tf::Tensor> outputs;
  tf::ClientSession session(root);

  TF_CHECK_OK(session.Run({{A, {{1.f, 5.f}, {2.f, 1.f}}}}, {r}, &outputs));
  ASSERT_EQ(outputs[0].shape(), tf::TensorShape({2, 2}));

  auto mat = outputs[0].matrix<float>();
  EXPECT_FLOAT_EQ(1.0, mat(0, 0));
  EXPECT_FLOAT_EQ(0.2, mat(0, 1));
  EXPECT_FLOAT_EQ(0.5, mat(1, 0));
  EXPECT_FLOAT_EQ(1.0, mat(1, 1));
}

TEST(tf_exec, Op_Square) {
  tf::Scope root = tf::Scope::NewRootScope();
  root = root.WithDevice("/device:NGRAPH:0");

  auto A = tf::ops::Const(root, {{3.f, 5.f}, {-2.f, 0.f}});
  auto r = tf::ops::Square(root.WithOpName("r"), A);

  std::vector<tf::Tensor> outputs;
  tf::ClientSession session(root);

  TF_CHECK_OK(session.Run({r}, &outputs));

  ASSERT_EQ(outputs[0].shape(), tf::TensorShape({2, 2}));

  auto mat = outputs[0].matrix<float>();
  EXPECT_FLOAT_EQ(9.0, mat(0, 0));
  EXPECT_FLOAT_EQ(25.0, mat(0, 1));
  EXPECT_FLOAT_EQ(4.0, mat(1, 0));
  EXPECT_FLOAT_EQ(0.0, mat(1, 1));
}

TEST(tf_exec, Op_SquaredDifference) {
  tf::Scope root = tf::Scope::NewRootScope();
  tf::Scope root_ngraph = root.NewSubScope("sub_scope_ngraph");
  root_ngraph = root_ngraph.WithDevice("/device:NGRAPH:0");

  auto A = tf::ops::Placeholder(root, tf::DataType::DT_FLOAT);
  auto B = tf::ops::Placeholder(root, tf::DataType::DT_FLOAT);
  auto r = tf::ops::SquaredDifference(root_ngraph.WithOpName("r"), A, B);

  std::vector<tf::Tensor> outputs;
  tf::ClientSession session(root);

  TF_CHECK_OK(session.Run(
      {{A, {{3.f, 5.f}, {2.f, 0.f}}}, {B, {{1.f, 2.f}, {-1.f, 1.f}}}}, {r},
      &outputs));
  ASSERT_EQ(outputs[0].shape(), tf::TensorShape({2, 2}));

  auto mat = outputs[0].matrix<float>();
  EXPECT_FLOAT_EQ(4.0, mat(0, 0));
  EXPECT_FLOAT_EQ(9.0, mat(0, 1));
  EXPECT_FLOAT_EQ(9.0, mat(1, 0));
  EXPECT_FLOAT_EQ(1.0, mat(1, 1));
}

TEST(tf_exec, Op_Rsqrt) {
  tf::Scope root = tf::Scope::NewRootScope();
  root = root.WithDevice("/device:NGRAPH:0");

  auto A = tf::ops::Const(root, {{256.f, 16.f}, {4.f, 64.f}});
  auto r = tf::ops::Rsqrt(root.WithOpName("r"), A);

  std::vector<tf::Tensor> outputs;
  tf::ClientSession session(root);

  TF_CHECK_OK(session.Run({r}, &outputs));

  ASSERT_EQ(outputs[0].shape(), tf::TensorShape({2, 2}));

  auto mat = outputs[0].matrix<float>();
  EXPECT_FLOAT_EQ(1.f / 16.f, mat(0, 0));
  EXPECT_FLOAT_EQ(1.f / 4.f, mat(0, 1));
  EXPECT_FLOAT_EQ(1.f / 2.f, mat(1, 0));
  EXPECT_FLOAT_EQ(1.f / 8.f, mat(1, 1));
<<<<<<< HEAD
}

TEST(tf_exec, Op_Negate) {
  tf::Scope scope_cpu = tf::Scope::NewRootScope();
  tf::Scope scope_ng = scope_cpu.WithDevice("/device:NGRAPH:0");

  // ngraph execution
  auto A_ng = tf::ops::Const(scope_ng, {{-256.f, 16.5f}, {0.f, 64.f}});
  auto r_ng = tf::ops::Negate(scope_ng.WithOpName("r"), A_ng);

  std::vector<tf::Tensor> outputs_ng;
  tf::ClientSession session_ng(scope_ng);

  TF_CHECK_OK(session_ng.Run({r_ng}, &outputs_ng));
  ASSERT_EQ(outputs_ng[0].shape(), tf::TensorShape({2, 2}));

  // reference CPU execution
  auto A_cpu = tf::ops::Const(scope_cpu, {{-256.f, 16.5f}, {0.f, 64.f}});
  auto r_cpu = tf::ops::Negate(scope_cpu.WithOpName("r"), A_cpu);

  std::vector<tf::Tensor> outputs_cpu;
  tf::ClientSession session_cpu(scope_cpu);

  TF_CHECK_OK(session_cpu.Run({r_cpu}, &outputs_cpu));
  ASSERT_EQ(outputs_cpu[0].shape(), tf::TensorShape({2, 2}));

  AssertTensorEquals(outputs_cpu[0], outputs_ng[0]);
}

TEST(tf_exec, Op_FloorDiv) {
  tf::Scope scope_cpu = tf::Scope::NewRootScope();
  tf::Scope scope_ng = scope_cpu.WithDevice("/device:NGRAPH:0");

  // ngraph execution
  auto A_ng = tf::ops::Const(scope_ng, {{5.f, 6.f, 7.5f, -1.f, 2.f, -3.f},
                                        {1.3f, 1.f, -5.f, -3.f, 0.f, -2.f}});
  auto B_ng = tf::ops::Const(scope_ng, {{1.f, 4.f, 3.f, 3.3f, -3.f, -2.f},
                                        {2.f, 2.f, 2.f, 4.f, 10.f, -3.f}});
  // Test with broadcasting
  auto C_ng = tf::ops::Const(scope_ng, {1.f, 4.f, 3.f, 3.3f, -3.f, -2.f});
  auto r0_ng = tf::ops::FloorDiv(scope_ng.WithOpName("r0"), A_ng, B_ng);
  auto r1_ng = tf::ops::FloorDiv(scope_ng.WithOpName("r1"), A_ng, C_ng);

  std::vector<tf::Tensor> outputs_ng;
  tf::ClientSession session_ng(scope_ng);

  TF_CHECK_OK(session_ng.Run({r0_ng, r1_ng}, &outputs_ng));
  ASSERT_EQ(outputs_ng[0].shape(), tf::TensorShape({2, 6}));
  ASSERT_EQ(outputs_ng[1].shape(), tf::TensorShape({2, 6}));

  // reference CPU execution
  auto A_cpu = tf::ops::Const(scope_cpu, {{5.f, 6.f, 7.5f, -1.f, 2.f, -3.f},
                                          {1.3f, 1.f, -5.f, -3.f, 0.f, -2.f}});
  auto B_cpu = tf::ops::Const(scope_cpu, {{1.f, 4.f, 3.f, 3.3f, -3.f, -2.f},
                                          {2.f, 2.f, 2.f, 4.f, 10.f, -3.f}});
  auto C_cpu = tf::ops::Const(scope_cpu, {1.f, 4.f, 3.f, 3.3f, -3.f, -2.f});
  auto r0_cpu = tf::ops::FloorDiv(scope_cpu.WithOpName("r0"), A_cpu, B_cpu);
  auto r1_cpu = tf::ops::FloorDiv(scope_cpu.WithOpName("r1"), A_cpu, C_cpu);

  std::vector<tf::Tensor> outputs_cpu;
  tf::ClientSession session_cpu(scope_cpu);

  TF_CHECK_OK(session_cpu.Run({r0_cpu, r1_cpu}, &outputs_cpu));
  ASSERT_EQ(outputs_cpu[0].shape(), tf::TensorShape({2, 6}));
  ASSERT_EQ(outputs_cpu[1].shape(), tf::TensorShape({2, 6}));

  AssertTensorEquals(outputs_cpu[0], outputs_ng[0]);
  AssertTensorEquals(outputs_cpu[1], outputs_ng[1]);
}

TEST(tf_exec, Op_FloorMod) {
  tf::Scope scope_cpu = tf::Scope::NewRootScope();
  tf::Scope scope_ng = scope_cpu.WithDevice("/device:NGRAPH:0");

  // ngraph execution
  auto A_ng = tf::ops::Const(scope_ng, {{5.f, 6.f, 7.5f, -1.f, 2.f, -3.f},
                                        {1.3f, 1.f, -5.f, -3.f, 0.f, -2.f}});
  auto B_ng = tf::ops::Const(scope_ng, {{1.f, 4.f, 3.f, 3.3f, -3.f, -2.f},
                                        {2.f, 2.f, 2.f, 4.f, 10.f, -3.f}});
  // Test with broadcasting
  auto C_ng = tf::ops::Const(scope_ng, {1.f, 4.f, 3.f, 3.3f, -3.f, -2.f});
  auto r0_ng = tf::ops::FloorMod(scope_ng.WithOpName("r0"), A_ng, B_ng);
  auto r1_ng = tf::ops::FloorMod(scope_ng.WithOpName("r1"), A_ng, C_ng);

  std::vector<tf::Tensor> outputs_ng;
  tf::ClientSession session_ng(scope_ng);

  TF_CHECK_OK(session_ng.Run({r0_ng, r1_ng}, &outputs_ng));
  ASSERT_EQ(outputs_ng[0].shape(), tf::TensorShape({2, 6}));
  ASSERT_EQ(outputs_ng[1].shape(), tf::TensorShape({2, 6}));

  // reference CPU execution
  auto A_cpu = tf::ops::Const(scope_cpu, {{5.f, 6.f, 7.5f, -1.f, 2.f, -3.f},
                                          {1.3f, 1.f, -5.f, -3.f, 0.f, -2.f}});
  auto B_cpu = tf::ops::Const(scope_cpu, {{1.f, 4.f, 3.f, 3.3f, -3.f, -2.f},
                                          {2.f, 2.f, 2.f, 4.f, 10.f, -3.f}});
  auto C_cpu = tf::ops::Const(scope_cpu, {1.f, 4.f, 3.f, 3.3f, -3.f, -2.f});
  auto r0_cpu = tf::ops::FloorMod(scope_cpu.WithOpName("r0"), A_cpu, B_cpu);
  auto r1_cpu = tf::ops::FloorMod(scope_cpu.WithOpName("r1"), A_cpu, C_cpu);

  std::vector<tf::Tensor> outputs_cpu;
  tf::ClientSession session_cpu(scope_cpu);

  TF_CHECK_OK(session_cpu.Run({r0_cpu, r1_cpu}, &outputs_cpu));
  ASSERT_EQ(outputs_cpu[0].shape(), tf::TensorShape({2, 6}));
  ASSERT_EQ(outputs_cpu[1].shape(), tf::TensorShape({2, 6}));

  AssertTensorEquals(outputs_cpu[0], outputs_ng[0]);
  AssertTensorEquals(outputs_cpu[1], outputs_ng[1]);
=======
>>>>>>> 41b8232c
}

}  // namespace ngraph_bridge<|MERGE_RESOLUTION|>--- conflicted
+++ resolved
@@ -110,23 +110,15 @@
 
 void AssertTensorEquals(tf::Tensor T1, tf::Tensor T2) {
   auto T_size = T1.flat<float>().size();
-<<<<<<< HEAD
-  for (int k = 0; k < T_size; k++) {
-    auto a = T1.flat<float>().data()[k];
-    auto b = T2.flat<float>().data()[k];
-=======
   auto T1_data = T1.flat<float>().data();
   auto T2_data = T2.flat<float>().data();
   for (int k = 0; k < T_size; k++) {
     auto a = T1_data[k];
     auto b = T2_data[k];
->>>>>>> 41b8232c
     EXPECT_FLOAT_EQ(a, b);
   }
 }
 
-<<<<<<< HEAD
-=======
 void AssignInputValues(tf::Tensor& A) {
   auto A_flat = A.flat<float>();
   auto A_flat_data = A_flat.data();
@@ -135,7 +127,6 @@
   }
 }
 
->>>>>>> 41b8232c
 TEST(tf_exec, BatchMatMul_0D) {
   tf::Scope root = tf::Scope::NewRootScope();
   auto dev_scope = root.WithDevice("/device:NGRAPH:0");
@@ -603,7 +594,6 @@
   EXPECT_FLOAT_EQ(1.f / 4.f, mat(0, 1));
   EXPECT_FLOAT_EQ(1.f / 2.f, mat(1, 0));
   EXPECT_FLOAT_EQ(1.f / 8.f, mat(1, 1));
-<<<<<<< HEAD
 }
 
 TEST(tf_exec, Op_Negate) {
@@ -713,8 +703,6 @@
 
   AssertTensorEquals(outputs_cpu[0], outputs_ng[0]);
   AssertTensorEquals(outputs_cpu[1], outputs_ng[1]);
-=======
->>>>>>> 41b8232c
 }
 
 }  // namespace ngraph_bridge