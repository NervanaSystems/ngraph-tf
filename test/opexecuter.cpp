/*******************************************************************************
 * Copyright 2017-2018 Intel Corporation
 *
 * Licensed under the Apache License, Version 2.0 (the "License");
 * you may not use this file except in compliance with the License.
 * You may obtain a copy of the License at
 *
 *     http://www.apache.org/licenses/LICENSE-2.0
 *
 * Unless required by applicable law or agreed to in writing, software
 * distributed under the License is distributed on an "AS IS" BASIS,
 * WITHOUT WARRANTIES OR CONDITIONS OF ANY KIND, either express or implied.
 * See the License for the specific language governing permissions and
 * limitations under the License.
 *******************************************************************************/
#include "opexecuter.h"

using namespace std;
namespace ng = ngraph;

namespace tensorflow {

namespace ngraph_bridge {

namespace testing {

// Utility Function to create NodeDef for _Arg and _Retval nodes
void OpExecuter::CreateNodeDef(const string op_type,
                               const string op_name_prefix, int index,
                               const DataType dt, NodeDef& node_def) {
  string new_node_name = op_name_prefix + std::to_string(index);
  node_def.set_name(new_node_name);
  node_def.set_op(op_type);
  SetAttrValue(dt, &((*(node_def.mutable_attr()))["T"]));
  SetAttrValue(index, &((*(node_def.mutable_attr()))["index"]));
}

// Update data structures for book keeping
// node_inedge_md : Map of
//                  key : Node*
//                  value : vector of pair{Node* src_incoming_edge, int
//                  src_output_index}
// node_outedge_md : Map of
//                  key : Node*
//                  value : vector of pair{Node* dst_outgoing_edge, int
//                  dst_input_index}
// node_outedges : Map of
//                  key : Node*
//                  value : vector of outgoing edges (Edge*)
// test_op : update pointer to test_op pointer
void OpExecuter::GetNodeData(Graph& graph, NodeMetaData& node_inedge_md,
                             NodeMetaData& node_outedge_md,
                             NodeOutEdges& node_outedges, Node** test_op) {
  bool found_test_op = false;
  for (const Edge* e : graph.edges()) {
    if (!found_test_op) {
      if (e->src()->IsOp() && (e->src()->type_string()) == test_op_type_) {
        found_test_op = true;
        *test_op = e->src();
      }
      if (e->dst()->IsOp() && (e->dst()->type_string()) == test_op_type_) {
        found_test_op = true;
        *test_op = e->dst();
      }
    }
    NGRAPH_VLOG(5) << "Edge between, Src: " << e->src()->name()
                   << " Src op index " << e->src_output()
                   << " ,Dst: " << e->dst()->name() << " dst ip index "
                   << e->dst_input();
    // update src's outedge metadata
    node_outedge_md[e->src()].push_back({e->dst(), e->dst_input()});
    node_inedge_md[e->dst()].push_back({e->src(), e->src_output()});
    node_outedges[e->src()].push_back(e);
  }
}

// Validate that the graph has N allowed_nodes and 1 test_op_type node
// Graph must look like this
//
// Const1     ConstN
//   \    ...    /
//    \         /
//      Test_Op
//
// TODO check for vector allowed_nodes
// when we allow other than "Const" node type as input
// Make allowed_nodes const member of the class, use set
void OpExecuter::ValidateGraph(const Graph& graph,
                               const vector<string> allowed_nodes) {
  NGRAPH_VLOG(5) << "Validate graph";
  bool found_test_op = false;
  Node* test_op;
  for (Node* node : graph.nodes()) {
    if (node->IsSource() || node->IsSink()) {
      continue;
    } else if (node->type_string() == test_op_type_) {
      // only one node of type test_op
      ASSERT_FALSE(found_test_op) << "Only one op of type " << test_op_type_
                                  << " should exist in the graph. Found nodes "
                                  << node->name() << " and " << test_op->name();
      found_test_op = true;
      test_op = node;
    } else {
      ASSERT_TRUE(node->type_string() == allowed_nodes[0])
          << "Op of type " << node->type_string()
          << " not allowed in the graph. Found " << node->name();
    }
  }

  ASSERT_TRUE(found_test_op) << "Not found test_op : " << test_op_type_;

  NGRAPH_VLOG(5) << "Validate graph done";
}  // namespace testing

// Constructor Function
// TODO: Add support for ops that take static inputs
// currently static_input_map is empty
OpExecuter::OpExecuter(const Scope sc, const string test_op,
                       const vector<int>& static_input_indexes,
                       const vector<DataType>& op_types,
                       const vector<Output>& sess_run_fetchops)
    : tf_scope_(sc),
      test_op_type_(test_op),
      static_input_indexes_(static_input_indexes.begin(),
                            static_input_indexes.end()),
      expected_output_datatypes_(op_types),
      sess_run_fetchoutputs_(sess_run_fetchops) {}

// Destructor
OpExecuter::~OpExecuter() {}

void OpExecuter::RunTest(const string& ng_backend_name) {
  vector<Tensor> ngraph_outputs;
  ExecuteOnNGraph(ngraph_outputs, ng_backend_name);
  vector<Tensor> tf_outputs;
  ExecuteOnTF(tf_outputs);
  Compare(tf_outputs, ngraph_outputs);
}

// Uses tf_scope to execute on TF
void OpExecuter::ExecuteOnTF(vector<Tensor>& tf_outputs) {
  DeactivateNGraph();
  ClientSession session(tf_scope_);
<<<<<<< HEAD
  ASSERT_EQ(Status::OK(), session.Run(sess_run_fetchoutputs_, &tf_outputs_));
  for (int i = 0; i < tf_outputs_.size(); i++) {
    NGRAPH_VLOG(5) << " TF op " << i << tf_outputs_[i].DebugString();
  }
}

// Compares tf_outputs_ with ngraph_outputs_
void OpExecuter::CompareNGraphAndTF() {
  ASSERT_EQ(tf_outputs_.size(), ngraph_outputs_.size());
  for (int i = 0; i < tf_outputs_.size(); i++) {
    switch (expected_output_datatypes_[i]) {
      case DT_FLOAT:
        AssertTensorEquals<float>(tf_outputs_[i], ngraph_outputs_[i]);
        break;
      case DT_INT8:
        AssertTensorEquals<int8>(tf_outputs_[i], ngraph_outputs_[i]);
        break;
      case DT_INT16:
        AssertTensorEquals<int16>(tf_outputs_[i], ngraph_outputs_[i]);
        break;
      case DT_INT32:
        AssertTensorEquals<int>(tf_outputs_[i], ngraph_outputs_[i]);
        break;
      case DT_INT64:
        AssertTensorEquals<int64>(tf_outputs_[i], ngraph_outputs_[i]);
        break;
      case DT_BOOL:
        AssertTensorEquals<bool>(tf_outputs_[i], ngraph_outputs_[i]);
        break;
      case DT_QINT8:
        AssertTensorEquals<qint8>(tf_outputs_[i], ngraph_outputs_[i]);
        break;
      default:
        EXPECT_TRUE(false)
            << "Could not find the corresponding function for the "
               "expected output datatype.";
    }
=======
  ASSERT_EQ(Status::OK(), session.Run(sess_run_fetchoutputs_, &tf_outputs));
  for (int i = 0; i < tf_outputs.size(); i++) {
    NGRAPH_VLOG(5) << " TF op " << i << tf_outputs[i].DebugString();
>>>>>>> f839c718
  }
}

// This function does the following:
// 1. Validates the graph
// 2. Rewrites the graph to have _Arg and _Retval nodes
//
// _Arg1    _ArgN
//   \   ...  /
//    \      /
//     Test_Op
//     /     \ 
//    /  ...  \ 
// _Retval1   _RetvalM
//
// 3. Gets Tensor values from Const Nodes for inputs to ng::Function call
// 4. Creates ng::Function
// 5. Executes ng::Function on CPU backend
// 6. Updates output of ng::Function into ngraph_output
// TODO : Refactor
void OpExecuter::ExecuteOnNGraph(vector<Tensor>& ngraph_outputs,
                                 const string& ng_backend_name) {
  Graph graph(OpRegistry::Global());
  TF_CHECK_OK(tf_scope_.ToGraph(&graph));

  // For debug
  if (std::getenv("NGRAPH_TF_DUMP_GRAPHS") != nullptr) {
    GraphToPbTextFile(&graph, "unit_test_tf_graph_" + test_op_type_ + ".pbtxt");
  }

  ValidateGraph(graph, {"Const"});

  NodeMetaData node_inedge_metadata;
  NodeMetaData node_outedge_metadata;
  NodeOutEdges node_out_edges;
  Node* test_op;

  GetNodeData(graph, node_inedge_metadata, node_outedge_metadata,
              node_out_edges, &test_op);
  NGRAPH_VLOG(5) << "Got graph data. Found op " << test_op->type_string();

  // Get Tensor input shapes and values from the const nodes
  int number_of_inputs = test_op->num_inputs();
  // TODO : Validate static_input_indexes < number_of_inputs
  vector<TensorShape> input_shapes;
  vector<DataType> input_dt;
  vector<Tensor> tf_inputs;
  vector<const Tensor*> static_input_map;
  vector<Node*> input_node;

  for (int i = 0; i < number_of_inputs; i++) {
    Node* ip;
    ASSERT_EQ(Status::OK(), test_op->input_node(i, &ip));
    input_node.push_back(ip);

    Tensor ip_tensor;
    ASSERT_EQ(Status::OK(), GetNodeAttr(ip->attrs(), "value", &ip_tensor));
    input_shapes.push_back(ip_tensor.shape());
    input_dt.push_back(ip_tensor.dtype());
    tf_inputs.push_back(ip_tensor);

    NGRAPH_VLOG(5) << " Extracted tensor  " << i << " "
                   << ip_tensor.DebugString();
  }

  // Update static_input_map
  for (int i = 0; i < number_of_inputs; i++) {
    if (static_input_indexes_.find(i) != static_input_indexes_.end()) {
      static_input_map.push_back(&tf_inputs[i]);
      NGRAPH_VLOG(5) << "reading static tensor ptr " << i << " "
                     << (static_input_map[i])->DebugString();
    } else {
      static_input_map.push_back(nullptr);
    }
  }

  NGRAPH_VLOG(5) << "Got input nodes and tensors";

  // Replace the input nodes to Test_op with _Arg nodes
  for (int i = 0; i < number_of_inputs; i++) {
    Node* ip_node = input_node[i];
    NodeDef new_arg_node_def;
    CreateNodeDef("_Arg", "arg_", i, input_dt[i], new_arg_node_def);

    // Add node to graph
    Status status;
    Node* arg_node = graph.AddNode(new_arg_node_def, &status);
    ASSERT_EQ(Status::OK(), status);

    // Remove the Const Node
    graph.RemoveNode(input_node[i]);

    // Add edge from SOURCE to _Arg
    auto src_nodes_metadata = node_inedge_metadata[ip_node];
    for (int j = 0; j < src_nodes_metadata.size(); j++) {
      graph.AddEdge(src_nodes_metadata[j].first, src_nodes_metadata[j].second,
                    arg_node, Graph::kControlSlot);
    }
    // Adds an edge from arg_node to test_op
    graph.AddEdge(arg_node, 0, test_op, i);
  }

  NGRAPH_VLOG(5) << "Replaced input nodes with _Arg";

  // Add _Retval to graph
  int number_of_outputs = expected_output_datatypes_.size();
  // For all the output edges from test_op (there should be only one, to SINK)
  // get the dest node and the
  // destination_input_index
  // (TODO : ) ADD ASSERT to check one?
  auto dest_nodes_metadata = node_outedge_metadata[test_op];

  // Remove edges from test_op to SINK (not removing might be also ok)
  for (const Edge* e : node_out_edges[test_op]) {
    graph.RemoveEdge(e);
  }

  for (int i = 0; i < number_of_outputs; i++) {
    // Add new retval_ node
    NodeDef new_ret_node_def;
    CreateNodeDef("_Retval", "retval_", i, expected_output_datatypes_[i],
                  new_ret_node_def);
    Status status;
    Node* ret_node = graph.AddNode(new_ret_node_def, &status);
    ASSERT_EQ(Status::OK(), status);

    // Add edges from _Retval to sink
    for (int j = 0; j < dest_nodes_metadata.size(); j++) {
      graph.AddEdge(ret_node, Graph::kControlSlot, dest_nodes_metadata[j].first,
                    dest_nodes_metadata[j].second);
    }
    // Add edges from test_op to _Retval
    graph.AddEdge(test_op, i, ret_node, 0);
  }

  NGRAPH_VLOG(5) << "Added _Retval nodes ";

  NGRAPH_VLOG(5) << "After rewrite *** ";
  for (const Edge* e : graph.edges()) {
    NGRAPH_VLOG(5) << "Edge between, Src: " << e->src()->name()
                   << " ,Dst: " << e->dst()->name();
  }
  // For debug
  if (std::getenv("NGRAPH_TF_DUMP_GRAPHS") != nullptr) {
    GraphToPbTextFile(&graph,
                      "unit_test_rewrite_ngraph_" + test_op_type_ + ".pbtxt");
  }

  // Create nGraph function
  NGRAPH_VLOG(5) << " Create ng function ";
  shared_ptr<ng::Function> ng_function;
  ASSERT_EQ(Status::OK(),
            Builder::TranslateGraph(input_shapes, static_input_map, &graph,
                                    ng_function));

  // ng function should get same number of outputs
  ASSERT_EQ(expected_output_datatypes_.size(), ng_function->get_output_size());

  // For debug
  // Serialize to nGraph if needed
  if (std::getenv("NGRAPH_ENABLE_SERIALIZE") != nullptr) {
    std::string file_name = "unit_test_" + test_op_type_ + ".json";
    NGRAPH_VLOG(0) << "Serializing graph to: " << file_name << endl;
    std::string js = ngraph::serialize(ng_function, 4);
    std::ofstream f;
    f.exceptions(std::ofstream::failbit | std::ofstream::badbit);
    try {
      f.open(file_name);
      f << js;
      f.close();
    } catch (std::ofstream::failure& e) {
      std::cerr << "Exception opening/closing file " << file_name << endl;
      std::cerr << e.what() << endl;
    }
  }

  // Create nGraph backend
  // If NGRAPH_TF_BACKEND is set create that backend
  // Else create backend of type ng_backend_name
  string ng_backend_type = ng_backend_name;
  const char* ng_backend_env_value = std::getenv("NGRAPH_TF_BACKEND");
  if (ng_backend_env_value != nullptr) {
    string backend_env = std::string(ng_backend_env_value);
    if (!backend_env.empty()) {
      ng_backend_type = backend_env;
    }
  }
  NGRAPH_VLOG(5) << " Creating NG Backend " << ng_backend_type;
  auto backend = ng::runtime::Backend::create(ng_backend_type);

  // Allocate tensors for inputs
  vector<std::shared_ptr<ngraph::runtime::TensorView>> ng_ip_tensors;
  vector<std::shared_ptr<ngraph::runtime::TensorView>> ng_op_tensors;

  NGRAPH_VLOG(5) << " Creating ng inputs ";
  NGRAPH_VLOG(5) << "No of inputs " << tf_inputs.size();
  for (int i = 0; i < tf_inputs.size(); i++) {
    ng::Shape ng_shape;
    ASSERT_EQ(Status::OK(),
              TFTensorShapeToNGraphShape(tf_inputs[i].shape(), &ng_shape));
    ng::element::Type ng_et;
    ASSERT_EQ(Status::OK(),
              TFDataTypeToNGraphElementType(tf_inputs[i].dtype(), &ng_et));
    void* src_ptr = (void*)DMAHelper::base(&tf_inputs[i]);
    auto result = backend->create_tensor(ng_et, ng_shape, src_ptr);
    ng_ip_tensors.push_back(result);
  }

  NGRAPH_VLOG(5) << " Creating ng outputs ";
  vector<TensorShape> tf_op_shapes;
  for (int i = 0; i < number_of_outputs; i++) {
    auto ng_op_shape = ng_function->get_output_shape(i);
    auto ng_op_type = ng_function->get_output_element_type(i);

    ng::element::Type ng_et_expected;
    ASSERT_EQ(Status::OK(),
              TFDataTypeToNGraphElementType(expected_output_datatypes_[i],
                                            &ng_et_expected));

    // Expected element type should match ng_op_type
    ASSERT_EQ(ng_et_expected, ng_op_type);
    vector<int64> dims;
    for (auto dim : ng_op_shape) {
      dims.push_back(dim);
    }
    TensorShape tf_shape(dims);
    tf_op_shapes.push_back(tf_shape);
    auto result = backend->create_tensor(ng_op_type, ng_op_shape);
    ng_op_tensors.push_back(result);
  }

  // Execute the nGraph
  NGRAPH_VLOG(5) << " Executing on nGraph ";
  backend->call(ng_function, ng_op_tensors, ng_ip_tensors);
  NGRAPH_VLOG(5) << " Writing to Tensors ";
  for (auto i = 0; i < ng_function->get_output_size(); i++) {
    // Convert to tf tensor
    Tensor output_tensor(expected_output_datatypes_[i], tf_op_shapes[i]);
    void* dst_ptr = DMAHelper::base(&output_tensor);
    ng_op_tensors[i]->read(dst_ptr, 0, output_tensor.TotalBytes());
    ngraph_outputs.push_back(output_tensor);
    NGRAPH_VLOG(5) << " NGRAPH op " << i << ngraph_outputs[i].DebugString();
  }

}  // ExecuteOnNGraph

}  // namespace testing
}  // namespace ngraph_bridge

}  // namespace tensorflow<|MERGE_RESOLUTION|>--- conflicted
+++ resolved
@@ -141,49 +141,9 @@
 void OpExecuter::ExecuteOnTF(vector<Tensor>& tf_outputs) {
   DeactivateNGraph();
   ClientSession session(tf_scope_);
-<<<<<<< HEAD
-  ASSERT_EQ(Status::OK(), session.Run(sess_run_fetchoutputs_, &tf_outputs_));
-  for (int i = 0; i < tf_outputs_.size(); i++) {
-    NGRAPH_VLOG(5) << " TF op " << i << tf_outputs_[i].DebugString();
-  }
-}
-
-// Compares tf_outputs_ with ngraph_outputs_
-void OpExecuter::CompareNGraphAndTF() {
-  ASSERT_EQ(tf_outputs_.size(), ngraph_outputs_.size());
-  for (int i = 0; i < tf_outputs_.size(); i++) {
-    switch (expected_output_datatypes_[i]) {
-      case DT_FLOAT:
-        AssertTensorEquals<float>(tf_outputs_[i], ngraph_outputs_[i]);
-        break;
-      case DT_INT8:
-        AssertTensorEquals<int8>(tf_outputs_[i], ngraph_outputs_[i]);
-        break;
-      case DT_INT16:
-        AssertTensorEquals<int16>(tf_outputs_[i], ngraph_outputs_[i]);
-        break;
-      case DT_INT32:
-        AssertTensorEquals<int>(tf_outputs_[i], ngraph_outputs_[i]);
-        break;
-      case DT_INT64:
-        AssertTensorEquals<int64>(tf_outputs_[i], ngraph_outputs_[i]);
-        break;
-      case DT_BOOL:
-        AssertTensorEquals<bool>(tf_outputs_[i], ngraph_outputs_[i]);
-        break;
-      case DT_QINT8:
-        AssertTensorEquals<qint8>(tf_outputs_[i], ngraph_outputs_[i]);
-        break;
-      default:
-        EXPECT_TRUE(false)
-            << "Could not find the corresponding function for the "
-               "expected output datatype.";
-    }
-=======
   ASSERT_EQ(Status::OK(), session.Run(sess_run_fetchoutputs_, &tf_outputs));
   for (int i = 0; i < tf_outputs.size(); i++) {
     NGRAPH_VLOG(5) << " TF op " << i << tf_outputs[i].DebugString();
->>>>>>> f839c718
   }
 }
 
