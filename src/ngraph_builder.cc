--- conflicted
+++ resolved
@@ -1285,7 +1285,13 @@
       ng_op_map[op->name()] =
           make_shared<ng::op::Reshape>(ng_input, ng_axis_order, ng_shape);
     }
-<<<<<<< HEAD
+    // ---
+    // Sign
+    // ---
+    else if (op->type_string() == "Sign") {
+      TF_RETURN_IF_ERROR(TranslateUnaryOp<ngraph::op::Sign>(op, ng_op_map));
+    }
+    <<<<<<< aprocter/boolean-const
     // --------
     // Snapshot
     // --------
@@ -1298,13 +1304,6 @@
       tf::Node* tf_arg;
       TF_RETURN_IF_ERROR(op->input_node(0, &tf_arg));
       ng_op_map[op->name()] = ng_op_map.at(tf_arg->name());
-=======
-    // ---
-    // Sign
-    // ---
-    else if (op->type_string() == "Sign") {
-      TF_RETURN_IF_ERROR(TranslateUnaryOp<ngraph::op::Sign>(op, ng_op_map));
->>>>>>> 9416ff00
     }
     // -------
     // Squeeze
