# Copyright 2018 Nervana Systems Inc.
# Licensed under the Apache License, Version 2.0 (the "License");
# you may not use this file except in compliance with the License.
# You may obtain a copy of the License at

#     http://www.apache.org/licenses/LICENSE-2.0

# Unless required by applicable law or agreed to in writing, software
# distributed under the License is distributed on an "AS IS" BASIS,
# WITHOUT WARRANTIES OR CONDITIONS OF ANY KIND, either express or implied.
# See the License for the specific language governing permissions and
# limitations under the License.

cmake_minimum_required(VERSION 3.1)

project (ngraph_tensorflow_bridge CXX)

# set directory where the custom finders live
set(CMAKE_MODULE_PATH ${CMAKE_MODULE_PATH} "${CMAKE_SOURCE_DIR}/cmake")

# set(CMAKE_CXX_COMPILER "clang++")
include(ExternalProject)
set(CMAKE_CXX_FLAGS "${CMAKE_CXX_FLAGS} -std=c++11 -Wall -Wno-comment -Wno-sign-compare")

# In order to compile ngraph-tf with memory leak detection, run `cmake` with `-DCMAKE_BUILD_TYPE=Sanitize`.
# N.B.: This *will* crash python unit tests because ngraph-tf will be loaded "too late" via `dlopen`,
# so only use this with C++ tests.
# (In theory using `LD_PRELOAD` should address the python issue, but it doesn't appear to work on OS X, at least.)
# If there are any memory leaks, then upon running the binary a report will be automatically generated.
SET(CMAKE_CXX_FLAGS_SANITIZE
    "${CMAKE_CXX_FLAGS_DEBUG} -fsanitize=address -D_LIBCPP_HAS_NO_ASAN -fsanitize-address-use-after-scope"
    CACHE STRING "Flags used by the C++ compiler during sanitized builds."
    FORCE )
SET(CMAKE_C_FLAGS_SANITIZE
    "${CMAKE_C_FLAGS_DEBUG} -fsanitize=address -D_LIBCPP_HAS_NO_ASAN -fsanitize-address-use-after-scope"
    CACHE STRING "Flags used by the C compiler during sanitized builds."
    FORCE )
SET(CMAKE_EXE_LINKER_FLAGS_SANITIZE
    "${CMAKE_EXE_LINKER_FLAGS_DEBUG} -fsanitize=address -D_LIBCPP_HAS_NO_ASAN -fsanitize-address-use-after-scope"
    CACHE STRING "Flags used for linking binaries during sanitized builds."
    FORCE )
SET(CMAKE_SHARED_LINKER_FLAGS_SANITIZE
    "${CMAKE_SHARED_LINKER_FLAGS_DEBUG} -fsanitize=address -D_LIBCPP_HAS_NO_ASAN -fsanitize-address-use-after-scope"
    CACHE STRING "Flags used by the shared libraries linker during coverage builds."
    FORCE )
MARK_AS_ADVANCED(
    CMAKE_CXX_FLAGS_SANITIZE
    CMAKE_C_FLAGS_SANITIZE
    CMAKE_EXE_LINKER_FLAGS_SANITIZE
    CMAKE_SHARED_LINKER_FLAGS_SANITIZE)

# These variables are undocumented but useful.
set(CMAKE_DISABLE_SOURCE_CHANGES ON)
set(CMAKE_DISABLE_IN_SOURCE_BUILD ON)

# Invoke a command to determine how many CPU cores we have, and set
# NUM_MAKE_PROCESSES accordingly so we know what number to pass to make -j.
if(APPLE)
   set (PROCESSOR_COUNT_COMMAND sysctl -n hw.physicalcpu)
else()
   set (PROCESSOR_COUNT_COMMAND nproc)
endif()

execute_process(
    COMMAND ${PROCESSOR_COUNT_COMMAND}
    RESULT_VARIABLE NPROC_RESULT
    OUTPUT_VARIABLE NUM_MAKE_PROCESSES
    OUTPUT_STRIP_TRAILING_WHITESPACE
)

# Default to four jobs if the command fails.
if(NPROC_RESULT)
    message (WARNING "Unable to detect number of processors. Building nGraph with make -j4.")
    set(NUM_MAKE_PROCESSES 4)
endif()

# Need to setup the RPATH here - else it won't work.
# During installation, a Python pip package is created which when
# installed is located in the same level as the tensorflow directory
# site-packages/
#     /ngraph
#       libngraph_bridge.so
#       ...
#     /tensorflow
#       libtensorflow_framework.so
#       python/
#           _pywrap....so
# Therefore we are setting two entries in the RPATH:
# 1. $ORIGIN/.
# 2. $ORIGIN/../tensorflow/
# 
set(CMAKE_MACOSX_RPATH 1)
if(APPLE)
    set(CMAKE_INSTALL_RPATH "@loader_path/;@loader_path/../tensorflow;")
else()
    set(CMAKE_INSTALL_RPATH "\$ORIGIN:\$ORIGIN/../tensorflow")
endif()

# Find TensorFlow
find_package(TensorFlow REQUIRED)

add_library(tensorflow_framework_lib SHARED IMPORTED)
set_target_properties( 
    tensorflow_framework_lib 
    PROPERTIES IMPORTED_LOCATION 
    ${TensorFlow_DIR}/libtensorflow_framework.so
)

if (CMAKE_CXX_COMPILER_ID STREQUAL "GNU")
    set(NGRAPH_TF_CXX11_ABI "${TensorFlow_CXX_ABI}")
    message( STATUS "nGraph-TensorFlow using CXX11 ABI:  ${NGRAPH_TF_CXX11_ABI}" )
endif()

set(CMAKE_CXX_FLAGS "${CMAKE_CXX_FLAGS} -D_GLIBCXX_USE_CXX11_ABI=${NGRAPH_TF_CXX11_ABI}")

if(APPLE)
    set(LIBNGRAPH_SO "libngraph.dylib")
else()
    set(LIBNGRAPH_SO "libngraph.so")
endif(APPLE)

# Find and build ngraph
option(NGRAPH_DISTRIBUTED_ENABLE "Add distributed mode to the CPU backend" FALSE)
ExternalProject_Add(
    ext_ngraph
    GIT_REPOSITORY https://github.com/NervanaSystems/ngraph
<<<<<<< HEAD
    GIT_TAG adstraw/cpu_quant_debug
=======
    GIT_TAG fe06f3250a9e0327d663f89ed7b653eb2ae51ad4
>>>>>>> f839c718
    CMAKE_ARGS 
        -DNGRAPH_DISTRIBUTED_ENABLE=${NGRAPH_DISTRIBUTED_ENABLE}
        -DNGRAPH_INSTALL_PREFIX=${CMAKE_CURRENT_BINARY_DIR}/ngraph/ngraph_dist 
        -DNGRAPH_USE_CXX_ABI=${TensorFlow_CXX_ABI}
        -DNGRAPH_UNIT_TEST_ENABLE=FALSE
        -DNGRAPH_TOOLS_ENABLE=${NGRAPH_TOOLS_ENABLE}
        -DNGRAPH_DEX_ONLY=TRUE         
        -DCMAKE_BUILD_TYPE=${CMAKE_BUILD_TYPE}
        -DNGRAPH_GPU_ENABLE=${NGRAPH_GPU_ENABLE}
        -DNGRAPH_DEBUG_ENABLE=${NGRAPH_DEBUG_ENABLE}
    TMP_DIR "${CMAKE_CURRENT_BINARY_DIR}/ngraph/tmp"
    STAMP_DIR "${CMAKE_CURRENT_BINARY_DIR}/ngraph/stamp"
    DOWNLOAD_DIR "${CMAKE_CURRENT_BINARY_DIR}/ngraph/download"
    SOURCE_DIR "${CMAKE_CURRENT_BINARY_DIR}/ngraph/src"
    BINARY_DIR "${CMAKE_CURRENT_BINARY_DIR}/ngraph/build"
    BUILD_COMMAND ${CMAKE_MAKE_PROGRAM} -j ${NUM_MAKE_PROCESSES} ngraph
    UPDATE_COMMAND ""
    INSTALL_DIR "${CMAKE_INSTALL_PREFIX}"
)

set( NGRAPH_INSTALL_DIR ${CMAKE_CURRENT_BINARY_DIR}/ngraph/ngraph_dist)


add_library(ngraph_lib SHARED IMPORTED)
set_target_properties( 
    ngraph_lib 
    PROPERTIES IMPORTED_LOCATION 
    ${NGRAPH_INSTALL_DIR}/lib/${LIBNGRAPH_SO}
)
add_dependencies(ngraph_lib ext_ngraph)

option(UNIT_TEST_ENABLE "Control the building of unit tests" FALSE)

# Add the directories to be built
add_subdirectory(third-party)
add_subdirectory(logging)
add_subdirectory(src)
if (UNIT_TEST_ENABLE)
    if (NOT DEFINED TF_SRC_DIR)
        message(FATAL_ERROR "Provide TensorFlow source directory: -DTF_SRC_DIR=<directory>")
    endif()
    add_subdirectory(test)
    message(STATUS "unit tests enabled")
endif()<|MERGE_RESOLUTION|>--- conflicted
+++ resolved
@@ -124,11 +124,7 @@
 ExternalProject_Add(
     ext_ngraph
     GIT_REPOSITORY https://github.com/NervanaSystems/ngraph
-<<<<<<< HEAD
     GIT_TAG adstraw/cpu_quant_debug
-=======
-    GIT_TAG fe06f3250a9e0327d663f89ed7b653eb2ae51ad4
->>>>>>> f839c718
     CMAKE_ARGS 
         -DNGRAPH_DISTRIBUTED_ENABLE=${NGRAPH_DISTRIBUTED_ENABLE}
         -DNGRAPH_INSTALL_PREFIX=${CMAKE_CURRENT_BINARY_DIR}/ngraph/ngraph_dist 
