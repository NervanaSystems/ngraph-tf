/*******************************************************************************
 * Copyright 2017-2018 Intel Corporation
 *
 * Licensed under the Apache License, Version 2.0 (the "License");
 * you may not use this file except in compliance with the License.
 * You may obtain a copy of the License at
 *
 *     http://www.apache.org/licenses/LICENSE-2.0
 *
 * Unless required by applicable law or agreed to in writing, software
 * distributed under the License is distributed on an "AS IS" BASIS,
 * WITHOUT WARRANTIES OR CONDITIONS OF ANY KIND, either express or implied.
 * See the License for the specific language governing permissions and
 * limitations under the License.
 *******************************************************************************/

#include "ngraph_builder.h"
#include "ngraph_conversions.h"
#include "ngraph_log.h"
#include "ngraph_utils.h"

#include "ngraph/builder/autobroadcast.hpp"
#include "ngraph/builder/numpy_transpose.hpp"

#include "tensorflow/core/framework/tensor.pb.h"
#include "tensorflow/core/framework/tensor_shape.pb.h"
#include "tensorflow/core/framework/tensor_shape.pb_text.h"
#include "tensorflow/core/graph/algorithm.h"
#include "tensorflow/core/graph/edgeset.h"
#include "tensorflow/core/lib/core/errors.h"

using namespace std;
namespace ng = ngraph;

namespace tensorflow {

namespace ngraph_bridge {

const static std::map<const DataType, const ngraph::element::Type>
    TF_NGRAPH_TYPE_MAP = {{DataType::DT_FLOAT, ng::element::f32},
                          {DataType::DT_DOUBLE, ng::element::f64},
                          {DataType::DT_INT8, ng::element::i8},
                          {DataType::DT_INT16, ng::element::i16},
                          {DataType::DT_INT32, ng::element::i32},
                          {DataType::DT_INT64, ng::element::i64},
                          {DataType::DT_UINT8, ng::element::u8},
                          {DataType::DT_UINT16, ng::element::u16},
                          {DataType::DT_BOOL, ng::element::boolean}};

static Status ValidateInputCount(const Node* op, size_t count) {
  if (op->num_inputs() != count) {
    return errors::InvalidArgument("\"", op->name(), "\" requires ", count,
                                   " input(s), got ", op->num_inputs(),
                                   " instead");
  }
  return Status::OK();
}

static Status ValidateInputCountMin(const Node* op, size_t count) {
  if (op->num_inputs() < count) {
    return errors::InvalidArgument("\"", op->name(), "\" requires at least ",
                                   count, " input(s), got ", op->num_inputs(),
                                   " instead");
  }
  return Status::OK();
}
//
// Helper for storing ops in ng_op_map.
// For most of the cases, op would have one output so
// vector ng_op_map[op_name] would contain one element.
//
// If storing more than one output_nodes, make sure it's in
// the same order as tensorflow would do that.
//
// Parameters:
//    Builder::OpMap& ng_op_map        - The TF-to-nGraph op map.
//    std::string op_name              - Name of the op.
//
//    shared_ptr<ng::Node> output_node - ng::Node to store
//

static void SaveNgOp(Builder::OpMap& ng_op_map, const std::string& op_name,
                     const shared_ptr<ng::Node>& output_node) {
  // no need to try-catch, map[key] will create vector object
  // if not exists
  ng_op_map[op_name].push_back(output_node);
}

// Helper for fetching correct input node from ng_op_map.
// Handles edge checking to make sure correct input node is
// fetched.
//
// Reduces some boilerplate code (incorrect from now) like this:
//
//      Node* tf_input;
//      TF_RETURN_IF_ERROR(op->input_node(0, &tf_input));
//
//      shared_ptr<ng::Node> ng_input;
//      try {
//        ng_input = ng_op_map.at(tf_input->name());
//      } catch (const std::out_of_range&) {
//        return errors::NotFound(tf_input->name(),
//                                    " is not found in the ng_op_map");
//      }
//
// Into 2 lines:
//
//      shared_ptr<ng::node> ng_input;
//      TF_RETURN_IF_ERROR(GetInputNode(ng_op_map, op, 0, &ng_input))
//
//
//
// Parameters:
//    Builder::OpMap& ng_op_map     - The TF-to-nGraph op map.
//    Node* op                  - TF op being translated.
//    input_idx                     - index of input
//
//    shared_ptr<ng::Node> *result  - ng::Node pointer where result
//                                    will be written
//
//

static Status GetInputNode(const Builder::OpMap& ng_op_map, const Node* op,
                           size_t input_idx, shared_ptr<ng::Node>* result) {
  // input op may have resulted in more than one ng::Node (eg. Split)
  // we need to look at Edge to check index of the input op
  std::vector<const Edge*> edges;
  TF_RETURN_IF_ERROR(op->input_edges(&edges));
  size_t src_output_idx;
  try {
    src_output_idx = edges.at(input_idx)->src_output();
  } catch (const out_of_range&) {
    return Status(tensorflow::error::NOT_FOUND, "Edge not found");
  }

  Node* tf_input;
  TF_RETURN_IF_ERROR(op->input_node(input_idx, &tf_input));
  try {
    *result = ng_op_map.at(tf_input->name()).at(src_output_idx);
  } catch (const out_of_range&) {
    return Status(tensorflow::error::NOT_FOUND, "Input node not found");
  }
  return Status::OK();
}

namespace detail {
static Status GetInputNodes(const Builder::OpMap& ng_op_map, const Node* op,
                            size_t index) {
  return Status::OK();
}

template <typename... Arguments>
static Status GetInputNodes(const Builder::OpMap& ng_op_map, const Node* op,
                            size_t index, shared_ptr<ng::Node>* result,
                            Arguments&&... remaining) {
  if (result != nullptr) {
    TF_RETURN_IF_ERROR(GetInputNode(ng_op_map, op, index, result));
  }
  return GetInputNodes(ng_op_map, op, index + 1, remaining...);
}
}  // namespace detail

template <typename... Arguments>
static Status GetInputNodes(const Builder::OpMap& ng_op_map, const Node* op,
                            Arguments&&... remaining) {
  constexpr size_t args_len = sizeof...(Arguments);
  TF_RETURN_IF_ERROR(ValidateInputCount(op, args_len));
  return detail::GetInputNodes(ng_op_map, op, 0, remaining...);
}

// Helper for Builder::TranslateGraph ("Const" op)
template <typename T, typename VecT = T>
static Status MakeConstOp(const Node* op, ng::element::Type et,
                          std::shared_ptr<ng::Node>* ng_node) {
  vector<VecT> const_values;
  TensorShapeProto shape_proto;

  TF_RETURN_IF_ERROR(
      ValuesFromConstNode<T, VecT>(op->def(), &shape_proto, &const_values));

  TensorShape const_shape(shape_proto);
  ng::Shape ng_shape;
  TF_RETURN_IF_ERROR(TFTensorShapeToNGraphShape(const_shape, &ng_shape));

  *ng_node = make_shared<ng::op::Constant>(et, ng_shape, const_values);
  return Status::OK();
}

const static std::map<
    const DataType,
    const std::pair<const std::function<Status(const Node*, ng::element::Type,
                                               std::shared_ptr<ng::Node>*)>,
                    const ngraph::element::Type>>
    TF_NGRAPH_CONST_MAP = {
        {DataType::DT_FLOAT, make_pair(MakeConstOp<float>, ng::element::f32)},
        {DataType::DT_DOUBLE, make_pair(MakeConstOp<double>, ng::element::f64)},
        {DataType::DT_INT8, make_pair(MakeConstOp<int8>, ng::element::i8)},
        {DataType::DT_INT16, make_pair(MakeConstOp<int16>, ng::element::i16)},
        {DataType::DT_INT32, make_pair(MakeConstOp<int32>, ng::element::i32)},
        {DataType::DT_INT64, make_pair(MakeConstOp<int64>, ng::element::i64)},
        {DataType::DT_UINT8, make_pair(MakeConstOp<uint8>, ng::element::u8)},
        {DataType::DT_UINT16, make_pair(MakeConstOp<uint16>, ng::element::u16)},
        {DataType::DT_BOOL,
         make_pair(MakeConstOp<bool, char>, ng::element::boolean)}};

// Helper function to translate a unary op.
//
// Parameters:
//
//    Node* op               - TF op being translated. Must have one input.
//    Builder::OpMap& ng_op_map  - The TF-to-nGraph op map.
//
//    std::function<std::shared_ptr<ng::Node>(std::shared_ptr<ng::Node>>
//      create_unary_op           - Function to construct the graph implementing
//                                 the unary op, given the input to the unop
//                                 as an argument.
//
// Example usage:
//
//  if (n->type_string == "Square") {
//    TF_RETURN_IF_ERROR(TranslateUnaryOp(n, ng_op_map,
//                       [] (std::shared_ptr<ng::Node> n) {
//                           return (std::make_shared<ng::op::Multiply>(n,n));
//                       });
//  }
static Status TranslateUnaryOp(
    const Node* op, Builder::OpMap& ng_op_map,
    std::function<std::shared_ptr<ng::Node>(std::shared_ptr<ng::Node>)>
        create_unary_op) {
  shared_ptr<ng::Node> ng_input;
  TF_RETURN_IF_ERROR(GetInputNodes(ng_op_map, op, &ng_input));
  SaveNgOp(ng_op_map, op->name(), create_unary_op(ng_input));

  return Status::OK();
}

// Helper function to translate a unary op in cases where there is a one-to-one
// mapping from TensorFlow ops to nGraph ops.
//
// Example usage:
//
//  if (n->type_string == "Abs") {
//    TF_RETURN_IF_ERROR(TranslateUnaryOp<ng::op::Abs>(n, ng_op_map));
//  }
//
template <typename T>
static Status TranslateUnaryOp(const Node* op, Builder::OpMap& ng_op_map) {
  return TranslateUnaryOp(op, ng_op_map, [](std::shared_ptr<ng::Node> n) {
    return make_shared<T>(n);
  });
}

// Helper function to translate a binary op
// Parameters:
//
//    Node* op               - TF op being translated. Must have only two
//    inputs.
//    Builder::OpMap& ng_op_map  - The TF-to-nGraph op map.
//    std::function<std::shared_ptr<ng::Node>(std::shared_ptr<ng::Node>,
//    std::shared_ptr<ng::Node>)>
//    create_binary_op           - Function to construct the graph implementing
//                                 the binary op, given the 2 ng_inputs to the
//                                 binaryop
// Example Usage:
//
// if (op->type_string() == "SquaredDifference") {
//      TF_RETURN_IF_ERROR(TranslateBinaryOp(op, ng_op_map,
//         [](std::shared_ptr<ng::Node> ng_input1, std::shared_ptr<ng::Node>
//         ng_input2) {
//           auto ng_diff = std::make_shared<ng::op::Subtract>(input1, input2);
//           return std::make_shared<ng::op::Multiply>(ng_diff,ng_diff);
//         }));
//    }
//

static Status TranslateBinaryOp(
    const Node* op, Builder::OpMap& ng_op_map,
    std::function<std::shared_ptr<ng::Node>(std::shared_ptr<ng::Node>,
                                            std::shared_ptr<ng::Node>)>
        create_binary_op) {
  std::shared_ptr<ng::Node> ng_lhs, ng_rhs;
  TF_RETURN_IF_ERROR(GetInputNodes(ng_op_map, op, &ng_lhs, &ng_rhs));

  std::tie(ng_lhs, ng_rhs) =
      ng::builder::numpy_broadcast(std::make_pair(ng_lhs, ng_rhs));

  SaveNgOp(ng_op_map, op->name(), create_binary_op(ng_lhs, ng_rhs));

  return Status::OK();
}

// Helper function to translate a binary op in cases where there is a one-to-one
// mapping from TensorFlow ops to nGraph ops.
//
// Example usage:
//
//  if (n->type_string == "Add") {
//    TF_RETURN_IF_ERROR(TranslateBinaryOp<ng::op::Add>(op, ng_op_map));
//  }
//
template <typename T>
static Status TranslateBinaryOp(const Node* op,
                                    Builder::OpMap& ng_op_map) {
  return TranslateBinaryOp(op, ng_op_map, [](std::shared_ptr<ng::Node> ng_lhs,
                                             std::shared_ptr<ng::Node> ng_rhs) {
    return make_shared<T>(ng_lhs, ng_rhs);
  });
}

<<<<<<< HEAD
static tf::Status TranslateAllreduceOp(const tf::Node* op,
                                  Builder::OpMap& ng_op_map) {
  shared_ptr<ng::Node> ng_input;
  TF_RETURN_IF_ERROR(GetInputNodes(ng_op_map, op, &ng_input));

  SaveNgOp(ng_op_map, op->name(), make_shared<ng::op::AllReduce>(ng_input));
  NGRAPH_VLOG(1) << "after translation";
  return tf::Status::OK();
}

static tf::Status TranslateAvgPoolOp(const tf::Node* op,
                                     Builder::OpMap& ng_op_map) {
=======
static Status TranslateAddNOp(const Node* op,
                                  Builder::OpMap& ng_op_map) {
  std::vector<shared_ptr<ng::Node>> ng_arg_vec(op->num_inputs());

  for (int inp_idx = 0; inp_idx < op->num_inputs(); inp_idx++)
    TF_RETURN_IF_ERROR(
        GetInputNode(ng_op_map, op, inp_idx, &ng_arg_vec[inp_idx]));

  SaveNgOp(ng_op_map, op->name(),
           std::accumulate(std::next(ng_arg_vec.begin()), ng_arg_vec.end(),
                           ng_arg_vec.at(0)));  // accumulation: start with
                                                // first element. default op is
                                                // addition
  return Status::OK();
}

static Status TranslateAvgPoolOp(const Node* op, Builder::OpMap& ng_op_map) {
>>>>>>> 0596aac6
  shared_ptr<ng::Node> ng_input;
  TF_RETURN_IF_ERROR(GetInputNodes(ng_op_map, op, &ng_input));

  std::vector<int32> tf_strides;
  std::vector<int32> tf_ksize;
  std::string tf_padding_type;
  std::string tf_data_format;
  TF_RETURN_IF_ERROR(GetNodeAttr(op->attrs(), "strides", &tf_strides));
  TF_RETURN_IF_ERROR(GetNodeAttr(op->attrs(), "ksize", &tf_ksize));
  TF_RETURN_IF_ERROR(GetNodeAttr(op->attrs(), "padding", &tf_padding_type));
  TF_RETURN_IF_ERROR(GetNodeAttr(op->attrs(), "data_format", &tf_data_format));

  if (tf_data_format != "NHWC" && tf_data_format != "NCHW") {
    return errors::InvalidArgument(
        "AvgPool data format is neither NHWC nor NCHW");
  }

  bool is_nhwc = (tf_data_format == "NHWC");

  NGRAPH_VLOG(3) << ng::join(tf_strides);
  NGRAPH_VLOG(3) << ng::join(tf_ksize);
  NGRAPH_VLOG(3) << tf_padding_type;
  NGRAPH_VLOG(3) << tf_data_format;

  ng::Strides ng_strides(2);
  ng::Shape ng_image_shape(2);
  ng::Shape ng_kernel_shape(2);

  BatchedOpParamToNGraph(is_nhwc, tf_strides, ng_strides);
  BatchedOpParamToNGraph(is_nhwc, ng_input->get_shape(), ng_image_shape);
  BatchedOpParamToNGraph(is_nhwc, tf_ksize, ng_kernel_shape);
  BatchToNGraph(is_nhwc, ng_input);
  NGRAPH_VLOG(3) << "ng_strides: " << ng::join(ng_strides);
  NGRAPH_VLOG(3) << "ng_image_shape: " << ng::join(ng_image_shape);
  NGRAPH_VLOG(3) << "ng_kernel_shape: " << ng::join(ng_kernel_shape);

  // TODO: change this once nGraph supports negative padding
  // (CoordinateDiff) for AvgPool
  // ng::CoordinateDiff ng_padding_below{0,0};
  // ng::CoordinateDiff ng_padding_above{0,0};
  ng::Shape ng_padding_below{0, 0};
  ng::Shape ng_padding_above{0, 0};

  Builder::MakePadding(tf_padding_type, ng_image_shape, ng_kernel_shape,
                       ng_strides, ng_padding_below, ng_padding_above);

  std::shared_ptr<ng::Node> ng_avgpool =
      make_shared<ng::op::AvgPool>(ng_input, ng_kernel_shape, ng_strides,
                                   ng_padding_below, ng_padding_above, false);

  BatchToTensorflow(is_nhwc, ng_avgpool);
  NGRAPH_VLOG(3) << "avgpool outshape: {" << ng::join(ng_avgpool->get_shape())
                 << "}";

  SaveNgOp(ng_op_map, op->name(), ng_avgpool);
  return Status::OK();
}

static Status TranslateAvgPoolGradOp(const Node* op,
                                         Builder::OpMap& ng_op_map) {
  shared_ptr<ng::Node> ng_grad;
  TF_RETURN_IF_ERROR(GetInputNodes(ng_op_map, op, nullptr, &ng_grad));

  std::vector<int32> tf_orig_input_shape_vec;
  TF_RETURN_IF_ERROR(GetNodeAttr(op->attrs(),
                                     "_ngraph_avgpoolgrad_static_input_shape",
                                     &tf_orig_input_shape_vec));

  std::vector<int32> tf_strides;
  std::vector<int32> tf_ksize;
  std::string tf_padding_type;
  std::string tf_data_format;
  TF_RETURN_IF_ERROR(GetNodeAttr(op->attrs(), "strides", &tf_strides));
  TF_RETURN_IF_ERROR(GetNodeAttr(op->attrs(), "ksize", &tf_ksize));
  TF_RETURN_IF_ERROR(GetNodeAttr(op->attrs(), "padding", &tf_padding_type));
  TF_RETURN_IF_ERROR(
      GetNodeAttr(op->attrs(), "data_format", &tf_data_format));

  if (tf_data_format != "NHWC" && tf_data_format != "NCHW") {
    return errors::InvalidArgument(
        "AvgPoolGrad data format is neither NHWC nor NCHW");
  }

  bool is_nhwc = (tf_data_format == "NHWC");

  NGRAPH_VLOG(3) << ng::join(tf_strides);
  NGRAPH_VLOG(3) << ng::join(tf_ksize);
  NGRAPH_VLOG(3) << tf_padding_type;
  NGRAPH_VLOG(3) << tf_data_format;

  ng::Shape ng_orig_input_shape;
  for (int i = 0; i < tf_orig_input_shape_vec.size(); i++) {
    ng_orig_input_shape.push_back(tf_orig_input_shape_vec[i]);
  }

  ng::Shape ng_forward_arg_shape(4);
  ng::Strides ng_strides(2);
  ng::Shape ng_image_shape(2);
  ng::Shape ng_window_shape(2);

  BatchedOpParamReshape(is_nhwc, ng_orig_input_shape, ng_forward_arg_shape);
  BatchToNGraph(is_nhwc, ng_grad);
  BatchedOpParamToNGraph(is_nhwc, tf_strides, ng_strides);
  BatchedOpParamToNGraph(is_nhwc, ng_orig_input_shape, ng_image_shape);
  BatchedOpParamToNGraph(is_nhwc, tf_ksize, ng_window_shape);

  NGRAPH_VLOG(3) << "ng_strides: " << ng::join(ng_strides);
  NGRAPH_VLOG(3) << "ng_image_shape: " << ng::join(ng_image_shape);
  NGRAPH_VLOG(3) << "ng_window_shape: " << ng::join(ng_window_shape);
  NGRAPH_VLOG(3) << "ng_forward_arg_shape: " << ng::join(ng_forward_arg_shape);

  // TODO: change this once nGraph supports negative padding
  // (CoordinateDiff) for AvgPool
  // ng::CoordinateDiff ng_padding_below{0,0};
  // ng::CoordinateDiff ng_padding_above{0,0};
  ng::Shape ng_padding_below{0, 0};
  ng::Shape ng_padding_above{0, 0};

  Builder::MakePadding(tf_padding_type, ng_image_shape, ng_window_shape,
                       ng_strides, ng_padding_below, ng_padding_above);

  std::shared_ptr<ng::Node> ng_avgpool_backprop =
      make_shared<ng::op::AvgPoolBackprop>(
          ng_forward_arg_shape, ng_grad, ng_window_shape, ng_strides,
          ng_padding_below, ng_padding_above, false);

  BatchToTensorflow(is_nhwc, ng_avgpool_backprop);

  NGRAPH_VLOG(3) << "avgpoolbackprop outshape: {"
                 << ng::join(ng_avgpool_backprop->get_shape()) << "}";

  SaveNgOp(ng_op_map, op->name(), ng_avgpool_backprop);

  return Status::OK();
}

static Status TranslateBatchMatMulOp(const Node* op,
                                         Builder::OpMap& ng_op_map) {
  shared_ptr<ng::Node> ng_lhs, ng_rhs;
  TF_RETURN_IF_ERROR(GetInputNodes(ng_op_map, op, &ng_lhs, &ng_rhs));

  auto ng_lhs_shape = ng_lhs->get_shape();
  auto ng_rhs_shape = ng_rhs->get_shape();

  if (ng_lhs_shape.size() != ng_rhs_shape.size()) {
    return errors::InvalidArgument(
        "Dimensions of two input args are not the same for BatchMatMul");
  }
  size_t n_dims = ng_lhs_shape.size();
  if (n_dims < 2) {
    return errors::InvalidArgument(
        "Dimensions of input args for BatchMatMul must be >=2", n_dims);
  }

  ng::AxisVector out_axes;
  for (size_t i = 0; i < n_dims - 2; ++i) {
    if (ng_lhs_shape[i] != ng_rhs_shape[i]) {
      return errors::InvalidArgument(
          "ng_lhs_shape and ng_rhs_shape must be the same for BatchMatMul "
          "for each dimension",
          i);
    }
    out_axes.push_back(i);
  }

  bool tf_adj_x = false;
  bool tf_adj_y = false;
  TF_RETURN_IF_ERROR(GetNodeAttr(op->attrs(), "adj_x", &tf_adj_x));
  TF_RETURN_IF_ERROR(GetNodeAttr(op->attrs(), "adj_y", &tf_adj_y));

  auto ng_lhs_axes = out_axes;
  auto ng_rhs_axes = out_axes;
  if (tf_adj_x) {
    ng_lhs_axes.push_back(n_dims - 1);
    ng_lhs_axes.push_back(n_dims - 2);
    ng_lhs = ng::builder::numpy_transpose(ng_lhs, ng_lhs_axes);
  }
  if (tf_adj_y) {
    ng_rhs_axes.insert(ng_rhs_axes.begin(), n_dims - 2);
    ng_rhs_axes.insert(ng_rhs_axes.begin(), n_dims - 1);
    ng_rhs = ng::builder::numpy_transpose(ng_rhs, ng_rhs_axes);
  } else {
    ng_rhs_axes.insert(ng_rhs_axes.begin(), n_dims - 1);
    ng_rhs_axes.insert(ng_rhs_axes.begin(), n_dims - 2);
    ng_rhs = ng::builder::numpy_transpose(ng_rhs, ng_rhs_axes);
  }

  ng_lhs_shape = ng_lhs->get_shape();
  ng_rhs_shape = ng_rhs->get_shape();

  if (ng_lhs_shape[n_dims - 1] != ng_rhs_shape[0]) {
    return errors::InvalidArgument(
        "The last dimension of ng_lhs and the first dimension of ng_rhs "
        "should have the same size");
  }
  if (n_dims == 2) {
    SaveNgOp(ng_op_map, op->name(),
             make_shared<ngraph::op::Dot>(ng_lhs, ng_rhs));
  } else {
    auto output_shape = ng_lhs_shape;
    output_shape[n_dims - 1] = ng_rhs_shape[1];
    auto dot_output = make_shared<ngraph::op::Dot>(ng_lhs, ng_rhs);
    size_t compound_size = 1;
    for (int i = 0; i < out_axes.size(); i++) {
      compound_size *= output_shape[i];
    }
    auto dot_axes = out_axes;
    dot_axes.push_back(n_dims - 2);
    dot_axes.push_back(n_dims - 1);
    for (int i = 0; i < out_axes.size(); i++) {
      dot_axes.push_back(n_dims + i);
    }
    ng::Shape dot_shape = {compound_size, ng_lhs_shape[n_dims - 2],
                           ng_rhs_shape[1], compound_size};
    std::shared_ptr<ng::Node> dot_reshape;
    if (n_dims == 3) {
      dot_reshape = dot_output;
    } else {
      dot_reshape =
          make_shared<ngraph::op::Reshape>(dot_output, dot_axes, dot_shape);
    }
    ng::Shape tmp_shape = {1, ng_lhs_shape[n_dims - 2], ng_rhs_shape[1]};
    vector<shared_ptr<ngraph::Node>> tmp_tensors;
    for (size_t i = 0; i < dot_shape[0]; i++) {
      const std::vector<size_t> lower_bound{i, 0, 0, i};
      const std::vector<size_t> upper_bound{i + 1, dot_shape[1], dot_shape[2],
                                            i + 1};
      auto slice_out =
          make_shared<ngraph::op::Slice>(dot_reshape, lower_bound, upper_bound);
      auto reshape_out = make_shared<ngraph::op::Reshape>(
          slice_out, ng::AxisVector{0, 1, 2, 3}, tmp_shape);
      tmp_tensors.push_back(reshape_out);
    }
    auto concat_op = make_shared<ngraph::op::Concat>(tmp_tensors, 0);
    if (n_dims == 3) {
      SaveNgOp(ng_op_map, op->name(), concat_op);
    } else {
      SaveNgOp(ng_op_map, op->name(),
               make_shared<ngraph::op::Reshape>(
                   concat_op, ng::AxisVector{0, 1, 2}, output_shape));
    }
  }
  return Status::OK();
}

static Status TranslateBiasAddOp(const Node* op, Builder::OpMap& ng_op_map) {
  shared_ptr<ng::Node> ng_input, ng_bias;
  TF_RETURN_IF_ERROR(GetInputNodes(ng_op_map, op, &ng_input, &ng_bias));

  std::string tf_data_format;
  if (GetNodeAttr(op->attrs(), "data_format", &tf_data_format) !=
      Status::OK()) {
    tf_data_format = "NHWC";
  }

  if (tf_data_format != "NHWC" && tf_data_format != "NCHW") {
    return errors::InvalidArgument(
        "BiasAdd data format is neither NHWC nor NCHW");
  }

  auto ng_input_shape = ng_input->get_shape();
  auto ng_bias_shape = ng_bias->get_shape();
  if (ng_bias_shape.size() != 1) {
    return errors::InvalidArgument(
        "Bias argument to BiasAdd does not have one dimension");
  }

  bool is_nhwc = (tf_data_format == "NHWC");

  ng::AxisSet ng_broadcast_axes;

  if (is_nhwc) {
    for (size_t i = 0; i < ng_input_shape.size() - 1; i++) {
      ng_broadcast_axes.insert(i);
    }
  } else {
    for (size_t i = 0; i < ng_input_shape.size(); i++) {
      if (i != 1) {
        ng_broadcast_axes.insert(i);
      }
    }
  }

  auto ng_bias_broadcasted = make_shared<ng::op::Broadcast>(
      ng_bias, ng_input_shape, ng_broadcast_axes);
  auto ng_add = ng_input + ng_bias_broadcasted;

  SaveNgOp(ng_op_map, op->name(), ng_add);
  return Status::OK();
}

static Status TranslateBiasAddGradOp(const Node* op,
                                         Builder::OpMap& ng_op_map) {
  shared_ptr<ng::Node> ng_input;
  TF_RETURN_IF_ERROR(GetInputNodes(ng_op_map, op, &ng_input));

  std::string tf_data_format;
  if (GetNodeAttr(op->attrs(), "data_format", &tf_data_format) !=
      Status::OK()) {
    tf_data_format = "NHWC";
  }

  if (tf_data_format != "NHWC" && tf_data_format != "NCHW") {
    return errors::InvalidArgument(
        "BiasAddGrad data format is neither NHWC nor NCHW");
  }

  bool is_nhwc = (tf_data_format == "NHWC");

  ng::AxisSet reduction_axes;
  shared_ptr<ng::Node> ng_biasadd_backprop;
  auto ng_input_shape = ng_input->get_shape();

  if (is_nhwc) {
    if (ng_input_shape.size() < 2) {
      return errors::InvalidArgument(
          "BiasAddGrad argument needs to have at least 2 dimensions for NHWC "
          "data format");
    }
    for (size_t i = 0; i < ng_input_shape.size() - 1; i++) {
      reduction_axes.insert(i);
    }
  } else {
    // Tensorflow NCHW format supports only 4D input/output tensor
    if (ng_input_shape.size() != 4) {
      return errors::InvalidArgument(
          "BiasAddGrad only support 4d input/output for NCHW data format");
    }
    for (size_t i = 0; i < ng_input_shape.size(); i++) {
      if (i != ng_input_shape.size() - 3) reduction_axes.insert(i);
    }
  }

  ng_biasadd_backprop = make_shared<ng::op::Sum>(ng_input, reduction_axes);

  SaveNgOp(ng_op_map, op->name(), ng_biasadd_backprop);
  return Status::OK();
}

static Status TranslateCastOp(const Node* op,
                                  Builder::OpMap& ng_op_map) {
  shared_ptr<ng::Node> ng_input;
  TF_RETURN_IF_ERROR(GetInputNodes(ng_op_map, op, &ng_input));

  DataType dtype;
  TF_RETURN_IF_ERROR(GetNodeAttr(op->attrs(), "DstT", &dtype));

  try {
    SaveNgOp(
        ng_op_map, op->name(),
        make_shared<ng::op::Convert>(ng_input, TF_NGRAPH_TYPE_MAP.at(dtype)));
  } catch (const std::out_of_range&) {
    return errors::Unimplemented("Unsupported TensorFlow data type: ",
                                 DataType_Name(dtype));
  }
  return Status::OK();
}

static Status TranslateConcatV2Op(const Node* op, Builder::OpMap& ng_op_map) {
  TF_RETURN_IF_ERROR(ValidateInputCountMin(op, 2));

  shared_ptr<ng::Node> ng_axis_op;
  TF_RETURN_IF_ERROR(
      GetInputNode(ng_op_map, op, op->num_inputs() - 1, &ng_axis_op));

  int64 concat_axis;
  TF_RETURN_IF_ERROR(
      GetNodeAttr(op->attrs(), "_ngraph_concat_static_axis", &concat_axis));

  if (concat_axis < 0) {
    shared_ptr<ng::Node> ng_first_arg;
    TF_RETURN_IF_ERROR(GetInputNode(ng_op_map, op, 0, &ng_first_arg));

    concat_axis += int64(ng_first_arg->get_shape().size());
  }

  ng::NodeVector ng_args;

  for (int i = 0; i < op->num_inputs() - 1; i++) {
    shared_ptr<ng::Node> ng_arg;
    TF_RETURN_IF_ERROR(GetInputNode(ng_op_map, op, i, &ng_arg));
    ng_args.push_back(ng_arg);
  }

  SaveNgOp(ng_op_map, op->name(),
           make_shared<ng::op::Concat>(ng_args, size_t(concat_axis)));
  return Status::OK();
}

static Status TranslateConstOp(const Node* op, Builder::OpMap& ng_op_map) {
  DataType dtype;
  TF_RETURN_IF_ERROR(GetNodeAttr(op->attrs(), "dtype", &dtype));

  std::shared_ptr<ng::Node> ng_node;

  // For some reason the following do not work (no specialization of
  // tensorflow::checkpoint::SavedTypeTraits...)
  // case DataType::DT_UINT32:
  //   TF_RETURN_IF_ERROR(MakeConstOp<uint32>(op, ng::element::u32,
  //   &ng_node));
  //   break;
  // case DataType::DT_UINT64:
  //   TF_RETURN_IF_ERROR(MakeConstOp<uint64>(op, ng::element::u64,
  //   &ng_node));
  //   break;
  try {
    const auto& func_param = TF_NGRAPH_CONST_MAP.at(dtype);
    TF_RETURN_IF_ERROR(func_param.first(op, func_param.second, &ng_node));
  } catch (const std::out_of_range&) {
    return errors::Unimplemented("Unsupported TensorFlow data type: ",
                                 DataType_Name(dtype));
  }

  SaveNgOp(ng_op_map, op->name(), ng_node);
  return Status::OK();
}

static Status TranslateConv2DOp(const Node* op, Builder::OpMap& ng_op_map) {
  shared_ptr<ng::Node> ng_input, ng_filter;
  TF_RETURN_IF_ERROR(GetInputNodes(ng_op_map, op, &ng_input, &ng_filter));

  std::vector<int32> tf_strides;
  std::vector<int32> tf_dilations;
  std::string tf_padding_type;
  std::string tf_data_format;
  TF_RETURN_IF_ERROR(GetNodeAttr(op->attrs(), "strides", &tf_strides));
  TF_RETURN_IF_ERROR(GetNodeAttr(op->attrs(), "dilations", &tf_dilations));
  TF_RETURN_IF_ERROR(GetNodeAttr(op->attrs(), "padding", &tf_padding_type));
  TF_RETURN_IF_ERROR(GetNodeAttr(op->attrs(), "data_format", &tf_data_format));

  if (tf_data_format != "NHWC" && tf_data_format != "NCHW") {
    return errors::InvalidArgument(
        "Conv2D data format is neither NHWC nor NCHW");
  }

  bool is_nhwc = (tf_data_format == "NHWC");

  NGRAPH_VLOG(3) << ng::join(tf_strides);
  NGRAPH_VLOG(3) << ng::join(tf_dilations);
  NGRAPH_VLOG(3) << tf_padding_type;
  NGRAPH_VLOG(3) << tf_data_format;

  ng::Strides ng_strides(2);
  ng::Strides ng_dilations(2);
  ng::Shape ng_image_shape(2);
  ng::Shape ng_kernel_shape(2);

  BatchedOpParamToNGraph(is_nhwc, tf_strides, ng_strides);
  BatchedOpParamToNGraph(is_nhwc, ng_input->get_shape(), ng_image_shape);
  BatchedOpParamToNGraph(is_nhwc, tf_dilations, ng_dilations);
  BatchToNGraph(is_nhwc, ng_input);

  NGRAPH_VLOG(3) << "ng_strides: " << ng::join(ng_strides);
  NGRAPH_VLOG(3) << "ng_dilations: " << ng::join(ng_dilations);
  NGRAPH_VLOG(3) << "ng_image_shape: " << ng::join(ng_image_shape);

  auto& ng_filter_shape = ng_filter->get_shape();
  ng_kernel_shape[0] = ng_filter_shape[0];
  ng_kernel_shape[1] = ng_filter_shape[1];
  Reshape<3, 2, 0, 1>(ng_filter);

  NGRAPH_VLOG(3) << "ng_kernel_shape: " << ng::join(ng_kernel_shape);

  ng::CoordinateDiff ng_padding_below{0, 0};
  ng::CoordinateDiff ng_padding_above{0, 0};

  Builder::MakePadding(tf_padding_type, ng_image_shape, ng_kernel_shape,
                       ng_strides, ng_dilations, ng_padding_below,
                       ng_padding_above);

  std::shared_ptr<ng::Node> ng_conv = make_shared<ng::op::Convolution>(
      ng_input, ng_filter, ng_strides, ng_dilations, ng_padding_below,
      ng_padding_above);

  BatchToTensorflow(is_nhwc, ng_conv);
  SaveNgOp(ng_op_map, op->name(), ng_conv);
  return Status::OK();
}

static Status TranslateConv2DBackpropFilterOp(const Node* op,
                                                  Builder::OpMap& ng_op_map) {
  shared_ptr<ng::Node> ng_data_batch, ng_output_delta;
  TF_RETURN_IF_ERROR(
      GetInputNodes(ng_op_map, op, &ng_data_batch, nullptr, &ng_output_delta));

  std::vector<int32> tf_strides;
  std::string tf_padding_type;
  std::vector<int32> tf_dilations;
  std::string tf_data_format;

  TF_RETURN_IF_ERROR(GetNodeAttr(op->attrs(), "strides", &tf_strides));
  TF_RETURN_IF_ERROR(GetNodeAttr(op->attrs(), "padding", &tf_padding_type));
  TF_RETURN_IF_ERROR(GetNodeAttr(op->attrs(), "dilations", &tf_dilations));
  TF_RETURN_IF_ERROR(
      GetNodeAttr(op->attrs(), "data_format", &tf_data_format));

  if (tf_data_format != "NHWC" && tf_data_format != "NCHW") {
    return errors::InvalidArgument("Data format is neither NHWC nor NCHW: ",
                                       op->type_string());
  }

  NGRAPH_VLOG(3) << "tf data format" << tf_data_format;
  bool is_nhwc = (tf_data_format == "NHWC");

  // Dilations in batch and depth dimensions must be 1
  if (is_nhwc) {
    if (tf_dilations[0] != 1 || tf_dilations[3] != 1) {
      return errors::InvalidArgument(
          "Dilations in batch and depth dimensions must be 1: ",
          op->type_string());
    }
  } else {
    if (tf_dilations[0] != 1 || tf_dilations[1] != 1) {
      return errors::InvalidArgument(
          "Dilations in batch and depth dimensions must be 1: ",
          op->type_string());
    }
  }

  std::vector<int64> tf_filter_sizes;
  TF_RETURN_IF_ERROR(GetNodeAttr(op->attrs(), "_ngraph_static_filter_sizes",
                                     &tf_filter_sizes));
  if (std::any_of(tf_filter_sizes.begin(), tf_filter_sizes.end(),
                  [](int32 size) { return size <= 0; })) {
    return errors::InvalidArgument(
        "Filter sizes must be positive integers :", op->type_string());
  }

  NGRAPH_VLOG(3) << "tf filter size" << ng::join(tf_filter_sizes);
  NGRAPH_VLOG(3) << "tf filter size" << ng::join(tf_filter_sizes);
  NGRAPH_VLOG(3) << "tf strides" << ng::join(tf_strides);
  NGRAPH_VLOG(3) << "tf dilations" << ng::join(tf_dilations);
  NGRAPH_VLOG(3) << "tf padding type" << tf_padding_type;

  ng::Shape ng_filters_shape(4);
  ng::Strides ng_window_movement_strides_forward(2);
  ng::Strides ng_window_dilation_strides_forward(2);
  ng::CoordinateDiff ng_padding_below_forward{0, 0};
  ng::CoordinateDiff ng_padding_above_forward{0, 0};
  // H,W data_dilation is set to 1 , TF does not have this attribute
  ng::Strides ng_data_dilation_strides_forward(2, 1);

  // Convert inputs, args to nGraph Format
  // nGraph Data Format:
  //    nGraph Tensor           [N, C_IN, D1, ... Df]
  //    nGraph Filter           [C_OUT, C_IN, F1, ... Ff]
  //    nGraph Output Delta     [N, C_OUT, F1, ... Ff]
  //    nGraph Window Strides   [f]
  //    nGraph Window Dilations [f]
  //    nGraph Padding Below    [f]
  //    nGraph Padding Above    [f]
  //    nGraph Dilation Stride  [f]
  BatchToNGraph(is_nhwc, ng_data_batch);
  // tf_filter shape :
  // [filter_height, filter_width, in_channels, out_channels]
  // reshape for nGraph
  ng_filters_shape = {static_cast<unsigned int>(tf_filter_sizes[3]),
                      static_cast<unsigned int>(tf_filter_sizes[2]),
                      static_cast<unsigned int>(tf_filter_sizes[0]),
                      static_cast<unsigned int>(tf_filter_sizes[1])};
  BatchToNGraph(is_nhwc, ng_output_delta);
  BatchedOpParamToNGraph(is_nhwc, tf_strides,
                         ng_window_movement_strides_forward);
  BatchedOpParamToNGraph(is_nhwc, tf_dilations,
                         ng_window_dilation_strides_forward);
  // H, W of image/input and filter are required to figure out padding
  // arguments
  ng::Shape ng_filter_HW(2);
  ng::Shape ng_input_data_HW(2);

  auto& ng_data_batch_shape = ng_data_batch->get_shape();
  ng_input_data_HW[0] = ng_data_batch_shape[2];
  ng_input_data_HW[1] = ng_data_batch_shape[3];

  ng_filter_HW[0] = ng_filters_shape[2];
  ng_filter_HW[1] = ng_filters_shape[3];

  Builder::MakePadding(tf_padding_type, ng_input_data_HW, ng_filter_HW,
                       ng_window_movement_strides_forward,
                       ng_window_dilation_strides_forward,
                       ng_padding_below_forward, ng_padding_above_forward);

  NGRAPH_VLOG(3) << "ng input data shape" << ng::join(ng_data_batch_shape);
  NGRAPH_VLOG(3) << "ng filter shape" << ng::join(ng_filters_shape);
  NGRAPH_VLOG(3) << "ng output delta shape"
                 << ng::join(ng_output_delta->get_shape());
  NGRAPH_VLOG(3) << "ng strides"
                 << ng::join(ng_window_movement_strides_forward);
  NGRAPH_VLOG(3) << "ng dilations"
                 << ng::join(ng_window_dilation_strides_forward);
  NGRAPH_VLOG(3) << "ng padding type" << tf_padding_type;

  std::shared_ptr<ng::Node> ng_back_prop_filter =
      make_shared<ng::op::ConvolutionBackpropFilters>(
          ng_data_batch, ng_filters_shape, ng_output_delta,
          ng_window_movement_strides_forward,
          ng_window_dilation_strides_forward, ng_padding_below_forward,
          ng_padding_above_forward, ng_data_dilation_strides_forward);

  // Reshape the output to tf format : [filter_height, filter_width,
  // in_channels, out_channels]
  Reshape<2, 3, 1, 0>(ng_back_prop_filter);

  SaveNgOp(ng_op_map, op->name(), ng_back_prop_filter);
  return Status::OK();
}

static Status TranslateConv2DBackpropInputOp(const Node* op,
                                                 Builder::OpMap& ng_op_map) {
  shared_ptr<ng::Node> ng_filter, ng_out_backprop;
  TF_RETURN_IF_ERROR(
      GetInputNodes(ng_op_map, op, nullptr, &ng_filter, &ng_out_backprop));

  // TODO: refactor me to be less redundant with other convolution ops
  std::vector<int32> tf_strides;
  std::vector<int32> tf_dilations;
  std::string tf_padding_type;
  std::string tf_data_format;
  TF_RETURN_IF_ERROR(GetNodeAttr(op->attrs(), "strides", &tf_strides));
  TF_RETURN_IF_ERROR(GetNodeAttr(op->attrs(), "dilations", &tf_dilations));
  TF_RETURN_IF_ERROR(GetNodeAttr(op->attrs(), "padding", &tf_padding_type));
  TF_RETURN_IF_ERROR(GetNodeAttr(op->attrs(), "data_format", &tf_data_format));

  if (tf_data_format != "NHWC" && tf_data_format != "NCHW") {
    return errors::InvalidArgument(
        "Conv2DBackpropInput data format is neither NHWC nor NCHW: %s",
        tf_data_format);
  }

  std::vector<int64> tf_input_sizes;
  TF_RETURN_IF_ERROR(
      GetNodeAttr(op->attrs(), "_ngraph_static_input_sizes", &tf_input_sizes));
  if (std::any_of(tf_input_sizes.begin(), tf_input_sizes.end(),
                  [](int32 size) { return size <= 0; })) {
    return errors::InvalidArgument(
        "Conv2DBackpropInput input sizes must be positive integers");
  }

  bool is_nhwc = (tf_data_format == "NHWC");

  NGRAPH_VLOG(3) << ng::join(tf_strides);
  NGRAPH_VLOG(3) << ng::join(tf_dilations);
  NGRAPH_VLOG(3) << tf_padding_type;
  NGRAPH_VLOG(3) << tf_data_format;

  ng::Strides ng_strides(2);
  ng::Strides ng_dilations(2);
  ng::Shape ng_image_shape(2);
  ng::Shape ng_kernel_shape(2);
  ng::Shape ng_batch_shape(4);

  BatchedOpParamToNGraph(is_nhwc, tf_strides, ng_strides);
  BatchedOpParamToNGraph(is_nhwc, tf_input_sizes, ng_image_shape);
  BatchedOpParamToNGraph(is_nhwc, tf_dilations, ng_dilations);
  BatchToNGraph(is_nhwc, ng_out_backprop);
  if (is_nhwc) {
    ng_batch_shape = {static_cast<unsigned long>(tf_input_sizes[0]),
                      static_cast<unsigned long>(tf_input_sizes[3]),
                      static_cast<unsigned long>(tf_input_sizes[1]),
                      static_cast<unsigned long>(tf_input_sizes[2])};
  } else {
    ng_batch_shape = {static_cast<unsigned long>(tf_input_sizes[0]),
                      static_cast<unsigned long>(tf_input_sizes[1]),
                      static_cast<unsigned long>(tf_input_sizes[2]),
                      static_cast<unsigned long>(tf_input_sizes[3])};
  }

  NGRAPH_VLOG(3) << "ng_strides: " << ng::join(ng_strides);
  NGRAPH_VLOG(3) << "ng_dilations: " << ng::join(ng_dilations);
  NGRAPH_VLOG(3) << "ng_image_shape: " << ng::join(ng_image_shape);

  auto& ng_filter_shape = ng_filter->get_shape();
  ng_kernel_shape[0] = ng_filter_shape[0];
  ng_kernel_shape[1] = ng_filter_shape[1];
  Reshape<3, 2, 0, 1>(ng_filter);

  NGRAPH_VLOG(3) << "ng_kernel_shape: " << ng::join(ng_kernel_shape);

  ng::CoordinateDiff ng_padding_below{0, 0};
  ng::CoordinateDiff ng_padding_above{0, 0};

  Builder::MakePadding(tf_padding_type, ng_image_shape, ng_kernel_shape,
                       ng_strides, ng_dilations, ng_padding_below,
                       ng_padding_above);

  std::shared_ptr<ng::Node> ng_data =
      make_shared<ng::op::ConvolutionBackpropData>(
          ng_batch_shape, ng_filter, ng_out_backprop, ng_strides, ng_dilations,
          ng_padding_below, ng_padding_above,
          ng::Strides(ng_batch_shape.size() - 2, 1));

  BatchToTensorflow(is_nhwc, ng_data);

  SaveNgOp(ng_op_map, op->name(), ng_data);
  return Status::OK();
}

static Status TranslateDepthwiseConv2dNativeOp(const Node* op,
                                               Builder::OpMap& ng_op_map) {
  shared_ptr<ng::Node> ng_input, ng_filter;
  TF_RETURN_IF_ERROR(GetInputNodes(ng_op_map, op, &ng_input, &ng_filter));

  std::vector<int32> tf_strides;
  std::vector<int32> tf_dilations;
  std::string tf_padding_type;
  std::string tf_data_format;
  TF_RETURN_IF_ERROR(GetNodeAttr(op->attrs(), "strides", &tf_strides));
  TF_RETURN_IF_ERROR(GetNodeAttr(op->attrs(), "dilations", &tf_dilations));
  TF_RETURN_IF_ERROR(GetNodeAttr(op->attrs(), "padding", &tf_padding_type));
  TF_RETURN_IF_ERROR(GetNodeAttr(op->attrs(), "data_format", &tf_data_format));

  if (tf_data_format != "NHWC" && tf_data_format != "NCHW") {
    return errors::InvalidArgument(
        "DepthwiseConv2D data format is neither NHWC nor NCHW");
  }

  bool is_nhwc = (tf_data_format == "NHWC");

  NGRAPH_VLOG(3) << ng::join(tf_strides);
  NGRAPH_VLOG(3) << ng::join(tf_dilations);
  NGRAPH_VLOG(3) << tf_padding_type;
  NGRAPH_VLOG(3) << tf_data_format;

  ng::Strides ng_strides(2);
  ng::Strides ng_dilations(2);
  ng::Shape ng_image_shape(2);
  ng::Shape ng_kernel_shape(2);

  BatchedOpParamToNGraph(is_nhwc, ng_input->get_shape(), ng_image_shape);
  BatchedOpParamToNGraph(is_nhwc, tf_strides, ng_strides);
  BatchedOpParamToNGraph(is_nhwc, tf_dilations, ng_dilations);
  BatchToNGraph(is_nhwc, ng_input);

  NGRAPH_VLOG(3) << "ng_strides: " << ng::join(ng_strides);
  NGRAPH_VLOG(3) << "ng_dilations: " << ng::join(ng_dilations);
  NGRAPH_VLOG(3) << "ng_image_shape: " << ng::join(ng_image_shape);

  auto& ng_filter_shape = ng_filter->get_shape();
  ng_kernel_shape[0] = ng_filter_shape[0];
  ng_kernel_shape[1] = ng_filter_shape[1];
  Reshape<3, 2, 0, 1>(ng_filter);

  NGRAPH_VLOG(3) << "ng_kernel_shape: " << ng::join(ng_kernel_shape);

  ng::CoordinateDiff ng_padding_below{0, 0};
  ng::CoordinateDiff ng_padding_above{0, 0};

  Builder::MakePadding(tf_padding_type, ng_image_shape, ng_kernel_shape,
                       ng_strides, ng_dilations, ng_padding_below,
                       ng_padding_above);

  // ng input shape is NCHW
  auto& input_shape = ng_input->get_shape();
  // ng filter shape is OIHW
  auto& filter_shape = ng_filter->get_shape();
  ng::NodeVector ng_args;

  for (size_t i = 0; i < input_shape[1]; i++) {
    const std::vector<size_t> lower_bound{0, i, 0, 0};
    const std::vector<size_t> upper_bound{input_shape[0], i + 1, input_shape[2],
                                          input_shape[3]};
    auto ng_sliced_input =
        make_shared<ng::op::Slice>(ng_input, lower_bound, upper_bound);

    const std::vector<size_t> f_lower_bound{0, i, 0, 0};
    const std::vector<size_t> f_upper_bound{filter_shape[0], i + 1,
                                            filter_shape[2], filter_shape[3]};
    auto ng_sliced_filter =
        make_shared<ng::op::Slice>(ng_filter, f_lower_bound, f_upper_bound);

    NGRAPH_VLOG(3) << "depthwise conv 2d.";
    NGRAPH_VLOG(3) << "sliced shape " << ng::join(ng_sliced_input->get_shape());
    NGRAPH_VLOG(3) << "filter shape "
                   << ng::join(ng_sliced_filter->get_shape());

    auto ng_conv = make_shared<ng::op::Convolution>(
        ng_sliced_input, ng_sliced_filter, ng_strides, ng_dilations,
        ng_padding_below, ng_padding_above);
    ng_args.push_back(ng_conv);
  }

  size_t ng_concatenation_axis = 1;  // channel axis
  std::shared_ptr<ng::Node> ng_concat =
      make_shared<ng::op::Concat>(ng_args, ng_concatenation_axis);

  BatchToTensorflow(is_nhwc, ng_concat);
  SaveNgOp(ng_op_map, op->name(), ng_concat);
  return Status::OK();
}

static Status TranslateExpandDimsOp(const Node* op, Builder::OpMap& ng_op_map) {
  shared_ptr<ng::Node> ng_input, ng_dim;
  TF_RETURN_IF_ERROR(GetInputNodes(ng_op_map, op, &ng_input, &ng_dim));

  std::vector<int64> dim_vec;
  TF_RETURN_IF_ERROR(
      GetNodeAttr(op->attrs(), "_ngraph_expanddims_static_dim", &dim_vec));

  if (dim_vec.size() != 1) {
    return errors::InvalidArgument(
        "The size of argument dim is not 1 for ExpandDims");
  }

  auto& shape = ng_input->get_shape();
  auto shape_size = shape.size();
  if (dim_vec[0] < 0) {
    // allow range [-rank(input) - 1, rank(input)]
    // where -1 append new axis at the end
    dim_vec[0] = shape_size + dim_vec[0] + 1;
  }
  auto out_shape = shape;
  out_shape.insert(out_shape.begin() + size_t(dim_vec[0]), 1);
  std::vector<size_t> shape_dimensions(shape.size());
  std::iota(shape_dimensions.begin(), shape_dimensions.end(), 0);
  std::shared_ptr<ng::Node> ng_expand_dim =
      make_shared<ng::op::Reshape>(ng_input, shape_dimensions, out_shape);

  SaveNgOp(ng_op_map, op->name(), ng_expand_dim);
  return Status::OK();
}

static Status TranslateFillOp(const Node* op, Builder::OpMap& ng_op_map) {
  shared_ptr<ng::Node> ng_value;
  TF_RETURN_IF_ERROR(GetInputNodes(ng_op_map, op, nullptr, &ng_value));

  std::vector<int64> dims_vec;
  TF_RETURN_IF_ERROR(
      GetNodeAttr(op->attrs(), "_ngraph_fill_static_dims", &dims_vec));

  ng::Shape ng_output_shape(dims_vec.size());
  ng::AxisSet ng_axis_set;
  for (size_t i = 0; i < dims_vec.size(); ++i) {
    ng_output_shape[i] = dims_vec[i];
    ng_axis_set.insert(i);
  }
  SaveNgOp(ng_op_map, op->name(), make_shared<ng::op::Broadcast>(
                                      ng_value, ng_output_shape, ng_axis_set));
  return Status::OK();
}

static Status TranslateFloorDivOp(const Node* op,
                                      Builder::OpMap& ng_op_map) {
  auto ng_floordiv = [](std::shared_ptr<ng::Node> ng_input1,
                        std::shared_ptr<ng::Node> ng_input2) {
    return std::make_shared<ng::op::Floor>(
        std::make_shared<ng::op::Divide>(ng_input1, ng_input2));
  };
  return TranslateBinaryOp(op, ng_op_map, ng_floordiv);
}

static Status TranslateFloorModOp(const Node* op,
                                      Builder::OpMap& ng_op_map) {
  auto ng_floormod = [](std::shared_ptr<ng::Node> ng_input1,
                        std::shared_ptr<ng::Node> ng_input2) {
    auto floordiv = std::make_shared<ng::op::Floor>(
        std::make_shared<ng::op::Divide>(ng_input1, ng_input2));
    return std::make_shared<ng::op::Subtract>(
        ng_input1, std::make_shared<ng::op::Multiply>(floordiv, ng_input2));
  };
  return TranslateBinaryOp(op, ng_op_map, ng_floormod);
}

static Status TranslateFusedBatchNormOp(const Node* op,
                                            Builder::OpMap& ng_op_map) {
  bool tf_is_training;
  if (GetNodeAttr(op->attrs(), "is_training", &tf_is_training) !=
      Status::OK()) {
    NGRAPH_VLOG(3) << "is_training attribute not present, setting to true";
    tf_is_training = true;
  }

  NGRAPH_VLOG(3) << "is_training: " << tf_is_training;

  shared_ptr<ng::Node> ng_input, ng_scale, ng_offset, ng_mean, ng_variance;
  TF_RETURN_IF_ERROR(GetInputNodes(ng_op_map, op, &ng_input, &ng_scale,
                                   &ng_offset, &ng_mean, &ng_variance));

  std::string tf_data_format;
  TF_RETURN_IF_ERROR(GetNodeAttr(op->attrs(), "data_format", &tf_data_format));

  if (tf_data_format != "NHWC" && tf_data_format != "NCHW") {
    return errors::InvalidArgument(
        "Conv2D data format is neither NHWC nor NCHW");
  }

  bool is_nhwc = (tf_data_format == "NHWC");

  NGRAPH_VLOG(3) << "data_format: " << tf_data_format;

  float tf_epsilon;
  if (GetNodeAttr(op->attrs(), "epsilon", &tf_epsilon) != Status::OK()) {
    NGRAPH_VLOG(3) << "epsilon attribute not present, setting to zero";
    tf_epsilon = 0;  // FIXME(amprocte): is this the right default?
  }

  NGRAPH_VLOG(3) << "epsilon: " << tf_epsilon;

  BatchToNGraph(is_nhwc, ng_input);

  std::shared_ptr<ng::Node> ng_batch_norm;

  ng_batch_norm =
      make_shared<ng::op::BatchNorm>(tf_epsilon, ng_scale, ng_offset, ng_input,
                                     ng_mean, ng_variance, tf_is_training);

  BatchToTensorflow(is_nhwc, ng_batch_norm);

  SaveNgOp(ng_op_map, op->name(), ng_batch_norm);
  return Status::OK();
}

static Status TranslateFusedBatchNormGradOp(const Node* op,
                                                Builder::OpMap& ng_op_map) {
  TF_RETURN_IF_ERROR(ValidateInputCount(op, 5));

  bool tf_is_training;
  if (GetNodeAttr(op->attrs(), "is_training", &tf_is_training) !=
      Status::OK()) {
    NGRAPH_VLOG(3) << "is_training attribute not present, setting to true";
    tf_is_training = true;
  }

  NGRAPH_VLOG(3) << "is_training: " << tf_is_training;

  shared_ptr<ng::Node> ng_delta;
  shared_ptr<ng::Node> ng_input;
  shared_ptr<ng::Node> ng_scale;
  shared_ptr<ng::Node> ng_mean;
  shared_ptr<ng::Node> ng_variance;
  TF_RETURN_IF_ERROR(GetInputNode(ng_op_map, op, 0, &ng_delta));
  TF_RETURN_IF_ERROR(GetInputNode(ng_op_map, op, 1, &ng_input));
  TF_RETURN_IF_ERROR(GetInputNode(ng_op_map, op, 2, &ng_scale));
  TF_RETURN_IF_ERROR(GetInputNode(ng_op_map, op, 3, &ng_mean));
  TF_RETURN_IF_ERROR(GetInputNode(ng_op_map, op, 4, &ng_variance));

  std::string tf_data_format;
  TF_RETURN_IF_ERROR(GetNodeAttr(op->attrs(), "data_format", &tf_data_format));

  if (tf_data_format != "NHWC" && tf_data_format != "NCHW") {
    return errors::InvalidArgument(
        "FusedBatchnormGrad data format is neither NHWC nor NCHW");
  }

  bool is_nhwc = (tf_data_format == "NHWC");

  NGRAPH_VLOG(3) << "data_format: " << tf_data_format;

  float tf_epsilon;
  if (GetNodeAttr(op->attrs(), "epsilon", &tf_epsilon) != Status::OK()) {
    NGRAPH_VLOG(3) << "epsilon attribute not present, setting to 0.0001";
    tf_epsilon = 0.0001;
  }

  NGRAPH_VLOG(3) << "epsilon: " << tf_epsilon;

  // TODO: We are temporarily supplying a fake value for beta here
  // (all zero, same shape/et as scale/gamma), because Tensorflow does not give
  // beta to us. This should work because nGraph should not actually use beta.
  // The nGraph op may change to discard this parameter. Update this when nGraph
  // does.
  shared_ptr<ng::Node> ng_beta = std::make_shared<ngraph::op::Constant>(
      ng_scale->get_element_type(), ng_scale->get_shape(),
      std::vector<std::string>{ng::shape_size(ng_scale->get_shape()), "0"});

  BatchToNGraph(is_nhwc, ng_input);
  BatchToNGraph(is_nhwc, ng_delta);

  std::shared_ptr<ng::Node> ng_batch_norm_backprop;

  ng_batch_norm_backprop = make_shared<ng::op::BatchNormBackprop>(
      tf_epsilon, ng_scale, ng_beta, ng_input, ng_mean, ng_variance, ng_delta);

  shared_ptr<ngraph::Node> ng_input_delta_op =
      make_shared<ng::op::GetOutputElement>(ng_batch_norm_backprop, 0);
  shared_ptr<ngraph::Node> ng_scale_delta_op =
      make_shared<ng::op::GetOutputElement>(ng_batch_norm_backprop, 1);
  shared_ptr<ngraph::Node> ng_beta_delta_op =
      make_shared<ng::op::GetOutputElement>(ng_batch_norm_backprop, 2);

  BatchToTensorflow(is_nhwc, ng_input_delta_op);

  SaveNgOp(ng_op_map, op->name(), ng_input_delta_op);
  SaveNgOp(ng_op_map, op->name(), ng_scale_delta_op);
  SaveNgOp(ng_op_map, op->name(), ng_beta_delta_op);

  return Status::OK();
}

static Status TranslateIdentityOp(const Node* op, Builder::OpMap& ng_op_map) {
  shared_ptr<ng::Node> ng_arg;
  TF_RETURN_IF_ERROR(GetInputNodes(ng_op_map, op, &ng_arg));
  SaveNgOp(ng_op_map, op->name(), ng_arg);
  return Status::OK();
}

static Status TranslateL2LossOp(const Node* op,
                                    Builder::OpMap& ng_op_map) {
  shared_ptr<ng::Node> ng_input;
  TF_RETURN_IF_ERROR(GetInputNodes(ng_op_map, op, &ng_input));

  auto const_2 = make_shared<ng::op::Constant>(
      ng_input->get_element_type(), ng::Shape{}, std::vector<std::string>{"2"});

  std::shared_ptr<ng::Node> ng_pow =
      make_shared<ng::op::Multiply>(ng_input, ng_input);

  size_t input_rank = ng_input->get_shape().size();
  ng::AxisSet axes;
  for (auto i = 0; i < input_rank; ++i) {
    axes.insert(i);
  }

  std::shared_ptr<ng::Node> ng_sum = make_shared<ng::op::Sum>(ng_pow, axes);
  std::shared_ptr<ng::Node> ng_l2loss =
      make_shared<ng::op::Divide>(ng_sum, const_2);
  SaveNgOp(ng_op_map, op->name(), ng_l2loss);
  return Status::OK();
}

static Status TranslateMatMulOp(const Node* op,
                                    Builder::OpMap& ng_op_map) {
  shared_ptr<ng::Node> ng_lhs, ng_rhs;
  TF_RETURN_IF_ERROR(GetInputNodes(ng_op_map, op, &ng_lhs, &ng_rhs));

  // Transpose arguments if requested.
  bool transpose_a = false;
  bool transpose_b = false;

  if (GetNodeAttr(op->attrs(), "transpose_a", &transpose_a) == Status::OK() &&
      transpose_a) {
    ng_lhs = ng::builder::numpy_transpose(ng_lhs, ng::AxisVector{1, 0});
  }
  if (GetNodeAttr(op->attrs(), "transpose_b", &transpose_b) == Status::OK() &&
      transpose_b) {
    ng_rhs = ng::builder::numpy_transpose(ng_rhs, ng::AxisVector{1, 0});
  }

  // The default axis count for nGraph's Dot op is 1, which is just what
  // we need here.
  SaveNgOp(ng_op_map, op->name(), make_shared<ngraph::op::Dot>(ng_lhs, ng_rhs));
  return Status::OK();
}

static Status TranslateMaxPoolOp(const Node* op, Builder::OpMap& ng_op_map) {
  shared_ptr<ng::Node> ng_input;
  TF_RETURN_IF_ERROR(GetInputNodes(ng_op_map, op, &ng_input));

  std::vector<int32> tf_strides;
  std::vector<int32> tf_ksize;
  std::string tf_padding_type;
  std::string tf_data_format;
  TF_RETURN_IF_ERROR(GetNodeAttr(op->attrs(), "strides", &tf_strides));
  TF_RETURN_IF_ERROR(GetNodeAttr(op->attrs(), "ksize", &tf_ksize));
  TF_RETURN_IF_ERROR(GetNodeAttr(op->attrs(), "padding", &tf_padding_type));
  TF_RETURN_IF_ERROR(GetNodeAttr(op->attrs(), "data_format", &tf_data_format));

  if (tf_data_format != "NHWC" && tf_data_format != "NCHW") {
    return errors::InvalidArgument(
        "MaxPool data format is neither NHWC nor NCHW");
  }

  bool is_nhwc = (tf_data_format == "NHWC");

  NGRAPH_VLOG(3) << ng::join(tf_strides);
  NGRAPH_VLOG(3) << ng::join(tf_ksize);
  NGRAPH_VLOG(3) << tf_padding_type;
  NGRAPH_VLOG(3) << tf_data_format;

  ng::Strides ng_strides(2);
  ng::Shape ng_image_shape(2);
  ng::Shape ng_kernel_shape(2);

  BatchedOpParamToNGraph(is_nhwc, tf_strides, ng_strides);
  BatchedOpParamToNGraph(is_nhwc, ng_input->get_shape(), ng_image_shape);
  BatchedOpParamToNGraph(is_nhwc, tf_ksize, ng_kernel_shape);
  BatchToNGraph(is_nhwc, ng_input);
  NGRAPH_VLOG(3) << "ng_strides: " << ng::join(ng_strides);
  NGRAPH_VLOG(3) << "ng_image_shape: " << ng::join(ng_image_shape);
  NGRAPH_VLOG(3) << "ng_kernel_shape: " << ng::join(ng_kernel_shape);

  // TODO: change this once nGraph supports negative padding
  // (CoordinateDiff) for MaxPool
  // ng::CoordinateDiff ng_padding_below{0,0};
  // ng::CoordinateDiff ng_padding_above{0,0};
  ng::Shape ng_padding_below{0, 0};
  ng::Shape ng_padding_above{0, 0};

  Builder::MakePadding(tf_padding_type, ng_image_shape, ng_kernel_shape,
                       ng_strides, ng_padding_below, ng_padding_above);

  std::shared_ptr<ng::Node> ng_maxpool =
      make_shared<ng::op::MaxPool>(ng_input, ng_kernel_shape, ng_strides,
                                   ng_padding_below, ng_padding_above);

  BatchToTensorflow(is_nhwc, ng_maxpool);

  NGRAPH_VLOG(3) << "maxpool outshape: {" << ng::join(ng_maxpool->get_shape())
                 << "}";

  SaveNgOp(ng_op_map, op->name(), ng_maxpool);
  return Status::OK();
}

static Status TranslateMaxPoolGradOp(const Node* op,
                                         Builder::OpMap& ng_op_map) {
  shared_ptr<ng::Node> ng_input, ng_grad;
  TF_RETURN_IF_ERROR(
      GetInputNodes(ng_op_map, op, &ng_input, nullptr, &ng_grad));

  std::vector<int32> tf_strides;
  std::vector<int32> tf_ksize;
  std::string tf_padding_type;
  std::string tf_data_format;
  TF_RETURN_IF_ERROR(GetNodeAttr(op->attrs(), "strides", &tf_strides));
  TF_RETURN_IF_ERROR(GetNodeAttr(op->attrs(), "ksize", &tf_ksize));
  TF_RETURN_IF_ERROR(GetNodeAttr(op->attrs(), "padding", &tf_padding_type));
  TF_RETURN_IF_ERROR(
      GetNodeAttr(op->attrs(), "data_format", &tf_data_format));
  if (tf_data_format != "NHWC" && tf_data_format != "NCHW") {
    return errors::InvalidArgument(
        "MaxPoolGrad data format is neither NHWC nor NCHW");
  }

  bool is_nhwc = (tf_data_format == "NHWC");
  NGRAPH_VLOG(3) << ng::join(tf_strides);
  NGRAPH_VLOG(3) << ng::join(tf_ksize);
  NGRAPH_VLOG(3) << tf_padding_type;
  NGRAPH_VLOG(3) << tf_data_format;

  ng::Strides ng_strides(2);
  ng::Shape ng_image_shape(2);
  ng::Shape ng_kernel_shape(2);

  BatchedOpParamToNGraph(is_nhwc, ng_input->get_shape(), ng_image_shape);
  BatchedOpParamToNGraph(is_nhwc, tf_strides, ng_strides);
  BatchedOpParamToNGraph(is_nhwc, tf_ksize, ng_kernel_shape);
  BatchToNGraph(is_nhwc, ng_input);
  BatchToNGraph(is_nhwc, ng_grad);

  NGRAPH_VLOG(3) << "ng_strides: " << ng::join(ng_strides);
  NGRAPH_VLOG(3) << "ng_image_shape: " << ng::join(ng_image_shape);
  NGRAPH_VLOG(3) << "ng_kernel_shape: " << ng::join(ng_kernel_shape);

  ng::Shape ng_padding_below{0, 0};
  ng::Shape ng_padding_above{0, 0};

  Builder::MakePadding(tf_padding_type, ng_image_shape, ng_kernel_shape,
                       ng_strides, ng_padding_below, ng_padding_above);

  std::shared_ptr<ng::Node> ng_maxpool_backprop =
      make_shared<ng::op::MaxPoolBackprop>(ng_input, ng_grad, ng_kernel_shape,
                                           ng_strides, ng_padding_below,
                                           ng_padding_above);
  BatchToTensorflow(is_nhwc, ng_maxpool_backprop);
  NGRAPH_VLOG(3) << "maxpoolbackprop outshape: {"
                 << ng::join(ng_maxpool_backprop->get_shape()) << "}";
  SaveNgOp(ng_op_map, op->name(), ng_maxpool_backprop);
  return Status::OK();
}

static Status TranslateMeanOp(const Node* op,
                                  Builder::OpMap& ng_op_map) {
  shared_ptr<ng::Node> ng_input, ng_axes_op;
  TF_RETURN_IF_ERROR(GetInputNodes(ng_op_map, op, &ng_input, &ng_axes_op));

  bool tf_keep_dims;
  if (GetNodeAttr(op->attrs(), "keep_dims", &tf_keep_dims) != Status::OK()) {
    tf_keep_dims = false;
  }

  std::vector<int64> mean_axes;
  TF_RETURN_IF_ERROR(
      GetNodeAttr(op->attrs(), "_ngraph_mean_static_axes", &mean_axes));

  ng::Shape input_shape = ng_input->get_shape();
  size_t input_rank = ng_input->get_shape().size();

  ng::AxisSet ng_reduction_axes;

  for (auto i : mean_axes) {
    if (i < 0) {
      ng_reduction_axes.insert(input_rank + i);
    } else {
      ng_reduction_axes.insert(i);
    }
  }

  std::shared_ptr<ng::Node> ng_mean =
      ng::builder::mean(ng_input, ng_reduction_axes);

  // If keep_dims is specified we need to reshape to put back the reduced
  // axes, with length 1.
  if (tf_keep_dims) {
    ng::Shape ng_result_shape_with_keep(input_rank);

    for (size_t i = 0; i < input_rank; i++) {
      if (ng_reduction_axes.count(i) == 0) {
        ng_result_shape_with_keep[i] = input_shape[i];
      } else {
        ng_result_shape_with_keep[i] = 1;
      }
    }

    ng::AxisVector ng_axis_order(ng_mean->get_shape().size());

    for (size_t i = 0; i < ng_mean->get_shape().size(); i++) {
      ng_axis_order[i] = i;
    }

    ng_mean = make_shared<ng::op::Reshape>(ng_mean, ng_axis_order,
                                           ng_result_shape_with_keep);
  }

  SaveNgOp(ng_op_map, op->name(), ng_mean);
  return Status::OK();
}

static Status TranslatePackOp(const Node* op, Builder::OpMap& ng_op_map) {
  TF_RETURN_IF_ERROR(ValidateInputCountMin(op, 1));

  ng::NodeVector ng_concat_inputs;

  for (size_t i = 0; i < op->num_inputs(); ++i) {
    shared_ptr<ng::Node> ng_input;
    TF_RETURN_IF_ERROR(GetInputNode(ng_op_map, op, i, &ng_input));
    ng_concat_inputs.push_back(ng_input);
  }

  int32 tf_axis;
  TF_RETURN_IF_ERROR(GetNodeAttr(op->attrs(), "axis", &tf_axis));
  size_t input_rank = ng_concat_inputs[0]->get_shape().size();

  auto concat_axis = tf_axis;
  if (concat_axis == -1) {
    concat_axis = input_rank;
  }

  ng::Shape input_shape = ng_concat_inputs[0]->get_shape();
  ng::Shape output_shape(input_rank + 1);

  // if inputs shape is (2, 3, 4), and axis is 1, then we want
  // to create output_shape (2, num_inputs, 3, 4)
  for (size_t i = 0; i < input_rank; ++i) {
    output_shape[(i < concat_axis) ? i : i + 1] = input_shape[i];
  }
  output_shape[concat_axis] = op->num_inputs();

  ng::AxisVector ng_axis_order(input_rank);
  for (size_t i = 0; i < input_rank; i++) {
    ng_axis_order[i] = i;
  }

  if (concat_axis == input_rank) {
    // need to add extra dimension before we concatenate
    // along it
    ng::Shape extended_shape = input_shape;
    extended_shape.push_back(1);
    for (size_t i = 0; i < ng_concat_inputs.size(); ++i) {
      ng_concat_inputs[i] = make_shared<ng::op::Reshape>(
          ng_concat_inputs[i], ng_axis_order, extended_shape);
    }
    ng_axis_order.push_back(input_rank);
  }

  auto concat = make_shared<ng::op::Concat>(ng_concat_inputs, concat_axis);
  SaveNgOp(ng_op_map, op->name(),
           make_shared<ng::op::Reshape>(concat, ng_axis_order, output_shape));
  return Status::OK();
}

static Status TranslatePadOp(const Node* op, Builder::OpMap& ng_op_map) {
  shared_ptr<ng::Node> ng_input, ng_paddings_op;
  TF_RETURN_IF_ERROR(GetInputNodes(ng_op_map, op, &ng_input, &ng_paddings_op));

  std::vector<int64> paddings;
  TF_RETURN_IF_ERROR(
      GetNodeAttr(op->attrs(), "_ngraph_pad_static_paddings", &paddings));

  NGRAPH_VLOG(3) << "{" << ng::join(paddings) << "}";

  if (paddings.size() % 2 != 0) {
    return errors::InvalidArgument(
        "Constant node for paddings does not have an even number of "
        "elements");
  }

  ng::Shape padding_below(paddings.size() / 2);
  ng::Shape padding_above(paddings.size() / 2);
  ng::Shape padding_interior(paddings.size() / 2);

  for (size_t i = 0; i < paddings.size() / 2; i++) {
    padding_below[i] = paddings[2 * i];
    padding_above[i] = paddings[2 * i + 1];
    padding_interior[i] = 0;
  }

  NGRAPH_VLOG(3) << "{" << ng::join(padding_below) << "}";
  NGRAPH_VLOG(3) << "{" << ng::join(padding_above) << "}";

  // For PadV1 it seems the value is always zero.
  auto pad_val_op = make_shared<ng::op::Constant>(
      ng_input->get_element_type(), ng::Shape{}, std::vector<std::string>{"0"});
  auto pad_op = make_shared<ng::op::Pad>(ng_input, pad_val_op, padding_below,
                                         padding_above, padding_interior);

  SaveNgOp(ng_op_map, op->name(), pad_op);
  return Status::OK();
}

static Status TranslateProdOp(const Node* op, Builder::OpMap& ng_op_map) {
  shared_ptr<ng::Node> ng_input, ng_axis;
  TF_RETURN_IF_ERROR(GetInputNodes(ng_op_map, op, &ng_input, &ng_axis));

  ng::AxisSet ng_axis_set;
  auto ng_axis_const = std::dynamic_pointer_cast<ng::op::Constant>(ng_axis);
  if (ng_axis_const == nullptr) {
    for (size_t i = 0; i < ng_input->get_shape().size(); i++) {
      ng_axis_set.insert(i);
    }
  } else {
    auto axis_vec = ng_axis_const->get_vector<int>();
    for (size_t i = 0; i < axis_vec.size(); ++i) {
      if (axis_vec[i] >= 0) {
        ng_axis_set.insert(axis_vec[i]);
      } else {
        // ng_axis_set has unsigned type, converting negative axis
        ng_axis_set.insert(ng_input->get_shape().size() + axis_vec[i]);
      }
    }
  }

  bool tf_keep_dims;
  if (GetNodeAttr(op->attrs(), "keep_dims", &tf_keep_dims) != Status::OK()) {
    tf_keep_dims = false;
  }

  if (tf_keep_dims) {
    return errors::Unimplemented("keep_dims is not implemented for Prod");
  }

  SaveNgOp(ng_op_map, op->name(),
           make_shared<ng::op::Product>(ng_input, ng_axis_set));
  return Status::OK();
}

static Status TranslateReciprocalOp(const Node* op, Builder::OpMap& ng_op_map) {
  return TranslateUnaryOp(op, ng_op_map, [](std::shared_ptr<ng::Node> n) {
    // Create a constant tensor populated with the value -1.
    // (1/x = x^(-1))
    auto et = n->get_element_type();
    auto shape = n->get_shape();
    std::vector<std::string> constant_values(ng::shape_size(shape), "-1");
    auto ng_exponent =
        std::make_shared<ng::op::Constant>(et, shape, constant_values);

    // Raise each element of the input to the power -1.
    return std::make_shared<ng::op::Power>(n, ng_exponent);
  });
}

static Status TranslateReluOp(const Node* op, Builder::OpMap& ng_op_map) {
  shared_ptr<ng::Node> ng_input;
  TF_RETURN_IF_ERROR(GetInputNodes(ng_op_map, op, &ng_input));

  SaveNgOp(ng_op_map, op->name(), make_shared<ng::op::Relu>(ng_input));
  return Status::OK();
}

static Status TranslateRelu6Op(const Node* op, Builder::OpMap& ng_op_map) {
  shared_ptr<ng::Node> ng_input;
  TF_RETURN_IF_ERROR(GetInputNodes(ng_op_map, op, &ng_input));

  auto constant_6 = make_shared<ng::op::Constant>(
      ng_input->get_element_type(), ng_input->get_shape(),
      std::vector<std::string>(ng::shape_size(ng_input->get_shape()), "6"));
  auto relu6_op = make_shared<ng::op::Minimum>(
      make_shared<ng::op::Relu>(ng_input), constant_6);

  SaveNgOp(ng_op_map, op->name(), relu6_op);
  return Status::OK();
}

static Status TranslateReluGradOp(const Node* op,
                                      Builder::OpMap& ng_op_map) {
  shared_ptr<ng::Node> ng_arg, ng_delta;
  TF_RETURN_IF_ERROR(GetInputNodes(ng_op_map, op, &ng_delta, &ng_arg));

  auto ng_relu_grad = std::make_shared<ng::op::ReluBackprop>(ng_arg, ng_delta);
  SaveNgOp(ng_op_map, op->name(), ng_relu_grad);
  return Status::OK();
}

static Status TranslateReshapeOp(const Node* op,
                                     Builder::OpMap& ng_op_map) {
  shared_ptr<ng::Node> ng_input, ng_shape_op;
  TF_RETURN_IF_ERROR(GetInputNodes(ng_op_map, op, &ng_input, &ng_shape_op));

  NGRAPH_VLOG(3) << "Input shape: " << ng::join(ng_input->get_shape());

  std::vector<int64> shape;
  TF_RETURN_IF_ERROR(
      GetNodeAttr(op->attrs(), "_ngraph_reshape_static_shape", &shape));

  NGRAPH_VLOG(3) << "Requested result shape: " << ng::join(shape);

  size_t output_rank = shape.size();
  size_t num_input_elements = ng::shape_size(ng_input->get_shape());

  //
  // If there is a single "-1" in the result shape, we have to auto-infer
  // the length of that dimension.
  //
  size_t inferred_pos;
  size_t product_of_rest = 1;
  bool seen_inferred = false;
  for (size_t i = 0; i < output_rank; i++) {
    if (shape[i] == -1) {
      if (seen_inferred) {
        return errors::InvalidArgument(
            "Multiple -1 dimensions in result shape");
      }
      inferred_pos = i;
      seen_inferred = true;
    } else {
      product_of_rest *= shape[i];
    }
  }

  if (seen_inferred) {
    if (num_input_elements % product_of_rest != 0) {
      NGRAPH_VLOG(3) << "{" << ng::join(ng_input->get_shape()) << "}";
      NGRAPH_VLOG(3) << "{" << ng::join(shape) << "}";
      return errors::InvalidArgument(
          "Product of known dimensions (", product_of_rest,
          ") does not evenly divide the number of input elements (",
          num_input_elements, ")");
    }
    shape[inferred_pos] = num_input_elements / product_of_rest;
  }

  //
  // Convert the values from the constant into an nGraph::Shape, and
  // construct the axis order while we are at it.
  //
  ng::Shape ng_shape(output_rank);

  for (size_t i = 0; i < output_rank; i++) {
    ng_shape[i] = shape[i];
  }

  ng::AxisVector ng_axis_order(ng_input->get_shape().size());
  for (size_t i = 0; i < ng_input->get_shape().size(); i++) {
    ng_axis_order[i] = i;
  }

  SaveNgOp(ng_op_map, op->name(),
           make_shared<ng::op::Reshape>(ng_input, ng_axis_order, ng_shape));
  return Status::OK();
}

static Status TranslateRsqrtOp(const Node* op, Builder::OpMap& ng_op_map) {
  return TranslateUnaryOp(op, ng_op_map, [](std::shared_ptr<ng::Node> n) {
    // Create a constant tensor populated with the value -1/2.
    // (1/sqrt(x) = x^(-1/2))
    auto et = n->get_element_type();
    auto shape = n->get_shape();
    std::vector<std::string> constant_values(ng::shape_size(shape), "-0.5");
    auto ng_exponent =
        std::make_shared<ng::op::Constant>(et, shape, constant_values);

    // Raise each element of the input to the power -0.5.
    return std::make_shared<ng::op::Power>(n, ng_exponent);
  });
}

static Status TranslateSigmoidOp(const Node* op, Builder::OpMap& ng_op_map) {
  shared_ptr<ng::Node> ng_input;
  TF_RETURN_IF_ERROR(GetInputNodes(ng_op_map, op, &ng_input));

  auto exp_op =
      make_shared<ng::op::Exp>(make_shared<ng::op::Negative>(ng_input));
  auto constant_1 = make_shared<ng::op::Constant>(
      ng_input->get_element_type(), ng_input->get_shape(),
      std::vector<std::string>(ng::shape_size(ng_input->get_shape()), "1"));

  auto denominator_op = make_shared<ng::op::Add>(constant_1, exp_op);

  SaveNgOp(ng_op_map, op->name(),
           make_shared<ng::op::Divide>(constant_1, denominator_op));
  return Status::OK();
}

static Status TranslateSliceOp(const Node* op, Builder::OpMap& ng_op_map) {
  shared_ptr<ng::Node> ng_input, ng_begin, ng_size;
  TF_RETURN_IF_ERROR(
      GetInputNodes(ng_op_map, op, &ng_input, &ng_begin, &ng_size));

  std::vector<int64> lower_vec;
  std::vector<int64> size_vec;
  TF_RETURN_IF_ERROR(
      GetNodeAttr(op->attrs(), "_ngraph_slice_static_begin", &lower_vec));
  TF_RETURN_IF_ERROR(
      GetNodeAttr(op->attrs(), "_ngraph_slice_static_size", &size_vec));

  NGRAPH_VLOG(3) << "Begin input for Slice: " << ng::join(lower_vec);
  NGRAPH_VLOG(3) << "Size input for Slice: " << ng::join(size_vec);

  std::vector<int> upper_vec(lower_vec.size());
  const auto ng_input_shape = ng_input->get_shape();
  for (size_t i = 0; i < size_vec.size(); i++) {
    if (size_vec[i] != -1) {
      upper_vec[i] = lower_vec[i] + size_vec[i];
    } else {
      // support -1 for size_vec, to the end of the tensor
      upper_vec[i] = ng_input_shape[i];
    }
  }

  std::vector<size_t> l(lower_vec.begin(), lower_vec.end());
  std::vector<size_t> u(upper_vec.begin(), upper_vec.end());
  auto ng_slice = make_shared<ng::op::Slice>(ng_input, l, u);
  SaveNgOp(ng_op_map, op->name(), ng_slice);
  return Status::OK();
}

static Status TranslateSnapshotOp(const Node* op, Builder::OpMap& ng_op_map) {
  shared_ptr<ng::Node> ng_arg;
  TF_RETURN_IF_ERROR(GetInputNodes(ng_op_map, op, &ng_arg));

  SaveNgOp(ng_op_map, op->name(), ng_arg);
  return Status::OK();
}

static Status TranslateSoftmaxOp(const Node* op, Builder::OpMap& ng_op_map) {
  shared_ptr<ng::Node> ng_input;
  TF_RETURN_IF_ERROR(GetInputNodes(ng_op_map, op, &ng_input));

  auto ng_input_shape = ng_input->get_shape();

  // We apply softmax on the 2nd dimension by following TF
  // And we restrict the softmax input argument to be 2D for now
  ng::AxisSet ng_axes_softmax;
  auto shape_size = ng_input_shape.size();

  if (shape_size != 2) {
    return errors::InvalidArgument("TF Softmax logits must be 2-dimensional");
  }

  ng_axes_softmax.insert(1);

  SaveNgOp(ng_op_map, op->name(),
           make_shared<ng::op::Softmax>(ng_input, ng_axes_softmax));
  return Status::OK();
}

static Status TranslateSplitOp(const Node* op, Builder::OpMap& ng_op_map) {
  shared_ptr<ng::Node> ng_input;
  TF_RETURN_IF_ERROR(GetInputNodes(ng_op_map, op, nullptr, &ng_input));

  int32 num_split;
  TF_RETURN_IF_ERROR(GetNodeAttr(op->attrs(), "num_split", &num_split));

  ng::Shape shape = ng_input->get_shape();
  int rank = shape.size();
  std::vector<size_t> lower;
  std::vector<size_t> upper;
  for (int i = 0; i < rank; ++i) {
    lower.push_back(0);
    upper.push_back(shape[i]);
  }
  int split_dim;
  TF_RETURN_IF_ERROR(
      GetNodeAttr(op->attrs(), "_ngraph_split_static_dim", &split_dim));

  int size = shape[split_dim] / num_split;
  int cursor = 0;

  for (size_t i = 0; i < num_split; ++i) {
    lower[split_dim] = cursor;
    cursor += size;
    upper[split_dim] = cursor;

    std::string output_name = op->name();
    SaveNgOp(ng_op_map, op->name(),
             make_shared<ng::op::Slice>(ng_input, lower, upper));
  }
  return Status::OK();
}

static Status TranslateSplitVOp(const Node* op, Builder::OpMap& ng_op_map) {
  shared_ptr<ng::Node> ng_input, ng_length, ng_split_dim;
  TF_RETURN_IF_ERROR(
      GetInputNodes(ng_op_map, op, &ng_input, &ng_length, &ng_split_dim));

  auto ng_length_const = std::dynamic_pointer_cast<ng::op::Constant>(ng_length);
  if (ng_length == nullptr) {
    return errors::InvalidArgument("The argument ng length is null for SplitV");
  }
  std::vector<int> lengths = ng_length_const->get_vector<int>();
  auto ng_split_dim_const =
      std::dynamic_pointer_cast<ng::op::Constant>(ng_split_dim);

  ng::Shape shape = ng_input->get_shape();
  int rank = shape.size();
  std::vector<size_t> lower;
  std::vector<size_t> upper;

  for (int i = 0; i < rank; ++i) {
    lower.push_back(0);
    upper.push_back(shape[i]);
  }

  int split_dim = ng_split_dim_const->get_vector<int>()[0];
  int cursor = 0;

  for (int i = 0; i < lengths.size(); ++i) {
    lower[split_dim] = cursor;
    cursor += lengths[i];
    upper[split_dim] = cursor;
    SaveNgOp(ng_op_map, op->name(),
             make_shared<ng::op::Slice>(ng_input, lower, upper));
  }
  return Status::OK();
}

static Status TranslateSquareOp(const Node* op, Builder::OpMap& ng_op_map) {
  return TranslateUnaryOp(op, ng_op_map, [](std::shared_ptr<ng::Node> n) {
    return std::make_shared<ng::op::Multiply>(n, n);
  });
}

static Status TranslateSquaredDifferenceOp(const Node* op,
                                               Builder::OpMap& ng_op_map) {
  return TranslateBinaryOp(op, ng_op_map, [](std::shared_ptr<ng::Node> input1,
                                             std::shared_ptr<ng::Node> input2) {
    auto ng_diff = std::make_shared<ng::op::Subtract>(input1, input2);
    return std::make_shared<ng::op::Multiply>(ng_diff, ng_diff);
  });
}

static Status TranslateSqueezeOp(const Node* op, Builder::OpMap& ng_op_map) {
  shared_ptr<ng::Node> ng_input;
  TF_RETURN_IF_ERROR(GetInputNodes(ng_op_map, op, &ng_input));

  std::vector<int32> tf_axis;
  TF_RETURN_IF_ERROR(GetNodeAttr(op->attrs(), "squeeze_dims", &tf_axis));
  std::set<int> axis_set(tf_axis.begin(), tf_axis.end());

  size_t input_dims = ng_input->get_shape().size();

  ng::Shape input_shape = ng_input->get_shape();
  std::vector<int> dims;

  if (axis_set.size() == 0) {
    for (size_t i = 0; i < input_dims; i++) {
      if (input_shape[i] > 1) {
        dims.push_back(input_shape[i]);
      }
    }
  } else {
    for (size_t i = 0; i < input_dims; i++) {
      bool skip = false;
      if (axis_set.find(i) != axis_set.end()) {
        if (input_shape[i] == 1) {
          skip = true;
        } else {
          throw tensorflow::errors::InvalidArgument(
              "Tried to explicitly squeeze "
              "dimension ",
              i, " but dimension was not 1: ", input_shape[i]);
        }
      }
      if (!skip) {
        dims.push_back(input_shape[i]);
      }
    }
  }

  ng::Shape output_shape(dims.size());
  for (size_t i = 0; i < dims.size(); ++i) {
    output_shape[i] = dims[i];
  }

  ng::AxisVector ng_axis_order(ng_input->get_shape().size());
  for (size_t i = 0; i < ng_input->get_shape().size(); i++) {
    ng_axis_order[i] = i;
  }

  SaveNgOp(ng_op_map, op->name(),
           make_shared<ng::op::Reshape>(ng_input, ng_axis_order, output_shape));
  return Status::OK();
}

static Status TranslateStridedSliceOp(const Node* op,
                                      Builder::OpMap& ng_op_map) {
  // TODO refactor StrideSlice with Slice op
  shared_ptr<ng::Node> ng_input, ng_begin, ng_size, ng_stride;
  TF_RETURN_IF_ERROR(
      GetInputNodes(ng_op_map, op, &ng_input, &ng_begin, &ng_size, &ng_stride));

  int tf_shrink_axis_mask;
  TF_RETURN_IF_ERROR(
      GetNodeAttr(op->attrs(), "shrink_axis_mask", &tf_shrink_axis_mask));

  std::vector<int64> lower_vec;
  TF_RETURN_IF_ERROR(GetNodeAttr(
      op->attrs(), "_ngraph_stridedslice_static_begin", &lower_vec));

  std::vector<int64> end_vec;
  TF_RETURN_IF_ERROR(
      GetNodeAttr(op->attrs(), "_ngraph_stridedslice_static_end", &end_vec));

  std::vector<int64> stride_vec;
  TF_RETURN_IF_ERROR(GetNodeAttr(
      op->attrs(), "_ngraph_stridedslice_static_stride", &stride_vec));

  NGRAPH_VLOG(3) << "Begin input for StridedSlice: " << ng::join(lower_vec);
  NGRAPH_VLOG(3) << "End input for StridedSlice: " << ng::join(end_vec);

  auto& input_shape = ng_input->get_shape();
  NGRAPH_VLOG(3) << "Input shape for StridedSlice: " << ng::join(input_shape);

  if (lower_vec.size() == end_vec.size() && end_vec.size() == 1) {
    for (size_t i = end_vec.size(); i < input_shape.size(); ++i) {
      lower_vec.push_back(0);
      end_vec.push_back(0);
    }
  }
  NGRAPH_VLOG(3) << "extended Begin input for StridedSlice: "
                 << ng::join(lower_vec);
  NGRAPH_VLOG(3) << "extended End input for StridedSlice: "
                 << ng::join(end_vec);

  if (std::any_of(lower_vec.begin(), lower_vec.end(),
                  [](int i) { return i < 0; })) {
    std::transform(lower_vec.begin(), lower_vec.end(), input_shape.begin(),
                   lower_vec.begin(), [](int first, int second) {
                     if (first < 0) {
                       return second + first;
                     } else {
                       return first;
                     }
                   });
  }
  if (std::any_of(end_vec.begin(), end_vec.end(),
                  [](int i) { return i <= 0; })) {
    std::transform(end_vec.begin(), end_vec.end(), input_shape.begin(),
                   end_vec.begin(), [](int first, int second) {
                     if (first < 0) {
                       return second + first;
                     } else if (first == 0) {
                       return second;
                     } else {
                       return first;
                     }
                   });
    NGRAPH_VLOG(3) << "Transform end input for StridedSlice: "
                   << ng::join(end_vec);
  }

  for (size_t i = stride_vec.size(); i < end_vec.size(); ++i) {
    stride_vec.push_back(1);
  }
  NGRAPH_VLOG(3) << "stride input for StridedSlice: " << ng::join(stride_vec);

  std::vector<size_t> l(lower_vec.begin(), lower_vec.end());
  std::vector<size_t> u(end_vec.begin(), end_vec.end());
  std::vector<size_t> s(stride_vec.begin(), stride_vec.end());

  std::shared_ptr<ng::Node> ng_strided_slice =
      make_shared<ng::op::Slice>(ng_input, l, u, s);
  if (tf_shrink_axis_mask) {
    ng::AxisVector ng_axis_order(input_shape.size());
    for (size_t i = 0; i < input_shape.size(); i++) {
      ng_axis_order[i] = i;
    }

    ng::Shape ng_shape(input_shape.begin() + 1, input_shape.end());
    ng_strided_slice =
        make_shared<ng::op::Reshape>(ng_strided_slice, ng_axis_order, ng_shape);
  }

  SaveNgOp(ng_op_map, op->name(), ng_strided_slice);
  return Status::OK();
}

static Status TranslateSumOp(const Node* op, Builder::OpMap& ng_op_map) {
  shared_ptr<ng::Node> ng_input, ng_axes_op;
  TF_RETURN_IF_ERROR(GetInputNodes(ng_op_map, op, &ng_input, &ng_axes_op));

  bool tf_keep_dims;
  if (GetNodeAttr(op->attrs(), "keep_dims", &tf_keep_dims) != Status::OK()) {
    tf_keep_dims = false;
  }

  std::vector<int64> sum_axes;
  TF_RETURN_IF_ERROR(
      GetNodeAttr(op->attrs(), "_ngraph_sum_static_axes", &sum_axes));

  ng::Shape input_shape = ng_input->get_shape();
  size_t input_rank = input_shape.size();

  ng::AxisSet ng_reduction_axes;

  for (auto i : sum_axes) {
    if (i < 0) {
      ng_reduction_axes.insert(input_rank + i);
    } else {
      ng_reduction_axes.insert(i);
    }
  }

  std::shared_ptr<ng::Node> ng_sum =
      make_shared<ng::op::Sum>(ng_input, ng_reduction_axes);

  // If keep_dims is specified we need to reshape to put back the reduced
  // axes, with length 1.
  if (tf_keep_dims) {
    ng::Shape ng_result_shape_with_keep(input_rank);

    for (size_t i = 0; i < input_rank; i++) {
      if (ng_reduction_axes.count(i) == 0) {
        ng_result_shape_with_keep[i] = input_shape[i];
      } else {
        ng_result_shape_with_keep[i] = 1;
      }
    }

    ng::AxisVector ng_axis_order(ng_sum->get_shape().size());

    for (size_t i = 0; i < ng_sum->get_shape().size(); i++) {
      ng_axis_order[i] = i;
    }

    ng_sum = make_shared<ng::op::Reshape>(ng_sum, ng_axis_order,
                                          ng_result_shape_with_keep);
  }

  SaveNgOp(ng_op_map, op->name(), ng_sum);
  return Status::OK();
}

static Status TranslateTileOp(const Node* op, Builder::OpMap& ng_op_map) {
  shared_ptr<ng::Node> ng_input, ng_multiples;
  TF_RETURN_IF_ERROR(GetInputNodes(ng_op_map, op, &ng_input, &ng_multiples));

  std::vector<int64> multiples;
  TF_RETURN_IF_ERROR(
      GetNodeAttr(op->attrs(), "_ngraph_tile_static_multiples", &multiples));
  auto ng_input_shape = ng_input->get_shape();
  if (ng_input_shape.size() != multiples.size()) {
    return errors::InvalidArgument(
        "dimension of input does not match length of multiples");
  }
  std::shared_ptr<ng::Node> ng_output = ng_input;
  ng::Shape output_shape = ng_input_shape;
  bool is_empty = false;
  for (int i = 0; i < ng_input_shape.size(); i++) {
    if (multiples[i] == 0) {
      is_empty = true;
    }
    output_shape[i] = ng_input_shape[i] * multiples[i];
  }
  if (is_empty) {
    SaveNgOp(ng_op_map, op->name(),
             make_shared<ngraph::op::Constant>(
                 ng_input->get_element_type(), output_shape,
                 std::vector<std::string>(ng::shape_size(output_shape), "0")));
  } else {
    for (int i = 0; i < ng_input_shape.size(); i++) {
      if (multiples[i] < 0) {
        return errors::InvalidArgument("Expected multiples[", i,
                                       "] >= 0, but got ", multiples[i]);
      }
      vector<shared_ptr<ng::Node>> tmp_tensors;
      for (int k = 0; k < multiples[i]; k++) {
        tmp_tensors.push_back(ng_output);
      }
      auto ng_concat = make_shared<ngraph::op::Concat>(tmp_tensors, i);
      ng_output = ng_concat;
    }
    SaveNgOp(ng_op_map, op->name(), ng_output);
  }
  return Status::OK();
}

static Status TranslateTransposeOp(const Node* op, Builder::OpMap& ng_op_map) {
  shared_ptr<ng::Node> ng_input, ng_permutation_op;
  TF_RETURN_IF_ERROR(
      GetInputNodes(ng_op_map, op, &ng_input, &ng_permutation_op));

  std::vector<int64> permutation;
  TF_RETURN_IF_ERROR(GetNodeAttr(
      op->attrs(), "_ngraph_transpose_static_permutation", &permutation));

  ng::AxisVector ng_axis_order;
  ng_axis_order.reserve(permutation.size());

  NGRAPH_VLOG(3) << ng::join(permutation);

  for (auto i : permutation) {
    ng_axis_order.push_back(i);
  }

  NGRAPH_VLOG(3) << ng::join(ng_axis_order);

  SaveNgOp(ng_op_map, op->name(),
           ng::builder::numpy_transpose(ng_input, ng_axis_order));
  return Status::OK();
}

static Status TranslateUnpackOp(const Node* op,
                                  Builder::OpMap& ng_op_map) {

  TF_RETURN_IF_ERROR(ValidateInputCount(op, 1));

  shared_ptr<ng::Node> ng_input;
  TF_RETURN_IF_ERROR(GetInputNode(ng_op_map, op, 0, &ng_input));

  ng::Shape input_shape = ng_input->get_shape();
  size_t input_rank = input_shape.size();

  int32 tf_axis;
  TF_RETURN_IF_ERROR(GetNodeAttr(op->attrs(), "axis", &tf_axis));
  auto unpack_axis = tf_axis;
  if (unpack_axis == -1) {
    unpack_axis = input_rank - 1;
  }

  int32 tf_num;
  TF_RETURN_IF_ERROR(GetNodeAttr(op->attrs(), "num", &tf_num));
  int num_outputs = tf_num;

  ng::Shape output_shape;
  for (size_t i = 0; i < input_rank; ++i) {
    if (i != unpack_axis) {
      output_shape.push_back( input_shape[i] );
    }
  }

  ng::AxisVector ng_axis_order;
  for (size_t i = 0; i < input_rank; i++) {
      ng_axis_order.push_back(i);
  }

  std::vector<size_t> lower_bound(input_rank, 0);
  std::vector<size_t> upper_bound(input_rank);

  for (size_t i = 0; i < input_rank; i++) {
    upper_bound[i] = input_shape[i];
  }

  for (int i = 0;i < num_outputs; ++i) {
    lower_bound[unpack_axis] = i;
    upper_bound[unpack_axis] = i + 1;
    auto slice =
        make_shared<ngraph::op::Slice>(ng_input, lower_bound, upper_bound);
    auto reshaped =
           make_shared<ng::op::Reshape>(slice, ng_axis_order, output_shape);
           SaveNgOp(ng_op_map, op->name(), reshaped);  
  }
  return Status::OK();
}


const static std::map<
    const string, const function<Status(const Node*, Builder::OpMap&)>>
    TRANSLATE_OP_MAP{
        {"Abs", TranslateUnaryOp<ngraph::op::Abs>},
        {"Add", TranslateBinaryOp<ngraph::op::Add>},
<<<<<<< HEAD
        {"HorovodAllreduce", TranslateAllreduceOp},
=======
        {"AddN", TranslateAddNOp},
>>>>>>> 0596aac6
        {"AvgPool", TranslateAvgPoolOp},
        {"AvgPoolGrad", TranslateAvgPoolGradOp},
        {"BatchMatMul", TranslateBatchMatMulOp},
        {"BiasAdd", TranslateBiasAddOp},
        {"BiasAddGrad", TranslateBiasAddGradOp},
        {"Cast", TranslateCastOp},
        {"ConcatV2", TranslateConcatV2Op},
        {"Const", TranslateConstOp},
        {"Conv2D", TranslateConv2DOp},
        {"Conv2DBackpropFilter", TranslateConv2DBackpropFilterOp},
        {"Conv2DBackpropInput", TranslateConv2DBackpropInputOp},
        {"DepthwiseConv2dNative", TranslateDepthwiseConv2dNativeOp},
        {"Equal", TranslateBinaryOp<ngraph::op::Equal>},
        {"Exp", TranslateUnaryOp<ngraph::op::Exp>},
        {"ExpandDims", TranslateExpandDimsOp},
        {"Fill", TranslateFillOp},
        {"Floor", TranslateUnaryOp<ngraph::op::Floor>},
        {"FloorDiv", TranslateFloorDivOp},
        {"FloorMod", TranslateFloorModOp},
        {"FusedBatchNorm", TranslateFusedBatchNormOp},
        {"FusedBatchNormGrad", TranslateFusedBatchNormGradOp},
        {"Greater", TranslateBinaryOp<ngraph::op::Greater>},
        {"GreaterEqual", TranslateBinaryOp<ngraph::op::GreaterEq>},
        {"Identity", TranslateIdentityOp},
        {"L2Loss", TranslateL2LossOp},
        {"Less", TranslateBinaryOp<ngraph::op::Less>},
        {"LessEqual", TranslateBinaryOp<ngraph::op::LessEq>},
        {"Log", TranslateUnaryOp<ngraph::op::Log>},
        {"LogicalAnd", TranslateBinaryOp<ngraph::op::And>},
        {"LogicalNot", TranslateUnaryOp<ngraph::op::Not>},
        {"MatMul", TranslateMatMulOp},
        {"Maximum", TranslateBinaryOp<ngraph::op::Maximum>},
        {"MaxPool", TranslateMaxPoolOp},
        {"MaxPoolGrad", TranslateMaxPoolGradOp},
        {"Mean", TranslateMeanOp},
        {"Minimum", TranslateBinaryOp<ngraph::op::Minimum>},
        {"Mul", TranslateBinaryOp<ngraph::op::Multiply>},
        {"Neg", TranslateUnaryOp<ngraph::op::Negative>},
        // Do nothing! NoOps sometimes get placed on nGraph for bureaucratic
        // reasons, but they have no data flow inputs or outputs.
        {"NoOp", [](const Node*, Builder::OpMap&) { return Status::OK(); }},
        {"Pack", TranslatePackOp},
        {"Pad", TranslatePadOp},
        {"Pow", TranslateBinaryOp<ngraph::op::Power>},
        // PreventGradient is just Identity in data-flow terms, so reuse that.
        {"PreventGradient", TranslateIdentityOp},
        {"Prod", TranslateProdOp},
        {"RealDiv", TranslateBinaryOp<ngraph::op::Divide>},
        {"Reciprocal", TranslateReciprocalOp},
        {"Relu", TranslateReluOp},
        {"Relu6", TranslateRelu6Op},
        {"ReluGrad", TranslateReluGradOp},
        {"Reshape", TranslateReshapeOp},
        {"Rsqrt", TranslateRsqrtOp},
        {"Sigmoid", TranslateSigmoidOp},
        {"Sign", TranslateUnaryOp<ngraph::op::Sign>},
        {"Slice", TranslateSliceOp},
        {"Snapshot", TranslateSnapshotOp},
        {"Softmax", TranslateSoftmaxOp},
        {"Split", TranslateSplitOp},
        {"SplitV", TranslateSplitVOp},
        {"Square", TranslateSquareOp},
        {"SquaredDifference", TranslateSquaredDifferenceOp},
        {"Squeeze", TranslateSqueezeOp},
        {"StridedSlice", TranslateStridedSliceOp},
        {"Sub", TranslateBinaryOp<ngraph::op::Subtract>},
        {"Sum", TranslateSumOp},
        {"Tanh", TranslateUnaryOp<ngraph::op::Tanh>},
        {"Tile", TranslateTileOp},
        {"Transpose", TranslateTransposeOp},
        {"Unpack", TranslateUnpackOp}};
/*
static Status TranslateConstOp(const Node* op, Builder::OpMap&
ng_op_map) {
  {"Const", TranslateConstOp},
*/

Status Builder::TranslateGraph(const std::vector<TensorShape>& inputs,
                               const Graph* input_graph,
                               shared_ptr<ng::Function>& ng_function) {
  //
  // We will visit ops in topological order.
  //
  // ought to be `const Node*`, but GetReversePostOrder doesn't use `const`
  vector<Node*> ordered;
  GetReversePostOrder(*input_graph, &ordered);

  //
  // Split ops into params, retvals, and all others.
  //
  vector<const Node*> tf_params;
  vector<const Node*> tf_ret_vals;
  vector<const Node*> tf_ops;

  for (const auto n : ordered) {
    if (n->IsSink() || n->IsSource()) {
      continue;
    }

    if (n->IsControlFlow()) {
      return errors::Unimplemented(
          "Encountered a control flow op in the nGraph bridge: ",
          n->DebugString());
    }

    if (n->type_string() == "_Arg") {
      tf_params.push_back(n);
    } else if (n->type_string() == "_Retval") {
      tf_ret_vals.push_back(n);
    } else {
      tf_ops.push_back(n);
    }
  }

  //
  // The op map holds a mapping from TensorFlow op names (strings) to
  // vector of generated nGraph nodes.
  //
  Builder::OpMap ng_op_map;

  //
  // Populate the parameter list, and also put parameters into the op map.
  //
  vector<shared_ptr<ng::op::Parameter>> ng_parameter_list(tf_params.size());

  for (auto parm : tf_params) {
    DataType dtype;
    if (GetNodeAttr(parm->attrs(), "T", &dtype) != Status::OK()) {
      return errors::InvalidArgument("No data type defined for _Arg");
    }
    int index;
    if (GetNodeAttr(parm->attrs(), "index", &index) != Status::OK()) {
      return errors::InvalidArgument("No index defined for _Arg");
    }

    ng::element::Type ng_et;
    TF_RETURN_IF_ERROR(TFDataTypeToNGraphElementType(dtype, &ng_et));

    ng::Shape ng_shape;
    TF_RETURN_IF_ERROR(TFTensorShapeToNGraphShape(inputs[index], &ng_shape));

    auto ng_param = make_shared<ng::op::Parameter>(ng_et, ng_shape);
    SaveNgOp(ng_op_map, parm->name(), ng_param);
    ng_parameter_list[index] = ng_param;
  }

  //
  // Now create the nGraph ops from TensorFlow ops.
  //
  for (auto op : tf_ops) {
    NGRAPH_VLOG(2) << "Constructing op " << op->name() << " which is "
                   << op->type_string();

    // NOTE: The following cases should be kept in alphabetical order.

    try {
      TF_RETURN_IF_ERROR(TRANSLATE_OP_MAP.at(op->type_string())(op, ng_op_map));
    } catch (const std::out_of_range&) {
      // -----------------------------
      // Catch-all for unsupported ops
      // -----------------------------
      NGRAPH_VLOG(3) << "Unsupported Op: " << op->name() << " ("
                     << op->type_string() << ")";
      NGRAPH_VLOG(3) << op->def().DebugString();
      return errors::InvalidArgument("Unsupported Op: ", op->name(), " (",
                                     op->type_string(), ")");
    }
  }

  //
  // Populate the result list.
  //
  vector<shared_ptr<ng::Node>> ng_result_list(tf_ret_vals.size());

  for (auto n : tf_ret_vals) {
    // Make sure that this _Retval only has one input node.
    if (n->num_inputs() != 1) {
      return errors::InvalidArgument("_Retval has ", n->num_inputs(),
                                     " inputs, should have 1");
    }

    int index;
    if (GetNodeAttr(n->attrs(), "index", &index) != Status::OK()) {
      return errors::InvalidArgument("No index defined for _Retval");
    }

    shared_ptr<ng::Node> result;
    TF_RETURN_IF_ERROR(GetInputNode(ng_op_map, n, 0, &result));

    ng_result_list[index] = result;
  }

  //
  // Create the nGraph function.
  //
  ng_function = make_shared<ng::Function>(ng_result_list, ng_parameter_list);
  return Status::OK();
}

}  // namespace ngraph_bridge

}  // namespace tensorflow<|MERGE_RESOLUTION|>--- conflicted
+++ resolved
@@ -307,7 +307,6 @@
   });
 }
 
-<<<<<<< HEAD
 static tf::Status TranslateAllreduceOp(const tf::Node* op,
                                   Builder::OpMap& ng_op_map) {
   shared_ptr<ng::Node> ng_input;
@@ -318,9 +317,6 @@
   return tf::Status::OK();
 }
 
-static tf::Status TranslateAvgPoolOp(const tf::Node* op,
-                                     Builder::OpMap& ng_op_map) {
-=======
 static Status TranslateAddNOp(const Node* op,
                                   Builder::OpMap& ng_op_map) {
   std::vector<shared_ptr<ng::Node>> ng_arg_vec(op->num_inputs());
@@ -338,7 +334,6 @@
 }
 
 static Status TranslateAvgPoolOp(const Node* op, Builder::OpMap& ng_op_map) {
->>>>>>> 0596aac6
   shared_ptr<ng::Node> ng_input;
   TF_RETURN_IF_ERROR(GetInputNodes(ng_op_map, op, &ng_input));
 
@@ -2309,11 +2304,8 @@
     TRANSLATE_OP_MAP{
         {"Abs", TranslateUnaryOp<ngraph::op::Abs>},
         {"Add", TranslateBinaryOp<ngraph::op::Add>},
-<<<<<<< HEAD
         {"HorovodAllreduce", TranslateAllreduceOp},
-=======
         {"AddN", TranslateAddNOp},
->>>>>>> 0596aac6
         {"AvgPool", TranslateAvgPoolOp},
         {"AvgPoolGrad", TranslateAvgPoolGradOp},
         {"BatchMatMul", TranslateBatchMatMulOp},
