#!/usr/bin/env python3
# ==============================================================================
#  Copyright 2018 Intel Corporation
#
#  Licensed under the Apache License, Version 2.0 (the "License");
#  you may not use this file except in compliance with the License.
#  You may obtain a copy of the License at
#
#      http://www.apache.org/licenses/LICENSE-2.0
#
#  Unless required by applicable law or agreed to in writing, software
#  distributed under the License is distributed on an "AS IS" BASIS,
#  WITHOUT WARRANTIES OR CONDITIONS OF ANY KIND, either express or implied.
#  See the License for the specific language governing permissions and
#  limitations under the License.
# ==============================================================================
import argparse
from argparse import RawTextHelpFormatter

import errno
import os
from subprocess import check_output, call
import sys
import shutil
import glob
import platform
import shlex

def command_executor(cmd, verbose = False, msg=None, stdout=None):
    '''
    Executes the command.
    Example: 
      - command_executor('ls -lrt')
      - command_executor(['ls', '-lrt'])
    '''
    if type(cmd) == type([]):  #if its a list, convert to string
        cmd = ' '.join(cmd)
    if verbose:
        tag = 'Running COMMAND: ' if msg is None else msg
        print(tag + cmd)
    if (call(shlex.split(cmd), stdout=stdout) != 0):
        raise Exception("Error running command: " + cmd)

def build_ngraph(src_location, cmake_flags, verbose):
    pwd = os.getcwd()

    src_location = os.path.abspath(src_location)
    print("Source location: " + src_location)

    os.chdir(src_location)

    # mkdir build directory
    path = 'build'
    try:
        os.makedirs(path)
    except OSError as exc:  # Python >2.5
        if exc.errno == errno.EEXIST and os.path.isdir(path):
            pass

    # Run cmake
    os.chdir('build')

    cmake_cmd = ["cmake"]
    cmake_cmd.extend(cmake_flags)
    cmake_cmd.extend([src_location])

    command_executor(cmake_cmd, verbose=True)

    import psutil
    num_cores = str(psutil.cpu_count(logical=True))
    cmd = ["make", "-j"+num_cores, "install"]
    if verbose:
        cmd.extend(['VERBOSE=1'])

    command_executor(cmd, verbose=True)

    os.chdir(pwd)


def install_virtual_env(venv_dir):
    # Check if we have virtual environment
    # TODO

    # Setup virtual environment
    venv_dir = os.path.abspath(venv_dir)
    # Note: We assume that we are using Python 3 (as this script is also being
    # executed under Python 3 as marked in line 1)
    command_executor(["virtualenv", "-p", "python3", venv_dir])


def load_venv(venv_dir):
    venv_dir = os.path.abspath(venv_dir)

    # Check if we are already inside the virtual environment
    # return (hasattr(sys, 'real_prefix')
    #         or (hasattr(sys, 'base_prefix') and sys.base_prefix != sys.prefix))
    print("Loading virtual environment from: %s" % venv_dir)

    activate_this_file = venv_dir + "/bin/activate_this.py"
    # The execfile API is for Python 2. We keep here just in case you are on an
    # obscure system without Python 3
    # execfile(activate_this_file, dict(__file__=activate_this_file))
    exec(
        compile(
            open(activate_this_file, "rb").read(), activate_this_file, 'exec'),
        dict(__file__=activate_this_file), dict(__file__=activate_this_file))
        
    return venv_dir

def setup_venv(venv_dir):
    load_venv(venv_dir)

    print("PIP location")
    call(['which', 'pip'])

    # Patch the MacOS pip to avoid the TLS issue
    if (platform.system() == 'Darwin'):
        get_pip = open("get-pip.py", "wb")
        call([
            "curl",
            "https://bootstrap.pypa.io/get-pip.py",
        ],
             stdout=get_pip)
        call(["python3", "./get-pip.py"])

    # Install the pip packages
    package_list = [
        "pip",
        "install",
        "-U",
        "pip",
        "setuptools",
        "psutil",
        "six",
        "numpy",
        "wheel",
        "mock",
        "protobuf",
        "keras_applications==1.0.5",
        "--no-deps",
        "keras_preprocessing==1.0.3",
        "--no-deps",
    ]
    command_executor(package_list)

    # Print the current packages
    command_executor(["pip", "list"])

def build_tensorflow(venv_dir, src_dir, artifacts_dir, target_arch, verbosity):

    base = sys.prefix
    python_lib_path = os.path.join(base, 'lib', 'python%s' % sys.version[:3],
                                   'site-packages')
    python_executable = os.path.join(base, "bin", "python")

    print("PYTHON_BIN_PATH: " + python_executable)

    # In order to build TensorFlow, we need to be in the virtual environment
    pwd = os.getcwd()

    src_dir = os.path.abspath(src_dir)
    print("SOURCE DIR: " + src_dir)

    # Update the artifacts directory
    artifacts_dir = os.path.join(os.path.abspath(artifacts_dir), "tensorflow")
    print("ARTIFACTS DIR: %s" % artifacts_dir)

    os.chdir(src_dir)

    # Set the TensorFlow configuration related variables
    os.environ["PYTHON_BIN_PATH"] = python_executable
    os.environ["PYTHON_LIB_PATH"] = python_lib_path
    os.environ["TF_NEED_IGNITE"] = "0"
    if (platform.system() == 'Darwin'):
        os.environ["TF_ENABLE_XLA"] = "0"
    else:
        os.environ["TF_ENABLE_XLA"] = "1"
    os.environ["TF_NEED_OPENCL_SYCL"] = "0"
    os.environ["TF_NEED_COMPUTECPP"] = "0"
    os.environ["TF_NEED_ROCM"] = "0"
    os.environ["TF_NEED_MPI"] = "0"
    os.environ["TF_NEED_CUDA"] = "0"
    os.environ["TF_DOWNLOAD_CLANG"] = "0"
    os.environ["TF_SET_ANDROID_WORKSPACE"] = "0"
    os.environ["CC_OPT_FLAGS"] = "-march=" + target_arch

    command_executor("./configure")

    # Build the python package
    cmd = [
        "bazel",
        "build",
        "--config=opt",
        "//tensorflow/tools/pip_package:build_pip_package",
    ]
    if verbosity:
        cmd.extend(['-s'])

    command_executor(cmd)

    command_executor([
        "bazel-bin/tensorflow/tools/pip_package/build_pip_package",
        artifacts_dir
    ])

    # Get the name of the TensorFlow pip package
    tf_wheel_files = glob.glob(os.path.join(artifacts_dir, "tensorflow-*.whl"))
    print("TF Wheel: %s" % tf_wheel_files[0])

    # Now build the TensorFlow C++ library
    cmd = [
        "bazel", "build", "--config=opt", "//tensorflow:libtensorflow_cc.so"
    ]
    command_executor(cmd)

    tf_cc_lib_file = "bazel-bin/tensorflow/libtensorflow_cc.so"

    # Remove just in case
    try:
        doomed_file = os.path.join(artifacts_dir, "libtensorflow_cc.so")
        os.remove(doomed_file)
    except OSError:
        print("Cannot remove: %s" % doomed_file)
        pass

    # Now copy
    print("Copying %s to %s" % (tf_cc_lib_file, artifacts_dir))
    shutil.copy2(tf_cc_lib_file, artifacts_dir)

    # popd
    os.chdir(pwd)


def install_tensorflow(venv_dir, artifacts_dir):

    # Load the virtual env
    load_venv(venv_dir)

    # Install tensorflow pip
    tf_pip = os.path.join(os.path.abspath(artifacts_dir), "tensorflow")

    pwd = os.getcwd()
    os.chdir(os.path.join(artifacts_dir, "tensorflow"))

    # Get the name of the TensorFlow pip package
    tf_wheel_files = glob.glob("tensorflow-*.whl")
    if (len(tf_wheel_files) != 1):
        raise Exception(
            "artifacts directory contains more than 1 version of tensorflow wheel"
        )

    command_executor(["pip", "install", "-U", tf_wheel_files[0]])

    cxx_abi = "0"
    if (platform.system() == 'Linux'):
        import tensorflow as tf
        cxx_abi = tf.__cxx11_abi_flag__
        print("LIB: %s" % tf.sysconfig.get_lib())
        print("CXX_ABI: %d" % cxx_abi)

    # popd
    os.chdir(pwd)

    return str(cxx_abi)

def build_ngraph_tf(artifacts_location, ngtf_src_loc, venv_dir, cmake_flags, verbose):
    pwd = os.getcwd()

    # Load the virtual env
    load_venv(venv_dir)

    command_executor(["pip", "list"])

    # Get the absolute path for the artifacts
    artifacts_location = os.path.abspath(artifacts_location)

    ngtf_src_loc = os.path.abspath(ngtf_src_loc)
    print("Source location: " + ngtf_src_loc)

    os.chdir(ngtf_src_loc)

    # mkdir build directory
    path = 'build'
    try:
        os.makedirs(path)
    except OSError as exc:  # Python >2.5
        if exc.errno == errno.EEXIST and os.path.isdir(path):
            pass

    # Run cmake
    os.chdir('build')
    cmake_cmd = ["cmake"]
    cmake_cmd.extend(cmake_flags)
    cmake_cmd.extend([ngtf_src_loc])
    command_executor(cmake_cmd)

    import psutil
    num_cores = str(psutil.cpu_count(logical=True))
    make_cmd = ["make", "-j"+num_cores, "install"]
    if verbose:
        make_cmd.extend(['VERBOSE=1'])

    command_executor(make_cmd)

    os.chdir(os.path.join("python", "dist"))
    ngtf_wheel_files = glob.glob("ngraph_tensorflow_bridge-*.whl")
    if (len(ngtf_wheel_files) != 1):
        raise Exception("Error getting the ngraph-tf wheel file")

    output_wheel = ngtf_wheel_files[0]
    print("OUTPUT WHL FILE: %s" % output_wheel)

    output_path = os.path.join(artifacts_location, output_wheel)
    print("OUTPUT WHL DST: %s" % output_path)
    # Delete just in case it exists
    try:
        os.remove(output_path)
    except OSError:
        pass

    # Now copy
    shutil.copy2(output_wheel, artifacts_location)

    os.chdir(pwd)
    return output_wheel


def install_ngraph_tf(venv_dir, ngtf_pip_whl):
    # Load the virtual env
    load_venv(venv_dir)

    command_executor(["pip", "install", "-U", ngtf_pip_whl])

    import tensorflow as tf
    print('TensorFlow version: r', tf.__version__)
    print(tf.__compiler_version__)
    import ngraph_bridge
    print(ngraph_bridge.__version__)


def download_repo(target_name, repo, version):

    # First download to a temp folder
    call(["git", "clone", repo, target_name])

    call(["git", "fetch"])

    # Next goto this folder nd determine the name of the root folder
    pwd = os.getcwd()

    # Go to the tree
    os.chdir(target_name)

    # checkout the specified branch
    command_executor(["git", "checkout", version])
    os.chdir(pwd)


def main():
    '''
    Builds TensorFlow, ngraph, and ngraph-tf for python 3
    '''
    parser = argparse.ArgumentParser(formatter_class=RawTextHelpFormatter)

    parser.add_argument(
        '--debug_build',
        help="Builds a debug version of the nGraph components\n",
        action="store_true")

    parser.add_argument(
        '--verbose_build',
        help="Display verbose error messages\n",
        action="store_true")

    parser.add_argument(
        '--use_prebuilt_binaries',
        help="Skip building nGraph and TensorFlow. Rather use \"build\" directory.\n" + 
            "The following directory structure is assumed:\n" + 
            "build\n" + 
            "  |\n" + 
            "   -- artifacts\n" + 
            "  |   |\n" + 
            "  |   |-- bin (contains binaries from nGraph build)\n" + 
            "  |   |-- include (contains include files from nGraph build)\n" + 
            "  |   |-- lib (contains library files from nGraph build)\n" + 
            "  |   |-- . . . \n" + 
            "  |   |-- tensorflow (contains tf whl and tf_cc lib)\n" + 
            "  |\n" +
            "  |-- tensorflow (contains tf source)\n" +
            "  |-- venv-tf-py3 (Virtualenv directory to be used)\n",
        action="store_true"
        )

    arguments = parser.parse_args()

    if (arguments.debug_build):
        print("Building in DEBUG mode\n")

    verbosity = False
    if (arguments.verbose_build):
        print("Building in with VERBOSE output messages\n")
        verbosity = True

    #-------------------------------
    # Recipe
    #-------------------------------

    # Component versions
    ngraph_version = "v0.11.0"
    tf_version = "v1.12.0"

    # Default directories
    build_dir = 'build'

    # Override the pre-built location is specified
    use_prebuilt_binaries = False
    if (arguments.use_prebuilt_binaries):
        print("Using prebuilt artifacts.")
        use_prebuilt_binaries = True

    try:
        os.makedirs(build_dir)
    except OSError as exc:  # Python >2.5
        if exc.errno == errno.EEXIST and os.path.isdir(build_dir):
            pass

    pwd = os.getcwd()
    os.chdir(build_dir)

<<<<<<< HEAD
    # Component versions
    ngraph_version = "fc216f3938460cb84ac0703124398261312f8d2b"
    tf_version = "v1.12.0"
=======
>>>>>>> c6fa311f
    venv_dir = 'venv-tf-py3'
    artifacts_location = 'artifacts'

    if not use_prebuilt_binaries:
        #install virtualenv
        install_virtual_env(venv_dir)

    # Load the virtual env
    load_venv(venv_dir)

    if not use_prebuilt_binaries:
        # Setup the virtual env
        setup_venv(venv_dir)

    #target_arch = 'native'
    #if (platform.system() != 'Darwin'):
    target_arch = 'core-avx2'

    if not use_prebuilt_binaries:
        # Download TensorFlow
        download_repo("tensorflow",
                      "https://github.com/tensorflow/tensorflow.git",
                      tf_version)

        # Build TensorFlow
        build_tensorflow(venv_dir, "tensorflow", artifacts_location, target_arch, verbosity)
    else:
        print("Skipping the TensorFlow build")

    # Install tensorflow
    cxx_abi = install_tensorflow(venv_dir, artifacts_location)

    if not use_prebuilt_binaries:
        # Download nGraph
        download_repo("ngraph", "https://github.com/NervanaSystems/ngraph.git",
                    ngraph_version)

        # Now build nGraph
        artifacts_location = os.path.abspath(artifacts_location)
        print("ARTIFACTS location: " + artifacts_location)

        ngraph_cmake_flags = [
            "-DNGRAPH_INSTALL_PREFIX=" + artifacts_location,
            "-DNGRAPH_DISTRIBUTED_ENABLE=FALSE",
            "-DNGRAPH_USE_CXX_ABI=" + cxx_abi,
            "-DNGRAPH_UNIT_TEST_ENABLE=NO",
            "-DNGRAPH_DEX_ONLY=TRUE",
            "-DNGRAPH_GPU_ENABLE=NO",
            "-DNGRAPH_PLAIDML_ENABLE=NO",
            "-DNGRAPH_DEBUG_ENABLE=NO",
            "-DNGRAPH_TARGET_ARCH=" + target_arch,
            "-DNGRAPH_TUNE_ARCH=" + target_arch,
        ]
        if (platform.system() != 'Darwin'):
            ngraph_cmake_flags.extend(["-DNGRAPH_TOOLS_ENABLE=YES"])
        else:
            ngraph_cmake_flags.extend(["-DNGRAPH_TOOLS_ENABLE=NO"])

        if (arguments.debug_build):
            ngraph_cmake_flags.extend(["-DCMAKE_BUILD_TYPE=Debug"])

        build_ngraph("./ngraph", ngraph_cmake_flags, verbosity)

    # Next build CMAKE options for the bridge
    tf_src_dir = os.path.abspath("tensorflow")

    ngraph_tf_cmake_flags = [
        "-DUSE_PRE_BUILT_NGRAPH=ON", "-DNGRAPH_TARGET_ARCH=" + target_arch,
        "-DNGRAPH_TUNE_ARCH=" + target_arch,
        "-DNGRAPH_ARTIFACTS_DIR=" + artifacts_location,
        "-DUNIT_TEST_ENABLE=ON",
        "-DTF_SRC_DIR=" + tf_src_dir, "-DUNIT_TEST_TF_CC_DIR=" + os.path.join(
            artifacts_location, "tensorflow")
    ]
    if (arguments.debug_build):
        ngraph_tf_cmake_flags.extend(["-DCMAKE_BUILD_TYPE=Debug"])

    # Now build the bridge
    ng_tf_whl = build_ngraph_tf(artifacts_location, "../", venv_dir,
                                ngraph_tf_cmake_flags, verbosity)

    print("SUCCESSFULLY generated wheel: %s" % ng_tf_whl)

    # Run a quick test
    install_ngraph_tf(venv_dir, os.path.join(artifacts_location, ng_tf_whl))

    os.chdir(pwd)


if __name__ == '__main__':
    main()<|MERGE_RESOLUTION|>--- conflicted
+++ resolved
@@ -427,12 +427,9 @@
     pwd = os.getcwd()
     os.chdir(build_dir)
 
-<<<<<<< HEAD
     # Component versions
     ngraph_version = "fc216f3938460cb84ac0703124398261312f8d2b"
     tf_version = "v1.12.0"
-=======
->>>>>>> c6fa311f
     venv_dir = 'venv-tf-py3'
     artifacts_location = 'artifacts'
 
