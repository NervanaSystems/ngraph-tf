--- conflicted
+++ resolved
@@ -319,6 +319,48 @@
   opexecuter.RunTest();
 }  // end of test op FloorModBroadcasting
 
+// Test op: Log
+TEST(MathOps, Log1d) {
+  Scope root = Scope::NewRootScope();
+  int dim1 = 4;
+
+  Tensor A(DT_FLOAT, TensorShape({dim1}));
+
+  AssignInputValues(A, 1.4f);
+
+  vector<int> static_input_indexes = {};
+  auto R = ops::Log(root, A);
+
+  vector<DataType> output_datatypes = {DT_FLOAT};
+
+  std::vector<Output> sess_run_fetchoutputs = {R};
+  OpExecuter opexecuter(root, "Log", static_input_indexes, output_datatypes,
+                        sess_run_fetchoutputs);
+
+  opexecuter.RunTest();
+}
+
+TEST(MathOps, Log2d) {
+  Scope root = Scope::NewRootScope();
+  int dim1 = 2;
+  int dim2 = 3;
+
+  Tensor A(DT_FLOAT, TensorShape({dim1, dim2}));
+
+  AssignInputValues(A, 3.5f);
+
+  vector<int> static_input_indexes = {};
+  auto R = ops::Log(root, A);
+
+  vector<DataType> output_datatypes = {DT_FLOAT};
+
+  std::vector<Output> sess_run_fetchoutputs = {R};
+  OpExecuter opexecuter(root, "Log", static_input_indexes, output_datatypes,
+                        sess_run_fetchoutputs);
+
+  opexecuter.RunTest();
+} // end of test op Log
+
 // Test op: Minimum
 TEST(MathOps, Minimum) {
   Scope root = Scope::NewRootScope();
@@ -365,189 +407,7 @@
   opexecuter.RunTest();
 }  // end of Test op Negate
 
-// Test op: RealDiv
-TEST(MathOps, RealDiv) {
-  Scope root = Scope::NewRootScope();
-  int dim1 = 2;
-  int dim2 = 2;
-
-  Tensor A(DT_FLOAT, TensorShape({dim1, dim2}));
-  Tensor B(DT_FLOAT, TensorShape({dim1, dim2}));
-
-  AssignInputValues(A, 2.0f);
-  AssignInputValues(B, 7.0f);
-
-  vector<int> static_input_indexes = {};
-  auto R = ops::RealDiv(root, A, B);
-
-  vector<DataType> output_datatypes = {DT_FLOAT};
-
-  std::vector<Output> sess_run_fetchoutputs = {R};
-  OpExecuter opexecuter(root, "RealDiv", static_input_indexes, output_datatypes,
-                        sess_run_fetchoutputs);
-
-  opexecuter.RunTest();
-}  // end of test op RealDiv
-
-// Test op: RealDivBroadcasting
-TEST(MathOps, RealDivBroadcasting) {
-  Scope root = Scope::NewRootScope();
-  int dim1 = 2;
-  int dim2 = 2;
-
-  Tensor A(DT_FLOAT, TensorShape({dim1, dim2}));
-  Tensor B(DT_FLOAT, TensorShape({dim1}));
-
-  AssignInputValues(A, 2.0f);
-  AssignInputValues(B, 7.0f);
-
-  vector<int> static_input_indexes = {};
-  auto R = ops::RealDiv(root, A, B);
-
-  vector<DataType> output_datatypes = {DT_FLOAT};
-
-  std::vector<Output> sess_run_fetchoutputs = {R};
-  OpExecuter opexecuter(root, "RealDiv", static_input_indexes, output_datatypes,
-                        sess_run_fetchoutputs);
-
-  opexecuter.RunTest();
-}  // end of test op RealDivBroadcasting
-
-// Test op: Reciprocal
-TEST(MathOps, Reciprocal) {
-  Scope root = Scope::NewRootScope();
-  int dim1 = 2;
-  int dim2 = 2;
-
-  Tensor A(DT_FLOAT, TensorShape({dim1, dim2}));
-
-  AssignInputValues(A, 2.0f);
-
-  vector<int> static_input_indexes = {};
-  auto R = ops::Reciprocal(root, A);
-
-  vector<DataType> output_datatypes = {DT_FLOAT};
-
-  std::vector<Output> sess_run_fetchoutputs = {R};
-  OpExecuter opexecuter(root, "Reciprocal", static_input_indexes,
-                        output_datatypes, sess_run_fetchoutputs);
-
-  opexecuter.RunTest();
-}  // end of test op Reciprocal
-
-// Test op: Rsqrt
-TEST(MathOps, Rsqrt) {
-  Scope root = Scope::NewRootScope();
-  int dim1 = 2;
-  int dim2 = 2;
-
-  Tensor A(DT_FLOAT, TensorShape({dim1, dim2}));
-
-  AssignInputValues(A, 4.0f);
-
-  vector<int> static_input_indexes = {};
-  auto R = ops::Rsqrt(root, A);
-
-  vector<DataType> output_datatypes = {DT_FLOAT};
-
-  std::vector<Output> sess_run_fetchoutputs = {R};
-  OpExecuter opexecuter(root, "Rsqrt", static_input_indexes, output_datatypes,
-                        sess_run_fetchoutputs);
-  opexecuter.RunTest();
-}  // end of test op Rsqrt
-
-// Test op: Square
-TEST(MathOps, Square) {
-  Scope root = Scope::NewRootScope();
-  int dim1 = 2;
-  int dim2 = 2;
-
-  Tensor A(DT_FLOAT, TensorShape({dim1, dim2}));
-
-  AssignInputValues(A, 4.0f);
-
-  vector<int> static_input_indexes = {};
-  auto R = ops::Square(root, A);
-  vector<DataType> output_datatypes = {DT_FLOAT};
-  std::vector<Output> sess_run_fetchoutputs = {R};
-  OpExecuter opexecuter(root, "Square", static_input_indexes, output_datatypes,
-                        sess_run_fetchoutputs);
-  opexecuter.RunTest();
-} // end of test op Square
-
-// Test op: Sqrt
-TEST(MathOps, Sqrt) {
-  Scope root = Scope::NewRootScope();
-  int dim1 = 2;
-  int dim2 = 2;
-  Tensor A(DT_FLOAT, TensorShape({dim1, dim2}));
-
-  AssignInputValues(A, 4.0f);
-
-  vector<int> static_input_indexes = {};
-  auto R = ops::Sqrt(root, A);
-
-  vector<DataType> output_datatypes = {DT_FLOAT};
-
-
-  std::vector<Output> sess_run_fetchoutputs = {R};
-  OpExecuter opexecuter(root, "Sqrt", static_input_indexes, output_datatypes,
-                        sess_run_fetchoutputs);
-  opexecuter.RunTest();
-}  // end of test op Sqrt
-
-// Test op: SquareDifference
-TEST(MathOps, SquaredDifference) {
-  Scope root = Scope::NewRootScope();
-  int dim1 = 2;
-  int dim2 = 2;
-  Tensor A(DT_FLOAT, TensorShape({dim1, dim2}));
-  Tensor B(DT_FLOAT, TensorShape({dim1, dim2}));
-
-  AssignInputValues(A, 7.5f);
-  AssignInputValues(B, 5.2f);
-
-  vector<int> static_input_indexes = {};
-  auto R = ops::SquaredDifference(root, A, B);
-
-  vector<DataType> output_datatypes = {DT_FLOAT};
-  std::vector<Output> sess_run_fetchoutputs = {R};
-
-  OpExecuter opexecuter(root, "SquaredDifference", static_input_indexes,
-                        output_datatypes, sess_run_fetchoutputs);
-
-  opexecuter.RunTest();
-}  // end of test op SquaredDifference
-
-
-
-// Test op: SquaredDifferenceBroadcasting
-TEST(MathOps, SquaredDifferenceBroadcasting) {
-  Scope root = Scope::NewRootScope();
-  int dim1 = 2;
-  int dim2 = 2;
-
-  Tensor A(DT_FLOAT, TensorShape({dim1, dim2}));
-  Tensor B(DT_FLOAT, TensorShape({dim1}));
-
-  AssignInputValues(A, 7.5f);
-  AssignInputValues(B, 5.2f);
-
-  vector<int> static_input_indexes = {};
-  auto R = ops::SquaredDifference(root, A, B);
-
-  vector<DataType> output_datatypes = {DT_FLOAT};
-
-  std::vector<Output> sess_run_fetchoutputs = {R};
-  OpExecuter opexecuter(root, "SquaredDifference", static_input_indexes,
-                        output_datatypes, sess_run_fetchoutputs);
-
-  opexecuter.RunTest();
-<<<<<<< HEAD
-}  // end of test op SquaredDifferenceBroadcasting
-=======
-}
-
+// Test op: Pow
 TEST(MathOps, Pow1d) {
   Scope root = Scope::NewRootScope();
   int dim1 = 4;
@@ -579,49 +439,185 @@
   OpExecuter opexecuter(root, "Pow", static_input_indexes, output_datatypes,
                         sess_run_fetchoutputs);
   opexecuter.RunTest();
-}
-
-TEST(MathOps, Log1d) {
-  Scope root = Scope::NewRootScope();
-  int dim1 = 4;
-
-  Tensor A(DT_FLOAT, TensorShape({dim1}));
-
-  AssignInputValues(A, 1.4f);
-
-  vector<int> static_input_indexes = {};
-  auto R = ops::Log(root, A);
-
-  vector<DataType> output_datatypes = {DT_FLOAT};
-
-  std::vector<Output> sess_run_fetchoutputs = {R};
-  OpExecuter opexecuter(root, "Log", static_input_indexes, output_datatypes,
-                        sess_run_fetchoutputs);
-
-  opexecuter.RunTest();
-}
-
-TEST(MathOps, Log2d) {
-  Scope root = Scope::NewRootScope();
-  int dim1 = 2;
-  int dim2 = 3;
-
-  Tensor A(DT_FLOAT, TensorShape({dim1, dim2}));
-
-  AssignInputValues(A, 3.5f);
-
-  vector<int> static_input_indexes = {};
-  auto R = ops::Log(root, A);
-
-  vector<DataType> output_datatypes = {DT_FLOAT};
-
-  std::vector<Output> sess_run_fetchoutputs = {R};
-  OpExecuter opexecuter(root, "Log", static_input_indexes, output_datatypes,
-                        sess_run_fetchoutputs);
-
-  opexecuter.RunTest();
-}
->>>>>>> 6eff8242
+} // end of test op Pow
+
+// Test op: RealDiv
+TEST(MathOps, RealDiv) {
+  Scope root = Scope::NewRootScope();
+  int dim1 = 2;
+  int dim2 = 2;
+
+  Tensor A(DT_FLOAT, TensorShape({dim1, dim2}));
+  Tensor B(DT_FLOAT, TensorShape({dim1, dim2}));
+
+  AssignInputValues(A, 2.0f);
+  AssignInputValues(B, 7.0f);
+
+  vector<int> static_input_indexes = {};
+  auto R = ops::RealDiv(root, A, B);
+
+  vector<DataType> output_datatypes = {DT_FLOAT};
+
+  std::vector<Output> sess_run_fetchoutputs = {R};
+  OpExecuter opexecuter(root, "RealDiv", static_input_indexes, output_datatypes,
+                        sess_run_fetchoutputs);
+
+  opexecuter.RunTest();
+}  // end of test op RealDiv
+
+// Test op: RealDivBroadcasting
+TEST(MathOps, RealDivBroadcasting) {
+  Scope root = Scope::NewRootScope();
+  int dim1 = 2;
+  int dim2 = 2;
+
+  Tensor A(DT_FLOAT, TensorShape({dim1, dim2}));
+  Tensor B(DT_FLOAT, TensorShape({dim1}));
+
+  AssignInputValues(A, 2.0f);
+  AssignInputValues(B, 7.0f);
+
+  vector<int> static_input_indexes = {};
+  auto R = ops::RealDiv(root, A, B);
+
+  vector<DataType> output_datatypes = {DT_FLOAT};
+
+  std::vector<Output> sess_run_fetchoutputs = {R};
+  OpExecuter opexecuter(root, "RealDiv", static_input_indexes, output_datatypes,
+                        sess_run_fetchoutputs);
+
+  opexecuter.RunTest();
+}  // end of test op RealDivBroadcasting
+
+// Test op: Reciprocal
+TEST(MathOps, Reciprocal) {
+  Scope root = Scope::NewRootScope();
+  int dim1 = 2;
+  int dim2 = 2;
+
+  Tensor A(DT_FLOAT, TensorShape({dim1, dim2}));
+
+  AssignInputValues(A, 2.0f);
+
+  vector<int> static_input_indexes = {};
+  auto R = ops::Reciprocal(root, A);
+
+  vector<DataType> output_datatypes = {DT_FLOAT};
+
+  std::vector<Output> sess_run_fetchoutputs = {R};
+  OpExecuter opexecuter(root, "Reciprocal", static_input_indexes,
+                        output_datatypes, sess_run_fetchoutputs);
+
+  opexecuter.RunTest();
+}  // end of test op Reciprocal
+
+// Test op: Rsqrt
+TEST(MathOps, Rsqrt) {
+  Scope root = Scope::NewRootScope();
+  int dim1 = 2;
+  int dim2 = 2;
+
+  Tensor A(DT_FLOAT, TensorShape({dim1, dim2}));
+
+  AssignInputValues(A, 4.0f);
+
+  vector<int> static_input_indexes = {};
+  auto R = ops::Rsqrt(root, A);
+
+  vector<DataType> output_datatypes = {DT_FLOAT};
+
+  std::vector<Output> sess_run_fetchoutputs = {R};
+  OpExecuter opexecuter(root, "Rsqrt", static_input_indexes, output_datatypes,
+                        sess_run_fetchoutputs);
+  opexecuter.RunTest();
+}  // end of test op Rsqrt
+
+// Test op: Square
+TEST(MathOps, Square) {
+  Scope root = Scope::NewRootScope();
+  int dim1 = 2;
+  int dim2 = 2;
+
+  Tensor A(DT_FLOAT, TensorShape({dim1, dim2}));
+
+  AssignInputValues(A, 4.0f);
+
+  vector<int> static_input_indexes = {};
+  auto R = ops::Square(root, A);
+  vector<DataType> output_datatypes = {DT_FLOAT};
+  std::vector<Output> sess_run_fetchoutputs = {R};
+  OpExecuter opexecuter(root, "Square", static_input_indexes, output_datatypes,
+                        sess_run_fetchoutputs);
+  opexecuter.RunTest();
+} // end of test op Square
+
+// Test op: Sqrt
+TEST(MathOps, Sqrt) {
+  Scope root = Scope::NewRootScope();
+  int dim1 = 2;
+  int dim2 = 2;
+  Tensor A(DT_FLOAT, TensorShape({dim1, dim2}));
+
+  AssignInputValues(A, 4.0f);
+
+  vector<int> static_input_indexes = {};
+  auto R = ops::Sqrt(root, A);
+
+  vector<DataType> output_datatypes = {DT_FLOAT};
+
+
+  std::vector<Output> sess_run_fetchoutputs = {R};
+  OpExecuter opexecuter(root, "Sqrt", static_input_indexes, output_datatypes,
+                        sess_run_fetchoutputs);
+  opexecuter.RunTest();
+}  // end of test op Sqrt
+
+// Test op: SquareDifference
+TEST(MathOps, SquaredDifference) {
+  Scope root = Scope::NewRootScope();
+  int dim1 = 2;
+  int dim2 = 2;
+  Tensor A(DT_FLOAT, TensorShape({dim1, dim2}));
+  Tensor B(DT_FLOAT, TensorShape({dim1, dim2}));
+
+  AssignInputValues(A, 7.5f);
+  AssignInputValues(B, 5.2f);
+
+  vector<int> static_input_indexes = {};
+  auto R = ops::SquaredDifference(root, A, B);
+
+  vector<DataType> output_datatypes = {DT_FLOAT};
+  std::vector<Output> sess_run_fetchoutputs = {R};
+
+  OpExecuter opexecuter(root, "SquaredDifference", static_input_indexes,
+                        output_datatypes, sess_run_fetchoutputs);
+
+  opexecuter.RunTest();
+}  // end of test op SquaredDifference
+
+// Test op: SquaredDifferenceBroadcasting
+TEST(MathOps, SquaredDifferenceBroadcasting) {
+  Scope root = Scope::NewRootScope();
+  int dim1 = 2;
+  int dim2 = 2;
+
+  Tensor A(DT_FLOAT, TensorShape({dim1, dim2}));
+  Tensor B(DT_FLOAT, TensorShape({dim1}));
+
+  AssignInputValues(A, 7.5f);
+  AssignInputValues(B, 5.2f);
+
+  vector<int> static_input_indexes = {};
+  auto R = ops::SquaredDifference(root, A, B);
+
+  vector<DataType> output_datatypes = {DT_FLOAT};
+
+  std::vector<Output> sess_run_fetchoutputs = {R};
+  OpExecuter opexecuter(root, "SquaredDifference", static_input_indexes,
+                        output_datatypes, sess_run_fetchoutputs);
+
+  opexecuter.RunTest();
+} // end of test op SquaredDifferenceBroadcasting
 
 }  // namespace testing
 }  // namespace ngraph_bridge
