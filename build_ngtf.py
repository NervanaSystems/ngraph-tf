--- conflicted
+++ resolved
@@ -432,11 +432,7 @@
     #-------------------------------
 
     # Component versions
-<<<<<<< HEAD
-    ngraph_version = "780ef08c54456d686bd5e1ff596c67db14e81c94"
-=======
-    ngraph_version = "v0.14.0" 
->>>>>>> 71de2de2
+    ngraph_version = "d3453447883fe48e63126316d5da72fcbd47dded"
     tf_version = "v1.12.0"
 
     # Default directories
