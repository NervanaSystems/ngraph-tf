--- conflicted
+++ resolved
@@ -395,14 +395,8 @@
   NGRAPH_VLOG(5) << " Executing on nGraph ";
   BackendManager::LockBackend(ng_backend_type);
   try {
-<<<<<<< HEAD
-    std::shared_ptr<ngraph::runtime::Executable> compiled_exec =
-        backend->compile(ng_function);
-    compiled_exec->call(ng_op_tensors, ng_ip_tensors);
-=======
     auto exec = backend->compile(ng_function);
     exec->call(ng_op_tensors, ng_ip_tensors);
->>>>>>> e849764c
   } catch (const std::exception& exp) {
     BackendManager::UnlockBackend(ng_backend_type);
     NgraphSerialize("unit_test_error_" + test_op_type_ + ".json", ng_function);
