#!/usr/bin/env python3
# ==============================================================================
#  Copyright 2018 Intel Corporation
#
#  Licensed under the Apache License, Version 2.0 (the "License");
#  you may not use this file except in compliance with the License.
#  You may obtain a copy of the License at
#
#      http://www.apache.org/licenses/LICENSE-2.0
#
#  Unless required by applicable law or agreed to in writing, software
#  distributed under the License is distributed on an "AS IS" BASIS,
#  WITHOUT WARRANTIES OR CONDITIONS OF ANY KIND, either express or implied.
#  See the License for the specific language governing permissions and
#  limitations under the License.
# ==============================================================================

import argparse
from argparse import RawTextHelpFormatter

import errno
import os
from subprocess import check_output, call
import sys
import shutil
import glob
import platform
import shlex


def command_executor(cmd, verbose=False, msg=None, stdout=None):
    '''
    Executes the command.
    Example: 
      - command_executor('ls -lrt')
      - command_executor(['ls', '-lrt'])
    '''
    if type(cmd) == type([]):  #if its a list, convert to string
        cmd = ' '.join(cmd)
    if verbose:
        tag = 'Running COMMAND: ' if msg is None else msg
        print(tag + cmd)
    if (call(shlex.split(cmd), stdout=stdout) != 0):
        raise Exception("Error running command: " + cmd)


def build_ngraph(src_location, cmake_flags, verbose):
    pwd = os.getcwd()

    src_location = os.path.abspath(src_location)
    print("Source location: " + src_location)

    os.chdir(src_location)

    # mkdir build directory
    path = 'build'
    try:
        os.makedirs(path)
    except OSError as exc:  # Python >2.5
        if exc.errno == errno.EEXIST and os.path.isdir(path):
            pass

    # Run cmake
    os.chdir('build')

    cmake_cmd = ["cmake"]
    cmake_cmd.extend(cmake_flags)
    cmake_cmd.extend([src_location])

    command_executor(cmake_cmd, verbose=True)

    import psutil
    num_cores = str(psutil.cpu_count(logical=True))
    cmd = ["make", "-j" + num_cores, "install"]
    if verbose:
        cmd.extend(['VERBOSE=1'])

    command_executor(cmd, verbose=True)

    os.chdir(pwd)


def install_virtual_env(venv_dir):
    # Check if we have virtual environment
    # TODO

    # Setup virtual environment
    venv_dir = os.path.abspath(venv_dir)
    # Note: We assume that we are using Python 3 (as this script is also being
    # executed under Python 3 as marked in line 1)
    command_executor(["virtualenv", "-p", "python3", venv_dir])


def load_venv(venv_dir):
    venv_dir = os.path.abspath(venv_dir)

    # Check if we are already inside the virtual environment
    # return (hasattr(sys, 'real_prefix')
    #         or (hasattr(sys, 'base_prefix') and sys.base_prefix != sys.prefix))
    print("Loading virtual environment from: %s" % venv_dir)

    activate_this_file = venv_dir + "/bin/activate_this.py"
    # The execfile API is for Python 2. We keep here just in case you are on an
    # obscure system without Python 3
    # execfile(activate_this_file, dict(__file__=activate_this_file))
    exec(
        compile(
            open(activate_this_file, "rb").read(), activate_this_file, 'exec'),
        dict(__file__=activate_this_file), dict(__file__=activate_this_file))

    return venv_dir


def setup_venv(venv_dir):
    load_venv(venv_dir)

    print("PIP location")
    call(['which', 'pip'])

    # Patch the MacOS pip to avoid the TLS issue
    if (platform.system() == 'Darwin'):
        get_pip = open("get-pip.py", "wb")
        call([
            "curl",
            "https://bootstrap.pypa.io/get-pip.py",
        ],
             stdout=get_pip)
        call(["python3", "./get-pip.py"])

    # Install the pip packages
    package_list = [
        "pip",
        "install",
        "-U",
        "pip",
        "setuptools",
        "psutil",
        "six",
        "numpy",
        "wheel",
        "mock",
        "protobuf",
        "keras_applications==1.0.5",
        "--no-deps",
        "keras_preprocessing==1.0.3",
        "--no-deps",
    ]
    command_executor(package_list)

    # Print the current packages
    command_executor(["pip", "list"])


def build_tensorflow(venv_dir, src_dir, artifacts_dir, target_arch, verbosity):

    base = sys.prefix
    python_lib_path = os.path.join(base, 'lib', 'python%s' % sys.version[:3],
                                   'site-packages')
    python_executable = os.path.join(base, "bin", "python")

    print("PYTHON_BIN_PATH: " + python_executable)

    # In order to build TensorFlow, we need to be in the virtual environment
    pwd = os.getcwd()

    src_dir = os.path.abspath(src_dir)
    print("SOURCE DIR: " + src_dir)

    # Update the artifacts directory
    artifacts_dir = os.path.join(os.path.abspath(artifacts_dir), "tensorflow")
    print("ARTIFACTS DIR: %s" % artifacts_dir)

    os.chdir(src_dir)

    # Set the TensorFlow configuration related variables
    os.environ["PYTHON_BIN_PATH"] = python_executable
    os.environ["PYTHON_LIB_PATH"] = python_lib_path
    os.environ["TF_NEED_IGNITE"] = "0"
    if (platform.system() == 'Darwin'):
        os.environ["TF_ENABLE_XLA"] = "0"
    else:
        os.environ["TF_ENABLE_XLA"] = "1"
    os.environ["TF_NEED_OPENCL_SYCL"] = "0"
    os.environ["TF_NEED_COMPUTECPP"] = "0"
    os.environ["TF_NEED_ROCM"] = "0"
    os.environ["TF_NEED_MPI"] = "0"
    os.environ["TF_NEED_CUDA"] = "0"
    os.environ["TF_DOWNLOAD_CLANG"] = "0"
    os.environ["TF_SET_ANDROID_WORKSPACE"] = "0"
    os.environ["CC_OPT_FLAGS"] = "-march=" + target_arch

    command_executor("./configure")

    # Build the python package
    cmd = [
        "bazel",
        "build",
        "--config=opt",
        "//tensorflow/tools/pip_package:build_pip_package",
    ]
    if verbosity:
        cmd.extend(['-s'])

    command_executor(cmd)

    command_executor([
        "bazel-bin/tensorflow/tools/pip_package/build_pip_package",
        artifacts_dir
    ])

    # Get the name of the TensorFlow pip package
    tf_wheel_files = glob.glob(os.path.join(artifacts_dir, "tensorflow-*.whl"))
    print("TF Wheel: %s" % tf_wheel_files[0])

    # Now build the TensorFlow C++ library
    cmd = [
        "bazel", "build", "--config=opt", "//tensorflow:libtensorflow_cc.so"
    ]
    command_executor(cmd)

    # Remove just in case
    try:
        doomed_file = os.path.join(artifacts_dir, "libtensorflow_cc.so")
        os.remove(doomed_file)
        doomed_file = os.path.join(artifacts_dir, "libtensorflow_framework.so")
        os.remove(doomed_file)
    except OSError:
        print("Cannot remove: %s" % doomed_file)
        pass

    # Now copy the TF libraries
    tf_cc_lib_file = "bazel-bin/tensorflow/libtensorflow_cc.so"
    print("Copying %s to %s" % (tf_cc_lib_file, artifacts_dir))
    shutil.copy(tf_cc_lib_file, artifacts_dir)

    tf_cc_fmwk_file = "bazel-bin/tensorflow/libtensorflow_framework.so"
    print("Copying %s to %s" % (tf_cc_fmwk_file, artifacts_dir))
    shutil.copy(tf_cc_fmwk_file, artifacts_dir)

    # popd
    os.chdir(pwd)


def install_tensorflow(venv_dir, artifacts_dir, system):

<<<<<<< HEAD
    if not system:
=======
    if system:
>>>>>>> 44d86637
        # Load the virtual env
        load_venv(venv_dir)

    # Install tensorflow pip
    tf_pip = os.path.join(os.path.abspath(artifacts_dir), "tensorflow")

    pwd = os.getcwd()
    os.chdir(os.path.join(artifacts_dir, "tensorflow"))

    # Get the name of the TensorFlow pip package
    tf_wheel_files = glob.glob("tensorflow-*.whl")
    if (len(tf_wheel_files) != 1):
        raise Exception(
            "artifacts directory contains more than 1 version of tensorflow wheel"
        )

    command_executor(["pip", "install", "-U", tf_wheel_files[0]])

    cxx_abi = "0"
    if (platform.system() == 'Linux'):
        import tensorflow as tf
        cxx_abi = tf.__cxx11_abi_flag__
        print("LIB: %s" % tf.sysconfig.get_lib())
        print("CXX_ABI: %d" % cxx_abi)

    # popd
    os.chdir(pwd)

    return str(cxx_abi)


def build_ngraph_tf(artifacts_location, ngtf_src_loc, venv_dir, cmake_flags,
                    verbose):
    pwd = os.getcwd()

    if not system:
        # Load the virtual env
        load_venv(venv_dir)

    command_executor(["pip", "list"])

    # Get the absolute path for the artifacts
    artifacts_location = os.path.abspath(artifacts_location)

    ngtf_src_loc = os.path.abspath(ngtf_src_loc)
    print("Source location: " + ngtf_src_loc)

    os.chdir(ngtf_src_loc)

    # mkdir build directory
    path = 'build'
    try:
        os.makedirs(path)
    except OSError as exc:  # Python >2.5
        if exc.errno == errno.EEXIST and os.path.isdir(path):
            pass

    # Run cmake
    os.chdir('build')
    cmake_cmd = ["cmake"]
    cmake_cmd.extend(cmake_flags)
    cmake_cmd.extend([ngtf_src_loc])
    command_executor(cmake_cmd)

    import psutil
    num_cores = str(psutil.cpu_count(logical=True))
    make_cmd = ["make", "-j" + num_cores, "install"]
    if verbose:
        make_cmd.extend(['VERBOSE=1'])

    command_executor(make_cmd)

    os.chdir(os.path.join("python", "dist"))
    ngtf_wheel_files = glob.glob("ngraph_tensorflow_bridge-*.whl")
    if (len(ngtf_wheel_files) != 1):
        print("Multiple Python whl files exist. Please remove old wheels")
        for whl in nnp_wheel_files:
            print(whl)
        raise Exception("Error getting the ngraph-tf wheel file")

    output_wheel = ngtf_wheel_files[0]
    print("OUTPUT WHL FILE: %s" % output_wheel)

    output_path = os.path.join(artifacts_location, output_wheel)
    print("OUTPUT WHL DST: %s" % output_path)
    # Delete just in case it exists
    try:
        os.remove(output_path)
    except OSError:
        pass

    # Now copy
    shutil.copy2(output_wheel, artifacts_location)

    os.chdir(pwd)
    return output_wheel


def install_ngraph_tf(venv_dir, ngtf_pip_whl, system):
    if not system:
        # Load the virtual env
        load_venv(venv_dir)

    command_executor(["pip", "install", "-U", ngtf_pip_whl])

    import tensorflow as tf
    print('TensorFlow version: r', tf.__version__)
    print(tf.__compiler_version__)
    import ngraph_bridge
    print(ngraph_bridge.__version__)


def download_repo(target_name, repo, version):

    # First download to a temp folder
    call(["git", "clone", repo, target_name])

    call(["git", "fetch"])

    # Next goto this folder nd determine the name of the root folder
    pwd = os.getcwd()

    # Go to the tree
    os.chdir(target_name)

    # checkout the specified branch
    command_executor(["git", "checkout", version])
    os.chdir(pwd)


def main():
    '''
    Builds TensorFlow, ngraph, and ngraph-tf for python 3
    '''
    parser = argparse.ArgumentParser(formatter_class=RawTextHelpFormatter)

    parser.add_argument(
        '--debug_build',
        help="Builds a debug version of the nGraph components\n",
        action="store_true")

    parser.add_argument(
        '--verbose_build',
        help="Display verbose error messages\n",
        action="store_true")

    parser.add_argument(
        '--target_arch',
        help=
        "Architecture flag to use (e.g., haswell, core-avx2 etc. Default \'native\'\n",
    )

    parser.add_argument(
        '--use_prebuilt_binaries',
        help=
        "Skip building nGraph and TensorFlow. Rather use \"build\" directory.\n"
        + "The following directory structure is assumed:\n" + "build\n" +
        "  |\n" + "   -- artifacts\n" + "  |   |\n" +
        "  |   |-- bin (contains binaries from nGraph build)\n" +
        "  |   |-- include (contains include files from nGraph build)\n" +
        "  |   |-- lib (contains library files from nGraph build)\n" +
        "  |   |-- . . . \n" +
        "  |   |-- tensorflow (contains tf whl and tf_cc lib)\n" + "  |\n" +
        "  |-- tensorflow (contains tf source)\n" +
        "  |-- venv-tf-py3 (Virtualenv directory to be used)\n",
        action="store_true")

    parser.add_argument(
        '--distributed_build',
        help="Builds a distributed version of the nGraph components\n",
        action="store_true")

    parser.add_argument(
        '--system',
        help="install on system (or current) python environment\n"
        action="store_true")

    arguments = parser.parse_args()

    if (arguments.debug_build):
        print("Building in DEBUG mode\n")

    verbosity = False
    if (arguments.verbose_build):
        print("Building in with VERBOSE output messages\n")
        verbosity = True

    system = False
    if arguments.system:
        print("use system (or current venv) Python for install target\n")
        system = True
    #-------------------------------
    # Recipe
    #-------------------------------

    # Component versions
    ngraph_version = "v0.12.0-rc.0"
    tf_version = "v1.12.0"

    # Default directories
    build_dir = 'build'

    # Override the pre-built location is specified
    use_prebuilt_binaries = False
    if (arguments.use_prebuilt_binaries):
        print("Using prebuilt artifacts.")
        use_prebuilt_binaries = True

    try:
        os.makedirs(build_dir)
    except OSError as exc:  # Python >2.5
        if exc.errno == errno.EEXIST and os.path.isdir(build_dir):
            pass

    pwd = os.getcwd()
    os.chdir(build_dir)

    venv_dir = 'venv-tf-py3'
    artifacts_location = 'artifacts'

    artifacts_location = os.path.abspath(artifacts_location)
    print("ARTIFACTS location: " + artifacts_location)

<<<<<<< HEAD
    if not use_prebuilt_binaries or not system:
=======
    if not use_prebuilt_binaries or system:
>>>>>>> 44d86637
        #install virtualenv
        install_virtual_env(venv_dir)

    # Load the virtual env
    if not system:
        load_venv(venv_dir)

    if not use_prebuilt_binaries:
        # Setup the virtual env
        setup_venv(venv_dir)

    target_arch = 'native'
    if (arguments.target_arch):
        target_arch = arguments.target_arch

    print("Target Arch: %s" % target_arch)

    cxx_abi = "0"
    if not use_prebuilt_binaries:
        # Download TensorFlow
        download_repo("tensorflow",
                      "https://github.com/tensorflow/tensorflow.git",
                      tf_version)

        # Build TensorFlow
        build_tensorflow(venv_dir, "tensorflow", artifacts_location,
                         target_arch, verbosity)

        # Install tensorflow
        cxx_abi = install_tensorflow(venv_dir, artifacts_location, system)
    else:
        print("Skipping the TensorFlow build")
        import tensorflow as tf
        cxx_abi = tf.__cxx11_abi_flag__

    if not use_prebuilt_binaries:
        # Download nGraph
        download_repo("ngraph", "https://github.com/NervanaSystems/ngraph.git",
                      ngraph_version)

        # Now build nGraph

        ngraph_cmake_flags = [
            "-DNGRAPH_INSTALL_PREFIX=" + artifacts_location,
            "-DNGRAPH_USE_CXX_ABI=" + cxx_abi,
            "-DNGRAPH_UNIT_TEST_ENABLE=NO",
            "-DNGRAPH_DEX_ONLY=TRUE",
            "-DNGRAPH_GPU_ENABLE=NO",
            "-DNGRAPH_PLAIDML_ENABLE=NO",
            "-DNGRAPH_DEBUG_ENABLE=NO",
            "-DNGRAPH_TARGET_ARCH=" + target_arch,
            "-DNGRAPH_TUNE_ARCH=" + target_arch,
        ]
        if (platform.system() != 'Darwin'):
            ngraph_cmake_flags.extend(["-DNGRAPH_TOOLS_ENABLE=YES"])
        else:
            ngraph_cmake_flags.extend(["-DNGRAPH_TOOLS_ENABLE=NO"])

        if (arguments.debug_build):
            ngraph_cmake_flags.extend(["-DCMAKE_BUILD_TYPE=Debug"])

        if (arguments.distributed_build): 
            ngraph_cmake_flags.extend(["-DNGRAPH_DISTRIBUTED_ENABLE=TRUE"])
        else:
            ngraph_cmake_flags.extend(["-DNGRAPH_DISTRIBUTED_ENABLE=FALSE"])

        build_ngraph("./ngraph", ngraph_cmake_flags, verbosity)

    # Next build CMAKE options for the bridge
    tf_src_dir = os.path.abspath("tensorflow")

    ngraph_tf_cmake_flags = [
        "-DNGRAPH_TF_INSTALL_PREFIX=" + artifacts_location,
        "-DUSE_PRE_BUILT_NGRAPH=ON", "-DNGRAPH_TARGET_ARCH=" + target_arch,
        "-DNGRAPH_TUNE_ARCH=" + target_arch,
        "-DNGRAPH_ARTIFACTS_DIR=" + artifacts_location,
        "-DUNIT_TEST_ENABLE=ON",
        "-DTF_SRC_DIR=" + tf_src_dir, "-DUNIT_TEST_TF_CC_DIR=" + os.path.join(
            artifacts_location, "tensorflow")
    ]
    if (arguments.debug_build):
        ngraph_tf_cmake_flags.extend(["-DCMAKE_BUILD_TYPE=Debug"])

    if (arguments.distributed_build):
        ngraph_tf_cmake_flags.extend(["-DNGRAPH_DISTRIBUTED_ENABLE=TRUE"])
    else:
        ngraph_tf_cmake_flags.extend(["-DNGRAPH_DISTRIBUTED_ENABLE=FALSE"])

    # Now build the bridge
    ng_tf_whl = build_ngraph_tf(artifacts_location, "../", venv_dir,
                                ngraph_tf_cmake_flags, verbosity, system)

    print("SUCCESSFULLY generated wheel: %s" % ng_tf_whl)

    # Run a quick test
    install_ngraph_tf(venv_dir, os.path.join(artifacts_location, ng_tf_whl), system)

    os.chdir(pwd)


if __name__ == '__main__':
    main()<|MERGE_RESOLUTION|>--- conflicted
+++ resolved
@@ -243,11 +243,7 @@
 
 def install_tensorflow(venv_dir, artifacts_dir, system):
 
-<<<<<<< HEAD
     if not system:
-=======
-    if system:
->>>>>>> 44d86637
         # Load the virtual env
         load_venv(venv_dir)
 
@@ -471,11 +467,7 @@
     artifacts_location = os.path.abspath(artifacts_location)
     print("ARTIFACTS location: " + artifacts_location)
 
-<<<<<<< HEAD
     if not use_prebuilt_binaries or not system:
-=======
-    if not use_prebuilt_binaries or system:
->>>>>>> 44d86637
         #install virtualenv
         install_virtual_env(venv_dir)
 
@@ -483,7 +475,7 @@
     if not system:
         load_venv(venv_dir)
 
-    if not use_prebuilt_binaries:
+    if not use_prebuilt_binaries or not system:
         # Setup the virtual env
         setup_venv(venv_dir)
 
