/*******************************************************************************
 * Copyright 2017-2018 Intel Corporation
 *
 * Licensed under the Apache License, Version 2.0 (the "License");
 * you may not use this file except in compliance with the License.
 * You may obtain a copy of the License at
 *
 *     http://www.apache.org/licenses/LICENSE-2.0
 *
 * Unless required by applicable law or agreed to in writing, software
 * distributed under the License is distributed on an "AS IS" BASIS,
 * WITHOUT WARRANTIES OR CONDITIONS OF ANY KIND, either express or implied.
 * See the License for the specific language governing permissions and
 * limitations under the License.
 *******************************************************************************/

#include "gtest/gtest.h"
#include "opexecuter.h"
#include "test_utilities.h"

#include "ngraph_utils.h"
#include "tf_graph_writer.h"

#include "tensorflow/core/common_runtime/dma_helper.h"
#include "tensorflow/core/framework/graph.pb.h"
#include "tensorflow/core/framework/op.h"
#include "tensorflow/core/framework/tensor_types.h"
#include "tensorflow/core/graph/algorithm.h"
#include "tensorflow/core/graph/graph.h"
#include "tensorflow/core/graph/graph_constructor.h"
#include "tensorflow/core/platform/env.h"

#include "tensorflow/cc/client/client_session.h"
#include "tensorflow/cc/ops/standard_ops.h"
#include "tensorflow/core/framework/tensor.h"
#include "tensorflow/core/public/session.h"

using namespace std;
namespace ng = ngraph;

namespace tensorflow {

namespace ngraph_bridge {

namespace testing {

#define ASSERT_OK(x) ASSERT_EQ((x), ::tensorflow::Status::OK());

// Test(TestCaseName, TestName)
// Please ensure
// Neither TestCaseName nor TestName should contain underscore
// https://github.com/google/googletest/blob/master/googletest/docs/primer.md
// Use only Tensors and ops::Const() to provide input to the test op
// Please ensure the alphabetical order while adding the test functions

<<<<<<< HEAD
TEST(ArrayOps, Fill) {
  std::vector<std::vector<int>> input_sizes;  // 1-D or higher

  input_sizes.push_back({2, 3, 4});
  input_sizes.push_back({10, 10, 10});
  input_sizes.push_back({1, 5});
  input_sizes.push_back({0});
  input_sizes.push_back({2, 5, 1, 3, 1});

  vector<int> static_input_indexes = {0};  // has static input

  for (auto const& input_size : input_sizes) {
    Scope root = Scope::NewRootScope();

    int input_dim = input_size.size();
    Tensor shape(DT_INT32, TensorShape({input_dim}));
    AssignInputValuesFromVector<int>(shape, input_size);

    // 0-D(scalar) value to fill the returned tensor
    Tensor input_data(DT_FLOAT, TensorShape({}));
    AssignInputValuesRandom(input_data);

    // Fill creates a tensor filled with scalar value
    // 1-D shape of the output tensor
    auto R = ops::Fill(root, shape, input_data);
    vector<DataType> output_datatypes = {DT_FLOAT};
    std::vector<Output> sess_run_fetchoutputs = {R};

    OpExecuter opexecuter(root, "Fill", static_input_indexes, output_datatypes,
                          sess_run_fetchoutputs);
    opexecuter.RunTest();
  }  // end of for loop
}  // end of op Fill

// Test op: ExpandDims, inserts a dimension of 1 into a tensor's shape
TEST(ArrayOps, ExpandDims) {
  Scope root = Scope::NewRootScope();

  int dim1 = 2;
  int dim2 = 3;

  Tensor A(DT_FLOAT, TensorShape({dim1, dim2}));
  AssignInputValuesRandom(A);

  // axis at which the dimension will be inserted
  // should be -rank-1 <= axis <= rank
  auto axis = 0;

  vector<int> static_input_indexes = {1};
  auto R = ops::ExpandDims(root, A, axis);

  vector<DataType> output_datatypes = {DT_FLOAT};

  std::vector<Output> sess_run_fetchoutputs = {R};
  OpExecuter opexecuter(root, "ExpandDims", static_input_indexes,
                        output_datatypes, sess_run_fetchoutputs);

  opexecuter.RunTest();

}  // end of test op ExpandDims

// Test op: PreventGradient
=======
// PreventGradient op: an identity op that triggers an error if gradient is
// requested
>>>>>>> 90c5fea1
TEST(ArrayOps, PreventGradient) {
  Scope scope_cpu = Scope::NewRootScope();

  std::vector<std::vector<int64>> input_sizes;

  input_sizes.push_back({2, 3, 4, 20});
  input_sizes.push_back({10, 10, 10});
  input_sizes.push_back({1, 5});
  input_sizes.push_back({0});

  vector<int> static_input_indexes = {};

  for (auto const& input_size : input_sizes) {
    Scope root = Scope::NewRootScope();

    Tensor input_data(DT_FLOAT, TensorShape(input_size));
    AssignInputValuesRandom<float>(input_data, -10.0, 20.0f);

    auto R = ops::PreventGradient(root, input_data);
    vector<DataType> output_datatypes = {DT_FLOAT};
    std::vector<Output> sess_run_fetchoutputs = {R};

    OpExecuter opexecuter(root, "PreventGradient", static_input_indexes,
                          output_datatypes, sess_run_fetchoutputs);

    opexecuter.RunTest();
  }
}  // end of op PreventGradient

// Test op: Shape, outputs the shape of a tensor
TEST(ArrayOps, Shape2D) {
  Scope root = Scope::NewRootScope();

  int dim1 = 2;
  int dim2 = 2;

  Tensor A(DT_FLOAT, TensorShape({dim1, dim2}));

  AssignInputValues(A, 7.5f);

  vector<int> static_input_indexes = {};

  auto attrs = ops::Shape::Attrs();
  attrs.out_type_ = DT_INT64;
  auto R = ops::Shape(root, A, attrs);

  vector<DataType> output_datatypes = {DT_INT64};

  std::vector<Output> sess_run_fetchoutputs = {R};
  OpExecuter opexecuter(root, "Shape", static_input_indexes, output_datatypes,
                        sess_run_fetchoutputs);

  opexecuter.RunTest();
}  // end of op Shape2D

TEST(ArrayOps, Shape3D) {
  Scope root = Scope::NewRootScope();
  int dim1 = 2;
  int dim2 = 3;
  int dim3 = 4;

  Tensor A(DT_FLOAT, TensorShape({dim1, dim2, dim3}));

  AssignInputValues(A, 7.5f);

  vector<int> static_input_indexes = {};
  auto R = ops::Shape(root, A);

  vector<DataType> output_datatypes = {DT_INT32};

  std::vector<Output> sess_run_fetchoutputs = {R};
  OpExecuter opexecuter(root, "Shape", static_input_indexes, output_datatypes,
                        sess_run_fetchoutputs);

  opexecuter.RunTest();
}  // end of op Shape3D

// Test op: Tile, constructs a tensor by tiling a given tensor
TEST(ArrayOps, Tile) {
  std::vector<std::vector<int64>> input_sizes;  // 1-D or higher

  input_sizes.push_back({2, 3, 4});
  input_sizes.push_back({10, 10, 10});
  input_sizes.push_back({1, 5});
  input_sizes.push_back({0});

  vector<int> static_input_indexes = {1};  // has static input

  for (auto const& input_size : input_sizes) {
    Scope root = Scope::NewRootScope();

    Tensor input_data(DT_FLOAT, TensorShape(input_size));
    AssignInputValuesRandom<float>(input_data, -5.0f, 10.0f);

    // Must be of type int32 or int64,
    // 1-D. Length must be the same as the number of dimensions in input
    int input_dim = input_size.size();
    Tensor multiples(DT_INT32, TensorShape({input_dim}));
    AssignInputValuesRandom<int32>(multiples, 0, 20);

    auto R = ops::Tile(root, input_data, multiples);
    vector<DataType> output_datatypes = {DT_FLOAT};
    std::vector<Output> sess_run_fetchoutputs = {R};

    OpExecuter opexecuter(root, "Tile", static_input_indexes, output_datatypes,
                          sess_run_fetchoutputs);

    opexecuter.RunTest();
  }
}  // end of test op Tile

// Unpacks the given dimension of a rank R tensor into a (R-1) tensor
TEST(ArrayOps, Unpack) {
  std::vector<std::vector<int64>> input_sizes;

  // rank > 0
  input_sizes.push_back({3, 2, 3});
  input_sizes.push_back({4, 3});
  input_sizes.push_back({3});

  std::vector<int64> axes({0, 1, 0});

  vector<int> static_input_indexes = {};
  for (auto i = 0; i < input_sizes.size(); ++i) {
    Scope root = Scope::NewRootScope();

    Tensor input_data(DT_FLOAT, TensorShape(input_sizes[i]));
    AssignInputValuesRandom<float>(input_data, -20, 50);

    ops::Unstack::Attrs attrs;
    attrs.axis_ = axes[i];

    auto R = ops::Unstack(root, input_data, input_sizes[i][axes[i]], attrs);

    // Unpack returns a list of Tensors
    // which internally flatten to multiple outputs
    // retrieve using indexes
    // the indexes matches the axies dimension of the input size
    std::vector<Output> sess_run_fetchoutputs = {R[0], R[1], R[2]};
    vector<DataType> output_datatypes = {DT_FLOAT, DT_FLOAT, DT_FLOAT};

    OpExecuter opexecuter(root, "Unpack", static_input_indexes,
                          output_datatypes, sess_run_fetchoutputs);

    opexecuter.RunTest();
  }  // end of for loop
}  // end of testing Unpack

<<<<<<< HEAD
=======
TEST(ArrayOps, Fill) {
  std::vector<std::vector<int>> input_sizes;  // 1-D or higher

  input_sizes.push_back({2, 3, 4});
  input_sizes.push_back({10, 10, 10});
  input_sizes.push_back({1, 5});
  input_sizes.push_back({0});
  input_sizes.push_back({2, 5, 1, 3, 1});

  vector<int> static_input_indexes = {0};  // has static input

  for (auto const& input_size : input_sizes) {
    Scope root = Scope::NewRootScope();

    int input_dim = input_size.size();
    Tensor shape(DT_INT32, TensorShape({input_dim}));
    AssignInputValuesFromVector<int>(shape, input_size);

    // 0-D(scalar) value to fill the returned tensor
    Tensor input_data(DT_FLOAT, TensorShape({}));
    AssignInputValuesRandom<float>(input_data, -5.0f, 10.0f);

    // Fill creates a tensor filled with scalar value
    // 1-D shape of the output tensor
    auto R = ops::Fill(root, shape, input_data);
    vector<DataType> output_datatypes = {DT_FLOAT};
    std::vector<Output> sess_run_fetchoutputs = {R};

    OpExecuter opexecuter(root, "Fill", static_input_indexes, output_datatypes,
                          sess_run_fetchoutputs);
    opexecuter.RunTest();
  }  // end of for loop
}  // end of op Fill

>>>>>>> 90c5fea1
}  // namespace testing
}  // namespace ngraph_bridge
}  // namespace tensorflow<|MERGE_RESOLUTION|>--- conflicted
+++ resolved
@@ -53,7 +53,7 @@
 // Use only Tensors and ops::Const() to provide input to the test op
 // Please ensure the alphabetical order while adding the test functions
 
-<<<<<<< HEAD
+// Test op: Fill
 TEST(ArrayOps, Fill) {
   std::vector<std::vector<int>> input_sizes;  // 1-D or higher
 
@@ -116,10 +116,6 @@
 }  // end of test op ExpandDims
 
 // Test op: PreventGradient
-=======
-// PreventGradient op: an identity op that triggers an error if gradient is
-// requested
->>>>>>> 90c5fea1
 TEST(ArrayOps, PreventGradient) {
   Scope scope_cpu = Scope::NewRootScope();
 
@@ -268,43 +264,6 @@
   }  // end of for loop
 }  // end of testing Unpack
 
-<<<<<<< HEAD
-=======
-TEST(ArrayOps, Fill) {
-  std::vector<std::vector<int>> input_sizes;  // 1-D or higher
-
-  input_sizes.push_back({2, 3, 4});
-  input_sizes.push_back({10, 10, 10});
-  input_sizes.push_back({1, 5});
-  input_sizes.push_back({0});
-  input_sizes.push_back({2, 5, 1, 3, 1});
-
-  vector<int> static_input_indexes = {0};  // has static input
-
-  for (auto const& input_size : input_sizes) {
-    Scope root = Scope::NewRootScope();
-
-    int input_dim = input_size.size();
-    Tensor shape(DT_INT32, TensorShape({input_dim}));
-    AssignInputValuesFromVector<int>(shape, input_size);
-
-    // 0-D(scalar) value to fill the returned tensor
-    Tensor input_data(DT_FLOAT, TensorShape({}));
-    AssignInputValuesRandom<float>(input_data, -5.0f, 10.0f);
-
-    // Fill creates a tensor filled with scalar value
-    // 1-D shape of the output tensor
-    auto R = ops::Fill(root, shape, input_data);
-    vector<DataType> output_datatypes = {DT_FLOAT};
-    std::vector<Output> sess_run_fetchoutputs = {R};
-
-    OpExecuter opexecuter(root, "Fill", static_input_indexes, output_datatypes,
-                          sess_run_fetchoutputs);
-    opexecuter.RunTest();
-  }  // end of for loop
-}  // end of op Fill
-
->>>>>>> 90c5fea1
 }  // namespace testing
 }  // namespace ngraph_bridge
 }  // namespace tensorflow