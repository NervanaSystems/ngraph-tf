--- conflicted
+++ resolved
@@ -299,21 +299,13 @@
 //  }
 //
 template <typename T>
-<<<<<<< HEAD
-static Status TranslateBinaryOp(const Node* op, Builder::OpMap& ng_op_map) {
-  return TranslateBinaryOp(op, ng_op_map, [](std::shared_ptr<ng::Node> ng_lhs,
-                                             std::shared_ptr<ng::Node> ng_rhs) {
-    return make_shared<T>(ng_lhs, ng_rhs);
-  });
-=======
-static tf::Status TranslateBinaryOp(const tf::Node* op,
-                                    Builder::OpMap& ng_op_map) {
+static Status TranslateBinaryOp(const Node* op,
+                                Builder::OpMap& ng_op_map) {
   return TranslateBinaryOp(
       op, ng_op_map,
       [](std::shared_ptr<ng::Node> ng_lhs, std::shared_ptr<ng::Node> ng_rhs) {
         return make_shared<T>(ng_lhs, ng_rhs);
       });
->>>>>>> f0755590
 }
 
 static Status TranslateAvgPoolOp(const Node* op, Builder::OpMap& ng_op_map) {
@@ -375,33 +367,29 @@
   return Status::OK();
 }
 
-<<<<<<< HEAD
-static Status TranslateBatchMatMulOp(const Node* op,
-                                     Builder::OpMap& ng_op_map) {
-=======
-static tf::Status TranslateAvgPoolGradOp(const tf::Node* op, 
+static Status TranslateAvgPoolGradOp(const Node* op, 
                                      Builder::OpMap& ng_op_map) { 
       
   shared_ptr<ng::Node> ng_grad;
   TF_RETURN_IF_ERROR(GetInputNodes(ng_op_map, op, nullptr, &ng_grad));
 
-  std::vector<tf::int32> tf_orig_input_shape_vec;
-  TF_RETURN_IF_ERROR(tf::GetNodeAttr(
+  std::vector<int32> tf_orig_input_shape_vec;
+  TF_RETURN_IF_ERROR(GetNodeAttr(
       op->attrs(), "_ngraph_avgpoolgrad_static_input_shape", &tf_orig_input_shape_vec));
 
-  std::vector<tf::int32> tf_strides;
-  std::vector<tf::int32> tf_ksize;
+  std::vector<int32> tf_strides;
+  std::vector<int32> tf_ksize;
   std::string tf_padding_type;
   std::string tf_data_format;
-  TF_RETURN_IF_ERROR(tf::GetNodeAttr(op->attrs(), "strides", &tf_strides));
-  TF_RETURN_IF_ERROR(tf::GetNodeAttr(op->attrs(), "ksize", &tf_ksize));
-  TF_RETURN_IF_ERROR(
-      tf::GetNodeAttr(op->attrs(), "padding", &tf_padding_type));
-  TF_RETURN_IF_ERROR(
-      tf::GetNodeAttr(op->attrs(), "data_format", &tf_data_format));
+  TF_RETURN_IF_ERROR(GetNodeAttr(op->attrs(), "strides", &tf_strides));
+  TF_RETURN_IF_ERROR(GetNodeAttr(op->attrs(), "ksize", &tf_ksize));
+  TF_RETURN_IF_ERROR(
+      GetNodeAttr(op->attrs(), "padding", &tf_padding_type));
+  TF_RETURN_IF_ERROR(
+      GetNodeAttr(op->attrs(), "data_format", &tf_data_format));
 
   if (tf_data_format != "NHWC" && tf_data_format != "NCHW") {
-    return tf::errors::InvalidArgument(
+    return errors::InvalidArgument(
         "AvgPoolGrad data format is neither NHWC nor NCHW");
   }
 
@@ -457,12 +445,11 @@
 
   SaveNgOp(ng_op_map, op->name(), ng_avgpool_backprop);
 
-  return tf::Status::OK();
+  return Status::OK();
 }  
 
-static tf::Status TranslateBatchMatMulOp(const tf::Node* op,
+static Status TranslateBatchMatMulOp(const Node* op,
                                          Builder::OpMap& ng_op_map) {
->>>>>>> f0755590
   shared_ptr<ng::Node> ng_lhs, ng_rhs;
   TF_RETURN_IF_ERROR(GetInputNodes(ng_op_map, op, &ng_lhs, &ng_rhs));
 
@@ -755,29 +742,25 @@
   return Status::OK();
 }
 
-<<<<<<< HEAD
-static Status TranslateConv2DBackpropInputOp(const Node* op,
-                                             Builder::OpMap& ng_op_map) {
-=======
-static tf::Status TranslateConv2DBackpropFilterOp(const tf::Node* op,
+static Status TranslateConv2DBackpropFilterOp(const Node* op,
                                                   Builder::OpMap& ng_op_map) {
   shared_ptr<ng::Node> ng_data_batch, ng_output_delta;
   TF_RETURN_IF_ERROR(
       GetInputNodes(ng_op_map, op, &ng_data_batch, nullptr, &ng_output_delta));
 
-  std::vector<tf::int32> tf_strides;
+  std::vector<int32> tf_strides;
   std::string tf_padding_type;
-  std::vector<tf::int32> tf_dilations;
+  std::vector<int32> tf_dilations;
   std::string tf_data_format;
 
-  TF_RETURN_IF_ERROR(tf::GetNodeAttr(op->attrs(), "strides", &tf_strides));
-  TF_RETURN_IF_ERROR(tf::GetNodeAttr(op->attrs(), "padding", &tf_padding_type));
-  TF_RETURN_IF_ERROR(tf::GetNodeAttr(op->attrs(), "dilations", &tf_dilations));
-  TF_RETURN_IF_ERROR(
-      tf::GetNodeAttr(op->attrs(), "data_format", &tf_data_format));
+  TF_RETURN_IF_ERROR(GetNodeAttr(op->attrs(), "strides", &tf_strides));
+  TF_RETURN_IF_ERROR(GetNodeAttr(op->attrs(), "padding", &tf_padding_type));
+  TF_RETURN_IF_ERROR(GetNodeAttr(op->attrs(), "dilations", &tf_dilations));
+  TF_RETURN_IF_ERROR(
+      GetNodeAttr(op->attrs(), "data_format", &tf_data_format));
 
   if (tf_data_format != "NHWC" && tf_data_format != "NCHW") {
-    return tf::errors::InvalidArgument("Data format is neither NHWC nor NCHW: ",
+    return errors::InvalidArgument("Data format is neither NHWC nor NCHW: ",
                                        op->type_string());
   }
 
@@ -787,24 +770,24 @@
   // Dilations in batch and depth dimensions must be 1
   if (is_nhwc) {
     if (tf_dilations[0] != 1 || tf_dilations[3] != 1) {
-      return tf::errors::InvalidArgument(
+      return errors::InvalidArgument(
           "Dilations in batch and depth dimensions must be 1: ",
           op->type_string());
     }
   } else {
     if (tf_dilations[0] != 1 || tf_dilations[1] != 1) {
-      return tf::errors::InvalidArgument(
+      return errors::InvalidArgument(
           "Dilations in batch and depth dimensions must be 1: ",
           op->type_string());
     }
   }
 
-  std::vector<tf::int64> tf_filter_sizes;
-  TF_RETURN_IF_ERROR(tf::GetNodeAttr(op->attrs(), "_ngraph_static_filter_sizes",
+  std::vector<int64> tf_filter_sizes;
+  TF_RETURN_IF_ERROR(GetNodeAttr(op->attrs(), "_ngraph_static_filter_sizes",
                                      &tf_filter_sizes));
   if (std::any_of(tf_filter_sizes.begin(), tf_filter_sizes.end(),
-                  [](tf::int32 size) { return size <= 0; })) {
-    return tf::errors::InvalidArgument(
+                  [](int32 size) { return size <= 0; })) {
+    return errors::InvalidArgument(
         "Filter sizes must be positive integers :", op->type_string());
   }
 
@@ -884,12 +867,11 @@
   Reshape<2, 3, 1, 0>(ng_back_prop_filter);
 
   SaveNgOp(ng_op_map, op->name(), ng_back_prop_filter);
-  return tf::Status::OK();
-}
-
-static tf::Status TranslateConv2DBackpropInputOp(const tf::Node* op,
+  return Status::OK();
+}
+
+static Status TranslateConv2DBackpropInputOp(const Node* op,
                                                  Builder::OpMap& ng_op_map) {
->>>>>>> f0755590
   shared_ptr<ng::Node> ng_filter, ng_out_backprop;
   TF_RETURN_IF_ERROR(
       GetInputNodes(ng_op_map, op, nullptr, &ng_filter, &ng_out_backprop));
@@ -1116,22 +1098,13 @@
     ng_output_shape[i] = dims_vec[i];
     ng_axis_set.insert(i);
   }
-<<<<<<< HEAD
-  SaveNgOp(ng_op_map, op->name(), make_shared<ng::op::Broadcast>(
-                                      ng_value, ng_output_shape, ng_axis_set));
-  return Status::OK();
-}
-
-static Status TranslateFusedBatchNormOp(const Node* op,
-                                        Builder::OpMap& ng_op_map) {
-=======
   SaveNgOp(
       ng_op_map, op->name(),
       make_shared<ng::op::Broadcast>(ng_value, ng_output_shape, ng_axis_set));
-  return tf::Status::OK();
-}
-
-static tf::Status TranslateFloorDivOp(const tf::Node* op,
+  return Status::OK();
+}
+
+static Status TranslateFloorDivOp(const Node* op,
                                       Builder::OpMap& ng_op_map) {
   auto ng_floordiv = [](std::shared_ptr<ng::Node> ng_input1,
                         std::shared_ptr<ng::Node> ng_input2) {
@@ -1141,7 +1114,7 @@
   return TranslateBinaryOp(op, ng_op_map, ng_floordiv);
 }
 
-static tf::Status TranslateFloorModOp(const tf::Node* op,
+static Status TranslateFloorModOp(const Node* op,
                                       Builder::OpMap& ng_op_map) {
   auto ng_floormod = [](std::shared_ptr<ng::Node> ng_input1,
                         std::shared_ptr<ng::Node> ng_input2) {
@@ -1153,9 +1126,8 @@
   return TranslateBinaryOp(op, ng_op_map, ng_floormod);
 }
 
-static tf::Status TranslateFusedBatchNormOp(const tf::Node* op,
+static Status TranslateFusedBatchNormOp(const Node* op,
                                             Builder::OpMap& ng_op_map) {
->>>>>>> f0755590
   bool tf_is_training;
   if (GetNodeAttr(op->attrs(), "is_training", &tf_is_training) !=
       Status::OK()) {
@@ -1203,13 +1175,8 @@
   return Status::OK();
 }
 
-<<<<<<< HEAD
 static Status TranslateFusedBatchNormGradOp(const Node* op,
-                                            Builder::OpMap& ng_op_map) {
-=======
-static tf::Status TranslateFusedBatchNormGradOp(const tf::Node* op,
                                                 Builder::OpMap& ng_op_map) {
->>>>>>> f0755590
   TF_RETURN_IF_ERROR(ValidateInputCount(op, 5));
 
   bool tf_is_training;
@@ -1254,15 +1221,9 @@
 
   // TODO: We are temporarily supplying a fake value for beta here
   // (all zero, same shape/et as scale/gamma), because Tensorflow does not give
-<<<<<<< HEAD
-  // beta to us.
-  // This should work because nGraph should not actually use beta. The nGraph
-  // op may change to discard this parameter. Update this when nGraph does.
-=======
   // beta to us. This should work because nGraph should not actually use beta.
   // The nGraph op may change to discard this parameter. Update this when nGraph
   // does.
->>>>>>> f0755590
   shared_ptr<ng::Node> ng_beta = std::make_shared<ngraph::op::Constant>(
       ng_scale->get_element_type(), ng_scale->get_shape(),
       std::vector<std::string>{ng::shape_size(ng_scale->get_shape()), "0"});
@@ -1602,22 +1563,18 @@
   return Status::OK();
 }
 
-<<<<<<< HEAD
-static Status TranslateReshapeOp(const Node* op, Builder::OpMap& ng_op_map) {
-=======
-static tf::Status TranslateReluGradOp(const tf::Node* op,
+static Status TranslateReluGradOp(const Node* op,
                                       Builder::OpMap& ng_op_map) {
   shared_ptr<ng::Node> ng_arg, ng_delta;
   TF_RETURN_IF_ERROR(GetInputNodes(ng_op_map, op, &ng_delta, &ng_arg));
 
   auto ng_relu_grad = std::make_shared<ng::op::ReluBackprop>(ng_arg, ng_delta);
   SaveNgOp(ng_op_map, op->name(), ng_relu_grad);
-  return tf::Status::OK();
-}
-
-static tf::Status TranslateReshapeOp(const tf::Node* op,
+  return Status::OK();
+}
+
+static Status TranslateReshapeOp(const Node* op,
                                      Builder::OpMap& ng_op_map) {
->>>>>>> f0755590
   shared_ptr<ng::Node> ng_input, ng_shape_op;
   TF_RETURN_IF_ERROR(GetInputNodes(ng_op_map, op, &ng_input, &ng_shape_op));
 
@@ -1855,16 +1812,7 @@
   });
 }
 
-<<<<<<< HEAD
 static Status TranslateSquaredDifferenceOp(const Node* op,
-                                           Builder::OpMap& ng_op_map) {
-  return TranslateBinaryOp(op, ng_op_map, [](std::shared_ptr<ng::Node> input1,
-                                             std::shared_ptr<ng::Node> input2) {
-    auto ng_diff = std::make_shared<ng::op::Subtract>(input1, input2);
-    return std::make_shared<ng::op::Multiply>(ng_diff, ng_diff);
-  });
-=======
-static tf::Status TranslateSquaredDifferenceOp(const tf::Node* op,
                                                Builder::OpMap& ng_op_map) {
   return TranslateBinaryOp(
       op, ng_op_map,
@@ -1872,7 +1820,6 @@
         auto ng_diff = std::make_shared<ng::op::Subtract>(input1, input2);
         return std::make_shared<ng::op::Multiply>(ng_diff, ng_diff);
       });
->>>>>>> f0755590
 }
 
 static Status TranslateSqueezeOp(const Node* op, Builder::OpMap& ng_op_map) {
