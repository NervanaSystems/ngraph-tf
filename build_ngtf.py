--- conflicted
+++ resolved
@@ -432,11 +432,7 @@
     #-------------------------------
 
     # Component versions
-<<<<<<< HEAD
-    ngraph_version = "avijit/add_diag_4_distributed_debugging"
-=======
     ngraph_version = "v0.15.0-rc.1"
->>>>>>> e849764c
     tf_version = "v1.12.0"
 
     # Default directories
