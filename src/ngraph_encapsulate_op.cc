--- conflicted
+++ resolved
@@ -371,10 +371,7 @@
 
       BackendManager::LockBackend(m_op_backend_name);
 
-<<<<<<< HEAD
-=======
       Event event_compile("Compile nGraph", name().c_str());
->>>>>>> aefc2c74
       try {
         cout << "Mingshan compiling function " << endl;
         ng_exec = op_backend->compile(ng_function);
