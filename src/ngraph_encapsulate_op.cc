/*******************************************************************************
 * Copyright 2017-2018 Intel Corporation
 *
 * Licensed under the Apache License, Version 2.0 (the "License");
 * you may not use this file except in compliance with the License.
 * You may obtain a copy of the License at
 *
 *     http://www.apache.org/licenses/LICENSE-2.0
 *
 * Unless required by applicable law or agreed to in writing, software
 * distributed under the License is distributed on an "AS IS" BASIS,
 * WITHOUT WARRANTIES OR CONDITIONS OF ANY KIND, either express or implied.
 * See the License for the specific language governing permissions and
 * limitations under the License.
 *******************************************************************************/
#include <cstdlib>
#include <fstream>
#include <mutex>
#include <utility>

#include "tensorflow/core/common_runtime/dma_helper.h"
#include "tensorflow/core/common_runtime/optimization_registry.h"
#include "tensorflow/core/framework/graph.pb.h"
#include "tensorflow/core/framework/node_def_util.h"
#include "tensorflow/core/framework/op.h"
#include "tensorflow/core/framework/op_kernel.h"
#include "tensorflow/core/graph/graph.h"
#include "tensorflow/core/graph/graph_constructor.h"

#include "ngraph/serializer.hpp"

#include "ngraph_backend_manager.h"
#include "ngraph_builder.h"
#include "ngraph_cluster_manager.h"
#include "ngraph_freshness_tracker.h"
#include "ngraph_log.h"
#include "ngraph_mark_for_clustering.h"
#include "ngraph_utils.h"

#include "ngraph/runtime/interpreter/int_backend.hpp"

using namespace std;
namespace ng = ngraph;

namespace tensorflow {

// For each I/O tensor, cache TF's data ptr and nGraph's Tensor
using NgFunctionIOCache = std::unordered_map<
    std::shared_ptr<ngraph::Function>,
    std::vector<std::pair<void*, shared_ptr<ng::runtime::Tensor>>>>;

namespace ngraph_bridge {

REGISTER_OP("NGraphEncapsulate")
    .Input("args: Targuments")
    .Attr("Targuments: list(type) >= 0")
    .Output("results: Tresults")
    .Attr("Tresults: list(type) >= 0")
    .Attr("ngraph_cluster: int")
    .SetIsStateful()
    .Doc("nGraph Encapsulation Op. For use by the nGraph JIT only.");

class NGraphEncapsulateOp : public OpKernel {
 public:
  explicit NGraphEncapsulateOp(OpKernelConstruction* ctx)
      : OpKernel(ctx),
        m_graph(OpRegistry::Global()),
        m_freshness_tracker(nullptr) {
    GraphDef* graph_def;

    OP_REQUIRES_OK(ctx, ctx->GetAttr<int>("ngraph_cluster", &m_ngraph_cluster));
    graph_def = NGraphClusterManager::GetClusterGraph(m_ngraph_cluster);

    GraphConstructorOptions opts;
    opts.allow_internal_ops = true;
    OP_REQUIRES_OK(ctx, ConvertGraphDefToGraph(opts, *graph_def, &m_graph));

    //
    // Initialize the "m_input_is_static" vector as follows:
    // (1) create m_input_is_static with n+1 elements, where n is the max arg
    //     index
    // (2) for each _Arg node n, set m_input_is_static[n.index] to true if n
    //     is driving any static input; else set it to false.
    //

    // Create the vector.
    int32 max_arg_index = -1;
    std::vector<const Node*> arg_nodes;

    for (auto node : m_graph.nodes()) {
      if (node->type_string() == "_Arg") {
        arg_nodes.push_back(node);

        int32 index;
        OP_REQUIRES_OK(ctx, GetNodeAttr(node->attrs(), "index", &index));
        if (index > max_arg_index) max_arg_index = index;
      }
    }

    m_input_is_static = std::vector<bool>(max_arg_index + 1, false);

    // Fill the vector.
    for (auto node : arg_nodes) {
      int32 index;
      OP_REQUIRES_OK(ctx, GetNodeAttr(node->attrs(), "index", &index));

      bool is_static = false;
      for (auto edge : node->out_edges()) {
        if (edge->IsControlEdge() || !edge->dst()->IsOp()) {
          continue;
        }

        NGRAPH_VLOG(5) << "For arg " << index << " checking edge "
                       << edge->DebugString();

        if (InputIsStatic(edge->dst(), edge->dst_input())) {
          NGRAPH_VLOG(5) << "Marking edge static: " << edge->DebugString();
          is_static = true;
          break;
        }
      }

      NGRAPH_VLOG(5) << "Marking arg " << index << " is_static: " << is_static;
      m_input_is_static[index] = is_static;
    }

    // Set the backend type for the op
    OP_REQUIRES_OK(ctx,
                   ctx->GetAttr<string>("_ngraph_backend", &m_op_backend_name));
    BackendManager::CreateBackendIfDoesNotExist(m_op_backend_name);
  }

  ~NGraphEncapsulateOp() override {
    // If the kernel goes away, we must de-register all of its cached
    // functions
    // from the freshness tracker.
    if (m_freshness_tracker != nullptr) {
      for (auto kv : m_ng_functions) {
        m_freshness_tracker->RemoveUser(kv.second);
      }

      // TODO(amprocte): We should be able to unref the tracker here, but it
      // seems to screw things up in the C++ unit tests.
      // m_freshness_tracker->Unref();
    }
  }

  template <typename T>
  static void TensorDataToStream(std::ostream& ostream, int64 n_elements,
                                 const char* data) {
    const T* data_T = reinterpret_cast<const T*>(data);
    for (size_t i = 0; i < n_elements; i++) {
      ostream << data_T[i] << ",";
    }
  }

  static Status TensorToStream(std::ostream& ostream, const Tensor& tensor) {
    const char* data = tensor.tensor_data().data();
    int64 n_elements = tensor.NumElements();
    switch (tensor.dtype()) {
      case DT_HALF:
        TensorDataToStream<Eigen::half>(ostream, n_elements, data);
        break;
      case DT_FLOAT:
        TensorDataToStream<float>(ostream, n_elements, data);
        break;
      case DT_DOUBLE:
        TensorDataToStream<double>(ostream, n_elements, data);
        break;
      case DT_UINT32:
        TensorDataToStream<uint32>(ostream, n_elements, data);
        break;
      case DT_INT32:
        TensorDataToStream<int32>(ostream, n_elements, data);
        break;
      case DT_UINT8:
      case DT_QUINT8:
        TensorDataToStream<uint8>(ostream, n_elements, data);
        break;
      case DT_UINT16:
      case DT_QUINT16:
        TensorDataToStream<uint16>(ostream, n_elements, data);
        break;
      case DT_INT8:
      case DT_QINT8:
        TensorDataToStream<int8>(ostream, n_elements, data);
        break;
      case DT_INT16:
      case DT_QINT16:
        TensorDataToStream<int16>(ostream, n_elements, data);
        break;
      case DT_UINT64:
        TensorDataToStream<uint64>(ostream, n_elements, data);
        break;
      case DT_INT64:
        TensorDataToStream<int64>(ostream, n_elements, data);
        break;
      case DT_BOOL:
        TensorDataToStream<bool>(ostream, n_elements, data);
        break;
      default:
        return errors::Internal("TensorToStream got unsupported data type ",
                                DataType_Name(tensor.dtype()));
        break;
    }
    return Status::OK();
  }

  // TODO(amprocte): this needs to be made thread-safe (compilation cache OK?).
  void Compute(OpKernelContext* ctx) override {
    std::lock_guard<std::mutex> lock(m_compute_lock);
    NGRAPH_VLOG(4) << "NGraphEncapsulateOp::Compute starting for cluster "
                   << m_ngraph_cluster;

    NGRAPH_VLOG(4) << "Got backend of type: " << m_op_backend_name;
    ng::runtime::Backend* op_backend =
        BackendManager::GetBackend(m_op_backend_name);

    // Get the inputs
    std::vector<TensorShape> input_shapes;
    std::stringstream signature_ss;
    for (int i = 0; i < ctx->num_inputs(); i++) {
      const Tensor& input_tensor = ctx->input(i);
      input_shapes.push_back(input_tensor.shape());
      for (const auto& x : input_tensor.shape()) {
        signature_ss << x.size << ",";
      }
      signature_ss << ";";
    }

    signature_ss << "/";

    std::vector<const Tensor*> static_input_map(ctx->num_inputs());
    for (int i = 0; i < ctx->num_inputs(); i++) {
      const Tensor& input_tensor = ctx->input(i);
      if (m_input_is_static[i]) {
        static_input_map[i] = &input_tensor;
        OP_REQUIRES_OK(ctx, TensorToStream(signature_ss, input_tensor));
        signature_ss << ";";
      }
    }

    std::shared_ptr<ngraph::Function> ng_function;
    std::string signature = signature_ss.str();

    if (NGRAPH_VLOG_IS_ON(5)) {
      NGRAPH_VLOG(5) << "Computed signature: " << signature;
    }

    auto it = m_ng_functions.find(signature);

    NGRAPH_VLOG(4) << "NGraphEncapsulateOp::Compute got inputs for cluster "
                   << m_ngraph_cluster;

    // Compile the graph using nGraph.
    //
    // TODO(amprocte): Investigate performance of the compilation cache.
    if (it == m_ng_functions.end()) {
      NGRAPH_VLOG(1) << "Compilation cache miss: " << ctx->op_kernel().name();
      OP_REQUIRES_OK(
          ctx, Builder::TranslateGraph(input_shapes, static_input_map, &m_graph,
                                       ng_function));

      // Serialize to nGraph if needed
      if (std::getenv("NGRAPH_ENABLE_SERIALIZE") != nullptr) {
        std::string file_name =
            "tf_function_" + ctx->op_kernel().name() + ".json";
        NGRAPH_VLOG(0) << "Serializing graph to: " << file_name;
        std::string js = ngraph::serialize(ng_function, 4);
        std::ofstream f;
        f.exceptions(std::ofstream::failbit | std::ofstream::badbit);
        try {
          f.open(file_name);
          f << js;
          f.close();
        } catch (std::ofstream::failure& e) {
          std::cerr << "Exception opening/closing file " << file_name << endl;
          std::cerr << e.what() << endl;
        }
      }
      //op_backend->compile(ng_function);
      m_ng_functions[signature] = ng_function;
    } else {
      ng_function = it->second;
    }

    NGRAPH_VLOG(4) << "NGraphEncapsulateOp::Compute got graph for cluster "
                   << m_ngraph_cluster;

    if (m_freshness_tracker == nullptr) {
      auto creator = [](NGraphFreshnessTracker** tracker) {
        *tracker = new NGraphFreshnessTracker();
        return Status::OK();
      };
      OP_REQUIRES_OK(
          ctx, ctx->resource_manager()->LookupOrCreate<NGraphFreshnessTracker>(
                   ctx->resource_manager()->default_container(),
                   "ngraph_freshness_tracker", &m_freshness_tracker, creator));
    }

    NGRAPH_VLOG(4)
        << "NGraphEncapsulateOp::Compute got freshness tracker for cluster "
        << m_ngraph_cluster;

    // Allocate tensors for arguments.
    vector<shared_ptr<ng::runtime::Tensor>> ng_inputs;

    std::vector<std::pair<void*, std::shared_ptr<ng::runtime::Tensor>>>&
        input_caches = m_ng_function_input_cache_map[ng_function];
    input_caches.resize(input_shapes.size());

    for (int i = 0; i < input_shapes.size(); i++) {
      ng::Shape ng_shape(input_shapes[i].dims());
      for (int j = 0; j < input_shapes[i].dims(); ++j) {
        ng_shape[j] = input_shapes[i].dim_size(j);
      }
      ng::element::Type ng_element_type;
      OP_REQUIRES_OK(ctx, TFDataTypeToNGraphElementType(ctx->input(i).dtype(),
                                                        &ng_element_type));

      // At the first call of the ng_function, both last_src_ptr and
      // last_tv shall point to null. Otherwise, they are retrived
      // from cache.
      void* last_src_ptr = input_caches[i].first;
      std::shared_ptr<ng::runtime::Tensor> last_tv = input_caches[i].second;

      void* current_src_ptr = (void*)DMAHelper::base(&ctx->input(i));
      std::shared_ptr<ng::runtime::Tensor> current_tv;

      try {
        if (m_op_backend_name == "CPU") {
          // We need to check last_tv != nullptr, since there are cases where at
          // the first call to the ng_function, both the current_src_ptr (when
          // the input is a 0-sized tensor) and last_src_ptr (uninitialized at
          // the first call) are nullptr
          if (current_src_ptr == last_src_ptr && last_tv != nullptr) {
            // Mark each tensor as non-stale if:
            //   1. the freshness tracker says the tensor has not changed since
            //      the last time ng_function was called, and
            //   2. we are using the same tensor in this argument position as
            //      the one we used last time ng_function was called.
            last_tv->set_stale(
                !m_freshness_tracker->IsFresh(current_src_ptr, ng_function));
            current_tv = last_tv;
          } else {
            current_tv = op_backend->create_tensor(ng_element_type, ng_shape,
                                                   current_src_ptr);
            current_tv->set_stale(true);
          }
        } else {
          if (last_tv != nullptr) {
            if (current_src_ptr == last_src_ptr) {
              last_tv->set_stale(
                  !m_freshness_tracker->IsFresh(current_src_ptr, ng_function));
            } else {
              last_tv->set_stale(true);
            }
            current_tv = last_tv;
          } else {
            current_tv = op_backend->create_tensor(ng_element_type, ng_shape);
            current_tv->set_stale(true);
          }
          if (current_tv->get_stale()) {
            current_tv->write(
                current_src_ptr, 0,
                current_tv->get_element_count() * ng_element_type.size());
          }
        }  // if (m_op_backend_name == "CPU")
      } catch (const std::exception& exp) {
        OP_REQUIRES(
            ctx, false,
            errors::Internal(
                "Caught exception while transferring tensor data to nGraph: ",
                exp.what(), "\n"));
      } catch (...) {
        OP_REQUIRES(
            ctx, false,
            errors::Internal("Error in transferring tensor data to nGraph\n"));
      }
      input_caches[i] = std::make_pair(current_src_ptr, current_tv);
      ng_inputs.push_back(current_tv);
    }  // for (int i = 0; i < input_shapes.size(); i++)

    NGRAPH_VLOG(4) << "NGraphEncapsulateOp::Compute allocated argument tensors "
                      "for cluster "
                   << m_ngraph_cluster;

    // Allocate tensors for the results.
    vector<shared_ptr<ng::runtime::Tensor>> ng_outputs;

    std::vector<std::pair<void*, std::shared_ptr<ng::runtime::Tensor>>>&
        output_caches = m_ng_function_output_cache_map[ng_function];
    output_caches.resize(ng_function->get_output_size());

    for (auto i = 0; i < ng_function->get_output_size(); i++) {
      auto ng_shape = ng_function->get_output_shape(i);
      auto ng_element_type = ng_function->get_output_element_type(i);

      // Create the TF output tensor
      vector<int64> dims;
      for (auto dim : ng_shape) {
        dims.push_back(dim);
      }
      TensorShape tf_shape(dims);
      Tensor* output_tensor = nullptr;
      OP_REQUIRES_OK(ctx, ctx->allocate_output(i, tf_shape, &output_tensor));

      // Make sure the nGraph-inferred element type agrees with what TensorFlow
      // expected.
      ng::element::Type expected_elem_type;
      OP_REQUIRES_OK(
          ctx, TFDataTypeToNGraphElementType(ctx->expected_output_dtype(i),
                                             &expected_elem_type));
      OP_REQUIRES(
          ctx, ng_element_type == expected_elem_type,
          errors::Internal("Element type inferred by nGraph does not match "
                           "the element type expected by TensorFlow"));

      void* last_dst_ptr = output_caches[i].first;
      std::shared_ptr<ng::runtime::Tensor> last_tv = output_caches[i].second;

      void* current_dst_ptr = DMAHelper::base(output_tensor);
      std::shared_ptr<ng::runtime::Tensor> current_tv;

      if (m_op_backend_name == "CPU") {
        // We need to check last_tv != nullptr, since there are cases where at
        // the first call to the ng_function, both the current_dst_ptr (when the
        // output is a 0-sized tensor) and last_dst_ptr (uninitialized at the
        // first call) are nullptr
        if (current_dst_ptr == last_dst_ptr && last_tv != nullptr) {
          current_tv = last_tv;
        } else {
          current_tv = op_backend->create_tensor(ng_element_type, ng_shape,
                                                 current_dst_ptr);
        }
      } else {
        if (last_tv != nullptr) {
          current_tv = last_tv;
        } else {
          current_tv = op_backend->create_tensor(ng_element_type, ng_shape);
        }
      }  // if (m_op_backend_name == "CPU")

      current_tv->set_stale(true);
      output_caches[i] = std::make_pair(current_dst_ptr, current_tv);
      ng_outputs.push_back(current_tv);
    }

    NGRAPH_VLOG(4)
        << "NGraphEncapsulateOp::Compute allocated result tensors for cluster "
        << m_ngraph_cluster;

    // Execute the nGraph function.
    {
      // mutex_lock l(s_ng_backend_mutex);
      // std::lock_guard<std::mutex> lock(backend_mutex_ptr);
      BackendManager::LockBackend(m_op_backend_name);
      NGRAPH_VLOG(4)
          << "NGraphEncapsulateOp::Compute call starting for cluster "
          << m_ngraph_cluster;
      try {
<<<<<<< HEAD
        op_backend->compile(ng_function);
        op_backend->call(ng_function, ng_outputs, ng_inputs);
=======
        op_backend->call(op_backend->compile(ng_function), ng_outputs,
                         ng_inputs);
>>>>>>> db3e8d85
      } catch (const std::exception& exp) {
        OP_REQUIRES(ctx, false,
                    errors::Internal(
                        "Caught exception while executing nGraph computation: ",
                        exp.what(), "\n"));
      } catch (...) {
        OP_REQUIRES(
            ctx, false,
            errors::Internal("Error in executing the nGraph computation\n"));
      }
      BackendManager::UnlockBackend(m_op_backend_name);
    }
    NGRAPH_VLOG(4) << "NGraphEncapsulateOp::Compute call done for cluster "
                   << m_ngraph_cluster;

    // Copy value to host if backend is not CPU
    try {
      if (m_op_backend_name != "CPU") {
        for (size_t i = 0; i < output_caches.size(); ++i) {
          void* dst_ptr;
          std::shared_ptr<ng::runtime::Tensor> dst_tv;
          std::tie(dst_ptr, dst_tv) = output_caches[i];
          auto ng_element_type = dst_tv->get_element_type();
          dst_tv->read(dst_ptr, 0,
                       dst_tv->get_element_count() * ng_element_type.size());
        }
      }
    } catch (const std::exception& exp) {
      OP_REQUIRES(
          ctx, false,
          errors::Internal(
              "Caught exception while transferring tensor data to host: ",
              exp.what(), "\n"));
    } catch (...) {
      OP_REQUIRES(
          ctx, false,
          errors::Internal("Error in transferring tensor data to host\n"));
    }

    // Mark input tensors as fresh for the next time around.
    for (int i = 0; i < input_shapes.size(); i++) {
      void* src_ptr = (void*)DMAHelper::base(&ctx->input(i));
      m_freshness_tracker->MarkFresh(src_ptr, ng_function);
    }

    NGRAPH_VLOG(4)
        << "NGraphEncapsulateOp::Compute done marking fresh for cluster "
        << m_ngraph_cluster;
  }  // end compute

 private:
  // TF Graph for the cluster
  Graph m_graph;

  std::unordered_map<std::string, std::shared_ptr<ngraph::Function>>
      m_ng_functions;
  NgFunctionIOCache m_ng_function_input_cache_map;
  NgFunctionIOCache m_ng_function_output_cache_map;

  // Freshness tracker maintains a set of ng::functions using a particular base
  // pointer(for Tensor)
  // A single instance of freshness_tracker is used across all
  // nGraphEncapsulateOp and nGraphVariable op
  NGraphFreshnessTracker* m_freshness_tracker;
  int m_ngraph_cluster;
  std::vector<bool> m_input_is_static;
  std::mutex m_compute_lock;
  string m_op_backend_name;
};

}  // namespace ngraph_bridge

REGISTER_KERNEL_BUILDER(Name("NGraphEncapsulate").Device(DEVICE_CPU),
                        ngraph_bridge::NGraphEncapsulateOp);

}  // namespace tensorflow<|MERGE_RESOLUTION|>--- conflicted
+++ resolved
@@ -459,13 +459,8 @@
           << "NGraphEncapsulateOp::Compute call starting for cluster "
           << m_ngraph_cluster;
       try {
-<<<<<<< HEAD
-        op_backend->compile(ng_function);
-        op_backend->call(ng_function, ng_outputs, ng_inputs);
-=======
         op_backend->call(op_backend->compile(ng_function), ng_outputs,
                          ng_inputs);
->>>>>>> db3e8d85
       } catch (const std::exception& exp) {
         OP_REQUIRES(ctx, false,
                     errors::Internal(
