--- conflicted
+++ resolved
@@ -226,11 +226,7 @@
     ExternalProject_Add(
         ext_ngraph
         GIT_REPOSITORY https://github.com/NervanaSystems/ngraph
-<<<<<<< HEAD
-        GIT_TAG dbc39fa4d26d93d350e404258c7cc53aba3595a6
-=======
         GIT_TAG v0.11.0
->>>>>>> 65242428
         CMAKE_ARGS 
             -DNGRAPH_DISTRIBUTED_ENABLE=${NGRAPH_DISTRIBUTED_ENABLE}
             -DNGRAPH_INSTALL_PREFIX=${NGRAPH_ARTIFACTS_DIR}
