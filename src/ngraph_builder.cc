/*******************************************************************************
 * Copyright 2017-2018 Intel Corporation
 *
 * Licensed under the Apache License, Version 2.0 (the "License");
 * you may not use this file except in compliance with the License.
 * You may obtain a copy of the License at
 *
 *     http://www.apache.org/licenses/LICENSE-2.0
 *
 * Unless required by applicable law or agreed to in writing, software
 * distributed under the License is distributed on an "AS IS" BASIS,
 * WITHOUT WARRANTIES OR CONDITIONS OF ANY KIND, either express or implied.
 * See the License for the specific language governing permissions and
 * limitations under the License.
 *******************************************************************************/

#include "ngraph_builder.h"
#include "ngraph_log.h"
#include "ngraph_utils.h"

#include "ngraph/builder/autobroadcast.hpp"
#include "ngraph/builder/numpy_transpose.hpp"

#include "tensorflow/core/framework/tensor.pb.h"
#include "tensorflow/core/framework/tensor_shape.pb.h"
#include "tensorflow/core/framework/tensor_shape.pb_text.h"
#include "tensorflow/core/graph/algorithm.h"
#include "tensorflow/core/graph/edgeset.h"
#include "tensorflow/core/lib/core/errors.h"

namespace ngraph_bridge {

const static std::map<tf::DataType, ngraph::element::Type> TF_NGRAPH_TYPE_MAP =
    {{tf::DataType::DT_FLOAT, ng::element::f32},
     {tf::DataType::DT_DOUBLE, ng::element::f64},
     {tf::DataType::DT_INT8, ng::element::i8},
     {tf::DataType::DT_INT16, ng::element::i16},
     {tf::DataType::DT_INT32, ng::element::i32},
     {tf::DataType::DT_INT64, ng::element::i64},
     {tf::DataType::DT_UINT8, ng::element::u8},
     {tf::DataType::DT_UINT16, ng::element::u16},
     {tf::DataType::DT_BOOL, ng::element::boolean}};

// Helper for Builder::TranslateGraph ("Const" op)
template <typename T, typename VecT = T>
static tf::Status MakeConstOp(tf::Node* op, ng::element::Type et,
                              std::shared_ptr<ng::Node>* ng_node) {
  vector<VecT> const_values;
  tf::TensorShapeProto shape_proto;

  TF_RETURN_IF_ERROR(
      ValuesFromConstNode<T, VecT>(op->def(), &shape_proto, &const_values));

  tf::TensorShape const_shape(shape_proto);
  ng::Shape ng_shape;
  TF_RETURN_IF_ERROR(TFTensorShapeToNGraphShape(const_shape, &ng_shape));

  *ng_node = make_shared<ng::op::Constant>(et, ng_shape, const_values);
  return tf::Status::OK();
}

// Helper function to translate a unary op.
//
// Parameters:
//
//    tf::Node* op               - TF op being translated. Must have one input.
//    Builder::OpMap& ng_op_map  - The TF-to-nGraph op map.
//
//    std::function<std::shared_ptr<ng::Node>(std::shared_ptr<ng::Node>>
//      create_unary_op           - Function to construct the graph implementing
//                                 the unary op, given the input to the unop
//                                 as an argument.
//
// Example usage:
//
//  if (n->type_string == "Square") {
//    TF_RETURN_IF_ERROR(TranslateUnaryOp(n, ng_op_map,
//                       [] (std::shared_ptr<ng::Node> n) {
//                           return (std::make_shared<ng::op::Multiply>(n,n));
//                       });
//  }
static tf::Status TranslateUnaryOp(
    tf::Node* op, Builder::OpMap& ng_op_map,
    std::function<std::shared_ptr<ng::Node>(std::shared_ptr<ng::Node>)>
        create_unary_op) {
  if (op->num_inputs() != 1) {
    return tf::errors::InvalidArgument(
        "Number of inputs is not 1 for unary op");
  }

  tf::Node* tf_input;
  TF_RETURN_IF_ERROR(op->input_node(0, &tf_input));

  std::shared_ptr<ng::Node> ng_input;

  try {
    ng_input = ng_op_map.at(tf_input->name());
  } catch (const std::out_of_range&) {
    return tf::errors::NotFound("Input to unary op not found: %s",
                                tf_input->name());
  }

  ng_op_map[op->name()] = create_unary_op(ng_input);

  return tf::Status::OK();
}

// Helper function to translate a unary op in cases where there is a one-to-one
// mapping from TensorFlow ops to nGraph ops.
//
// Example usage:
//
//  if (n->type_string == "Abs") {
//    TF_RETURN_IF_ERROR(TranslateUnaryOp<ng::op::Abs>(n, ng_op_map));
//  }
//
template <typename T>
static tf::Status TranslateUnaryOp(tf::Node* op, Builder::OpMap& ng_op_map) {
  return TranslateUnaryOp(op, ng_op_map, [](std::shared_ptr<ng::Node> n) {
    return make_shared<T>(n);
  });
}

// Helper function to translate a binary op
// Parameters:
//
//    tf::Node* op               - TF op being translated. Must have only two
//    inputs.
//    Builder::OpMap& ng_op_map  - The TF-to-nGraph op map.
//
//    std::function<std::shared_ptr<ng::Node>(std::shared_ptr<ng::Node>,
//    std::shared_ptr<ng::Node>)>
//    create_binary_op           - Function to construct the graph implementing
//                                 the binary op, given the 2 ng_inputs to the
//                                 binaryop
//                                 as an argument.
// Example Usage:
//
// if (op->type_string() == "SquaredDifference") {
//      TF_RETURN_IF_ERROR(TranslateBinaryOp(op, ng_op_map,
//         [](std::shared_ptr<ng::Node> ng_input1, std::shared_ptr<ng::Node>
//         ng_input2) {
//           auto ng_diff = std::make_shared<ng::op::Subtract>(input1, input2);
//           return std::make_shared<ng::op::Multiply>(ng_diff,ng_diff);
//         }));
//    }
//

static tf::Status TranslateBinaryOp(
    tf::Node* op, Builder::OpMap& ng_op_map,
    std::function<std::shared_ptr<ng::Node>(std::shared_ptr<ng::Node>,
                                            std::shared_ptr<ng::Node>)>
        create_binary_op) {
  if (op->num_inputs() != 2) {
    return tf::errors::InvalidArgument(
        "Number of inputs is not 2 for binary op");
  }

  tf::Node* tf_lhs;
  tf::Node* tf_rhs;

  TF_RETURN_IF_ERROR(op->input_node(0, &tf_lhs));
  TF_RETURN_IF_ERROR(op->input_node(1, &tf_rhs));

  std::shared_ptr<ng::Node> ng_lhs, ng_rhs;
  try {
    ng_lhs = ng_op_map.at(tf_lhs->name());
  } catch (const std::out_of_range&) {
    return tf::errors::NotFound(tf_lhs->name(), "is not found in ng_op_map");
  }
<<<<<<< HEAD
=======
  
  try{
    ng_rhs = ng_op_map.at(tf_rhs->name());
  }catch(const std::out_of_range&) {
    return tf::errors::NotFound(tf_rhs->name(),"is not found in ng_op_map");
>>>>>>> 487842c5

  try {
    ng_rhs = ng_op_map.at(tf_rhs->name());
  } catch (const std::out_of_range&) {
    return tf::errors::NotFound(tf_rhs->name(), "is not found in ng_op_map");
  }
  std::tie(ng_lhs, ng_rhs) =
      ng::builder::numpy_broadcast(std::make_pair(ng_lhs, ng_rhs));

  ng_op_map[op->name()] = create_binary_op(ng_lhs, ng_rhs);

  return tf::Status::OK();
}

// Helper function to translate a binary op in cases where there is a one-to-one
// mapping from TensorFlow ops to nGraph ops.
//
// Example usage:
//
//  if (n->type_string == "Add") {
//    TF_RETURN_IF_ERROR(TranslateBinaryOp<ng::op::Add>(op, ng_op_map));
//  }
//
template <typename T>
static tf::Status TranslateBinaryOp(tf::Node* op, Builder::OpMap& ng_op_map) {
  return TranslateBinaryOp(op, ng_op_map, [](std::shared_ptr<ng::Node> ng_lhs,
                                             std::shared_ptr<ng::Node> ng_rhs) {
    return make_shared<T>(ng_lhs, ng_rhs);
  });
}

tf::Status Builder::TranslateGraph(const std::vector<tf::TensorShape>& inputs,
                                   const tf::Graph* input_graph,
                                   shared_ptr<ng::Function>& ng_function) {
  //
  // We will visit ops in topological order.
  //
  vector<tf::Node*> ordered;
  tf::GetReversePostOrder(*input_graph, &ordered);

  //
  // Split ops into params, retvals, and all others.
  //
  vector<tf::Node*> tf_params;
  vector<tf::Node*> tf_ret_vals;
  vector<tf::Node*> tf_ops;

  for (auto n : ordered) {
    if (n->IsSink() || n->IsSource()) {
      continue;
    }

    if (n->IsControlFlow()) {
      return tf::errors::Unimplemented(
          "Encountered a control flow op in the nGraph bridge: ",
          n->DebugString());
    }

    if (n->type_string() == "_Arg") {
      tf_params.push_back(n);
    } else if (n->type_string() == "_Retval") {
      tf_ret_vals.push_back(n);
    } else {
      tf_ops.push_back(n);
    }
  }

  //
  // The op map holds a mapping from TensorFlow op names (strings) to
  // generated nGraph nodes.
  //
  // TODO(amprocte): at some point it may become necessary to extend this
  // to vectors of nGraph nodes, for cases where a TF node has multiple
  // outputs that will have to be served by different nGraph nodes.
  //
  Builder::OpMap ng_op_map;

  //
  // Populate the parameter list, and also put parameters into the op map.
  //
  vector<shared_ptr<ng::op::Parameter>> ng_parameter_list(tf_params.size());

  for (auto parm : tf_params) {
    tf::DataType dtype;
    if (tf::GetNodeAttr(parm->attrs(), "T", &dtype) != tf::Status::OK()) {
      return tf::errors::InvalidArgument("No data type defined for _Arg");
    }
    int index;
    if (tf::GetNodeAttr(parm->attrs(), "index", &index) != tf::Status::OK()) {
      return tf::errors::InvalidArgument("No index defined for _Arg");
    }

    ng::element::Type ng_et;
    TF_RETURN_IF_ERROR(TFDataTypeToNGraphElementType(dtype, &ng_et));

    ng::Shape ng_shape;
    TF_RETURN_IF_ERROR(TFTensorShapeToNGraphShape(inputs[index], &ng_shape));

    auto ng_param = make_shared<ng::op::Parameter>(ng_et, ng_shape);
    ng_op_map[parm->name()] = ng_param;
    ng_parameter_list[index] = ng_param;
  }

  //
  // Now create the nGraph ops from TensorFlow ops.
  //
  for (auto op : tf_ops) {
    NGRAPH_VLOG(2) << "Constructing op " << op->name() << " which is "
                   << op->type_string();

    // NOTE: The following cases should be kept in alphabetical order.

    // ---
    // Abs
    // ---
    if (op->type_string() == "Abs") {
      TF_RETURN_IF_ERROR(TranslateUnaryOp<ngraph::op::Abs>(op, ng_op_map));
    }
    // ---
    // Add
    // ---
    else if (op->type_string() == "Add") {
      TF_RETURN_IF_ERROR(TranslateBinaryOp<ngraph::op::Add>(op, ng_op_map));
    }
    // -------
    // AvgPool
    // -------
    else if (op->type_string() == "AvgPool") {
      NGRAPH_VLOG(3) << op->name();
      if (op->num_inputs() != 1) {
        return tf::errors::InvalidArgument(
            "Number of inputs is not 1 for AvgPool");
      }

      tf::Node* tf_input;
      TF_RETURN_IF_ERROR(op->input_node(0, &tf_input));

      auto ng_input = ng_op_map.at(tf_input->name());

      std::vector<tf::int32> tf_strides;
      std::vector<tf::int32> tf_ksize;
      std::string tf_padding_type;
      std::string tf_data_format;
      TF_RETURN_IF_ERROR(tf::GetNodeAttr(op->attrs(), "strides", &tf_strides));
      TF_RETURN_IF_ERROR(tf::GetNodeAttr(op->attrs(), "ksize", &tf_ksize));
      TF_RETURN_IF_ERROR(
          tf::GetNodeAttr(op->attrs(), "padding", &tf_padding_type));
      TF_RETURN_IF_ERROR(
          tf::GetNodeAttr(op->attrs(), "data_format", &tf_data_format));

      if (tf_data_format != "NHWC" && tf_data_format != "NCHW") {
        return tf::errors::InvalidArgument(
            "AvgPool data format is neither NHWC nor NCHW");
      }

      bool is_nhwc = (tf_data_format == "NHWC");

      NGRAPH_VLOG(3) << ng::join(tf_strides);
      NGRAPH_VLOG(3) << ng::join(tf_ksize);
      NGRAPH_VLOG(3) << tf_padding_type;
      NGRAPH_VLOG(3) << tf_data_format;

      ng::Strides ng_strides(2);
      ng::Shape ng_image_shape(2);
      ng::Shape ng_kernel_shape(2);

      if (is_nhwc) {
        auto& s = ng_input->get_shape();
        ng::Shape reshaped_shape{s[0], s[3], s[1], s[2]};

        NGRAPH_VLOG(3) << "reshaped_shape: " << ng::join(reshaped_shape);

        ng_input = make_shared<ng::op::Reshape>(
            ng_input, ng::AxisVector{0, 3, 1, 2}, reshaped_shape);

        ng_strides[0] = tf_strides[1];
        ng_strides[1] = tf_strides[2];

        ng_image_shape[0] = s[1];
        ng_image_shape[1] = s[2];

        ng_kernel_shape[0] = tf_ksize[1];
        ng_kernel_shape[1] = tf_ksize[2];
      } else {
        auto& s = ng_input->get_shape();

        ng_strides[0] = tf_strides[2];
        ng_strides[1] = tf_strides[3];

        ng_image_shape[0] = s[2];
        ng_image_shape[1] = s[3];

        ng_kernel_shape[0] = tf_ksize[2];
        ng_kernel_shape[1] = tf_ksize[3];
      }

      NGRAPH_VLOG(3) << "ng_strides: " << ng::join(ng_strides);
      NGRAPH_VLOG(3) << "ng_image_shape: " << ng::join(ng_image_shape);
      NGRAPH_VLOG(3) << "ng_kernel_shape: " << ng::join(ng_kernel_shape);

      // TODO: change this once nGraph supports negative padding
      // (CoordinateDiff) for AvgPool
      // ng::CoordinateDiff ng_padding_below{0,0};
      // ng::CoordinateDiff ng_padding_above{0,0};
      ng::Shape ng_padding_below{0, 0};
      ng::Shape ng_padding_above{0, 0};

      if (tf_padding_type == "SAME") {
        for (size_t i = 0; i < 2; i++) {
          size_t image_size = ng_image_shape[i];
          size_t filter_shape = ng_kernel_shape[i];
          size_t filter_stride = ng_strides[i];

          tf::int64 padding_needed;
          if (image_size % filter_stride == 0) {
            padding_needed = filter_shape - filter_stride;
          } else {
            padding_needed = filter_shape - (image_size % filter_stride);
          }
          if (padding_needed < 0) {
            padding_needed = 0;
          }

          size_t padding_lhs = padding_needed / 2;
          size_t padding_rhs = padding_needed - padding_lhs;
          ng_padding_below[i] = padding_lhs;
          ng_padding_above[i] = padding_rhs;
        }
      }

      NGRAPH_VLOG(3) << "ng_padding_below: " << ng::join(ng_padding_below);
      NGRAPH_VLOG(3) << "ng_padding_above: " << ng::join(ng_padding_above);

      std::shared_ptr<ng::Node> ng_avgpool = make_shared<ng::op::AvgPool>(
          ng_input, ng_kernel_shape, ng_strides, ng_padding_below,
          ng_padding_above, false);

      if (is_nhwc) {
        auto& s = ng_avgpool->get_shape();
        ng::Shape reshaped_shape{s[0], s[2], s[3], s[1]};

        ng_avgpool = make_shared<ng::op::Reshape>(
            ng_avgpool, ng::AxisVector{0, 2, 3, 1}, reshaped_shape);
      }

      NGRAPH_VLOG(3) << "avgpool outshape: {"
                     << ng::join(ng_avgpool->get_shape()) << "}";

      ng_op_map[op->name()] = ng_avgpool;
    }
    // -------
    // BatchMatMul
    // -------
    else if (op->type_string() == "BatchMatMul") {
      if (op->num_inputs() != 2) {
        return tf::errors::InvalidArgument(
            "Number of inputs is not 2 for BatchMatMul");
      }

      tf::Node* tf_lhs;
      tf::Node* tf_rhs;
      TF_RETURN_IF_ERROR(op->input_node(0, &tf_lhs));
      TF_RETURN_IF_ERROR(op->input_node(1, &tf_rhs));

      try {
        ng_op_map.at(tf_lhs->name());
      } catch (const std::out_of_range&) {
        return tf::errors::NotFound(tf_lhs->name(),
                                    "is not found in ng_op_map");
      }

      try {
        ng_op_map.at(tf_rhs->name());
      } catch (const std::out_of_range&) {
        return tf::errors::NotFound(tf_rhs->name(),
                                    "is not found in ng_op_map");
      }

      auto ng_lhs = ng_op_map.at(tf_lhs->name());
      auto ng_rhs = ng_op_map.at(tf_rhs->name());
      auto ng_lhs_shape = ng_lhs->get_shape();
      auto ng_rhs_shape = ng_rhs->get_shape();

      if (ng_lhs_shape.size() != ng_rhs_shape.size()) {
        return tf::errors::InvalidArgument(
            "Dimensions of two input args are not the same for BatchMatMul");
      }
      size_t n_dims = ng_lhs_shape.size();
      if (n_dims < 2) {
        return tf::errors::InvalidArgument(
            "Dimensions of input args for BatchMatMul must be >=2", n_dims);
      }

      ng::AxisVector out_axes;
      for (size_t i = 0; i < n_dims - 2; ++i) {
        if (ng_lhs_shape[i] != ng_rhs_shape[i]) {
          return tf::errors::InvalidArgument(
              "ng_lhs_shape and ng_rhs_shape must be the same for BatchMatMul "
              "for each dimension",
              i);
        }
        out_axes.push_back(i);
      }

      bool tf_adj_x = false;
      bool tf_adj_y = false;
      TF_RETURN_IF_ERROR(tf::GetNodeAttr(op->attrs(), "adj_x", &tf_adj_x));
      TF_RETURN_IF_ERROR(tf::GetNodeAttr(op->attrs(), "adj_y", &tf_adj_y));

      auto ng_lhs_axes = out_axes;
      auto ng_rhs_axes = out_axes;
      if (tf_adj_x) {
        ng_lhs_axes.push_back(n_dims - 1);
        ng_lhs_axes.push_back(n_dims - 2);
        ng_lhs = ng::builder::numpy_transpose(ng_lhs, ng_lhs_axes);
      }
      if (tf_adj_y) {
        ng_rhs_axes.insert(ng_rhs_axes.begin(), n_dims - 2);
        ng_rhs_axes.insert(ng_rhs_axes.begin(), n_dims - 1);
        ng_rhs = ng::builder::numpy_transpose(ng_rhs, ng_rhs_axes);
      } else {
        ng_rhs_axes.insert(ng_rhs_axes.begin(), n_dims - 1);
        ng_rhs_axes.insert(ng_rhs_axes.begin(), n_dims - 2);
        ng_rhs = ng::builder::numpy_transpose(ng_rhs, ng_rhs_axes);
      }

      ng_lhs_shape = ng_lhs->get_shape();
      ng_rhs_shape = ng_rhs->get_shape();

      if (ng_lhs_shape[n_dims - 1] != ng_rhs_shape[0]) {
        return tf::errors::InvalidArgument(
            "The last dimension of ng_lhs and the first dimension of ng_rhs "
            "should have the same size");
      }
      if (n_dims == 2) {
        ng_op_map[op->name()] = make_shared<ngraph::op::Dot>(ng_lhs, ng_rhs);
      } else {
        auto output_shape = ng_lhs_shape;
        output_shape[n_dims - 1] = ng_rhs_shape[1];
        auto dot_output = make_shared<ngraph::op::Dot>(ng_lhs, ng_rhs);
        size_t compound_size = 1;
        for (int i = 0; i < out_axes.size(); i++) {
          compound_size *= output_shape[i];
        }
        auto dot_axes = out_axes;
        dot_axes.push_back(n_dims - 2);
        dot_axes.push_back(n_dims - 1);
        for (int i = 0; i < out_axes.size(); i++) {
          dot_axes.push_back(n_dims + i);
        }
        ng::Shape dot_shape = {compound_size, ng_lhs_shape[n_dims - 2],
                               ng_rhs_shape[1], compound_size};
        std::shared_ptr<ng::Node> dot_reshape;
        if (n_dims == 3) {
          dot_reshape = dot_output;
        } else {
          dot_reshape =
              make_shared<ngraph::op::Reshape>(dot_output, dot_axes, dot_shape);
        }
        ng::Shape tmp_shape = {1, ng_lhs_shape[n_dims - 2], ng_rhs_shape[1]};
        vector<shared_ptr<ngraph::Node>> tmp_tensors;
        for (size_t i = 0; i < dot_shape[0]; i++) {
          const std::vector<size_t> lower_bound{i, 0, 0, i};
          const std::vector<size_t> upper_bound{i + 1, dot_shape[1],
                                                dot_shape[2], i + 1};
          auto slice_out = make_shared<ngraph::op::Slice>(
              dot_reshape, lower_bound, upper_bound);
          auto reshape_out = make_shared<ngraph::op::Reshape>(
              slice_out, ng::AxisVector{0, 1, 2, 3}, tmp_shape);
          tmp_tensors.push_back(reshape_out);
        }
        auto concat_op = make_shared<ngraph::op::Concat>(tmp_tensors, 0);
        if (n_dims == 3) {
          ng_op_map[op->name()] = concat_op;
        } else {
          ng_op_map[op->name()] = make_shared<ngraph::op::Reshape>(
              concat_op, ng::AxisVector{0, 1, 2}, output_shape);
        }
      }
    }
    // -------
    // BiasAdd
    // -------
    else if (op->type_string() == "BiasAdd") {
      if (op->num_inputs() != 2) {
        return tf::errors::InvalidArgument(
            "Number of inputs is not 2 for BiasAdd");
      }

      tf::Node* tf_input;
      tf::Node* tf_bias;
      TF_RETURN_IF_ERROR(op->input_node(0, &tf_input));
      TF_RETURN_IF_ERROR(op->input_node(1, &tf_bias));

      auto ng_input = ng_op_map.at(tf_input->name());
      auto ng_bias = ng_op_map.at(tf_bias->name());

      std::string tf_data_format;
      if (tf::GetNodeAttr(op->attrs(), "data_format", &tf_data_format) !=
          tf::Status::OK()) {
        tf_data_format = "NHWC";
      }

      if (tf_data_format != "NHWC" && tf_data_format != "NCHW") {
        return tf::errors::InvalidArgument(
            "BiasAdd data format is neither NHWC nor NCHW");
      }

      auto ng_input_shape = ng_input->get_shape();
      auto ng_bias_shape = ng_bias->get_shape();
      if (ng_bias_shape.size() != 1) {
        return tf::errors::InvalidArgument(
            "Bias argument to BiasAdd does not have one dimension");
      }

      bool is_nhwc = (tf_data_format == "NHWC");

      ng::AxisSet ng_broadcast_axes;

      if (is_nhwc) {
        for (size_t i = 0; i < ng_input_shape.size() - 1; i++) {
          ng_broadcast_axes.insert(i);
        }
      } else {
        for (size_t i = 0; i < ng_input_shape.size(); i++) {
          if (i != 1) {
            ng_broadcast_axes.insert(i);
          }
        }
      }

      auto ng_bias_broadcasted = make_shared<ng::op::Broadcast>(
          ng_bias, ng_input_shape, ng_broadcast_axes);
      auto ng_add = ng_input + ng_bias_broadcasted;

      ng_op_map[op->name()] = ng_add;
    }
    // --------
    // Cast
    // --------
    else if (op->type_string() == "Cast") {
      if (op->num_inputs() != 1) {
        return tf::errors::InvalidArgument(
            "Number of inputs is not 1 for Cast");
      }

      tf::Node* tf_input;
      TF_RETURN_IF_ERROR(op->input_node(0, &tf_input));
      try {
        auto ng_input = ng_op_map.at(tf_input->name());
        tf::DataType dtype;
        TF_RETURN_IF_ERROR(tf::GetNodeAttr(op->attrs(), "DstT", &dtype));

        try {
          ng_op_map[op->name()] = make_shared<ng::op::Convert>(
              ng_input, TF_NGRAPH_TYPE_MAP.at(dtype));
        } catch (const std::out_of_range&) {
          return tf::errors::Unimplemented("Unsupported TensorFlow data type: ",
                                           tf::DataType_Name(dtype));
        }
      } catch (const std::out_of_range&) {
        return tf::errors::NotFound("Input not found: ", tf_input->name());
      }

    }
    // --------
    // ConcatV2
    // --------
    else if (op->type_string() == "ConcatV2") {
      if (op->num_inputs() < 2) {
        return tf::errors::InvalidArgument(
            "Number of inputs is not at least 2 for ConcatV2");
      }

      tf::Node* tf_axis_node;
      TF_RETURN_IF_ERROR(op->input_node(op->num_inputs() - 1, &tf_axis_node));

      auto ng_axis_op = ng_op_map.at(tf_axis_node->name());

      tf::int64 concat_axis;
      TF_RETURN_IF_ERROR(tf::GetNodeAttr(
          op->attrs(), "_ngraph_concat_static_axis", &concat_axis));

      tf::Node* tf_first_arg;
      TF_RETURN_IF_ERROR(op->input_node(0, &tf_first_arg));

      if (concat_axis < 0) {
        concat_axis +=
            tf::int64(ng_op_map[tf_first_arg->name()]->get_shape().size());
      }

      ng::NodeVector ng_args;

      for (int i = 0; i < op->num_inputs() - 1; i++) {
        tf::Node* tf_arg;
        TF_RETURN_IF_ERROR(op->input_node(i, &tf_arg));
        ng_args.push_back(ng_op_map[tf_arg->name()]);
      }

      ng_op_map[op->name()] =
          make_shared<ng::op::Concat>(ng_args, size_t(concat_axis));
    }
    // -----
    // Const
    // -----
    else if (op->type_string() == "Const") {
      tf::DataType dtype;
      TF_RETURN_IF_ERROR(tf::GetNodeAttr(op->attrs(), "dtype", &dtype));

      std::shared_ptr<ng::Node> ng_node;

      switch (dtype) {
        case tf::DataType::DT_FLOAT:
          TF_RETURN_IF_ERROR(
              MakeConstOp<float>(op, ng::element::f32, &ng_node));
          break;
        case tf::DataType::DT_DOUBLE:
          TF_RETURN_IF_ERROR(
              MakeConstOp<double>(op, ng::element::f64, &ng_node));
          break;
        case tf::DataType::DT_INT8:
          TF_RETURN_IF_ERROR(
              MakeConstOp<tf::int8>(op, ng::element::i8, &ng_node));
          break;
        case tf::DataType::DT_INT16:
          TF_RETURN_IF_ERROR(
              MakeConstOp<tf::int16>(op, ng::element::i16, &ng_node));
          break;
        case tf::DataType::DT_INT32:
          TF_RETURN_IF_ERROR(
              MakeConstOp<tf::int32>(op, ng::element::i32, &ng_node));
          break;
        case tf::DataType::DT_INT64:
          TF_RETURN_IF_ERROR(
              MakeConstOp<tf::int64>(op, ng::element::i64, &ng_node));
          break;
        case tf::DataType::DT_UINT8:
          TF_RETURN_IF_ERROR(
              MakeConstOp<tf::uint8>(op, ng::element::u8, &ng_node));
          break;
        case tf::DataType::DT_UINT16:
          TF_RETURN_IF_ERROR(
              MakeConstOp<tf::uint16>(op, ng::element::u16, &ng_node));
          break;
        // For some reason the following do not work (no specialization of
        // tensorflow::checkpoint::SavedTypeTraits...)
        // case tf::DataType::DT_UINT32:
        //   TF_RETURN_IF_ERROR(MakeConstOp<tf::uint32>(op, ng::element::u32,
        //   &ng_node));
        //   break;
        // case tf::DataType::DT_UINT64:
        //   TF_RETURN_IF_ERROR(MakeConstOp<tf::uint64>(op, ng::element::u64,
        //   &ng_node));
        //   break;
        case tf::DataType::DT_BOOL:
          TF_RETURN_IF_ERROR(
              MakeConstOp<bool, char>(op, ng::element::boolean, &ng_node));
          break;
        default:
          return tf::errors::Unimplemented("Unsupported TensorFlow data type: ",
                                           tf::DataType_Name(dtype));
      }

      ng_op_map[op->name()] = ng_node;
    }
    // ------
    // Conv2D
    // ------
    else if (op->type_string() == "Conv2D") {
      if (op->num_inputs() != 2) {
        return tf::errors::InvalidArgument(
            "Number of inputs is not 2 for Conv2D");
      }

      tf::Node* tf_input;
      tf::Node* tf_filter;
      TF_RETURN_IF_ERROR(op->input_node(0, &tf_input));
      TF_RETURN_IF_ERROR(op->input_node(1, &tf_filter));

      auto ng_input = ng_op_map.at(tf_input->name());
      auto ng_filter = ng_op_map.at(tf_filter->name());

      std::vector<tf::int32> tf_strides;
      std::vector<tf::int32> tf_dilations;
      std::string tf_padding_type;
      std::string tf_data_format;
      TF_RETURN_IF_ERROR(tf::GetNodeAttr(op->attrs(), "strides", &tf_strides));
      TF_RETURN_IF_ERROR(
          tf::GetNodeAttr(op->attrs(), "dilations", &tf_dilations));
      TF_RETURN_IF_ERROR(
          tf::GetNodeAttr(op->attrs(), "padding", &tf_padding_type));
      TF_RETURN_IF_ERROR(
          tf::GetNodeAttr(op->attrs(), "data_format", &tf_data_format));

      if (tf_data_format != "NHWC" && tf_data_format != "NCHW") {
        return tf::errors::InvalidArgument(
            "Conv2D data format is neither NHWC nor NCHW");
      }

      bool is_nhwc = (tf_data_format == "NHWC");

      NGRAPH_VLOG(3) << ng::join(tf_strides);
      NGRAPH_VLOG(3) << ng::join(tf_dilations);
      NGRAPH_VLOG(3) << tf_padding_type;
      NGRAPH_VLOG(3) << tf_data_format;

      ng::Strides ng_strides(2);
      ng::Strides ng_dilations(2);
      ng::Shape ng_image_shape(2);
      ng::Shape ng_kernel_shape(2);

      if (is_nhwc) {
        auto& s = ng_input->get_shape();
        ng::Shape reshaped_shape{s[0], s[3], s[1], s[2]};

        NGRAPH_VLOG(3) << "reshaped_shape: " << ng::join(reshaped_shape);

        ng_input = make_shared<ng::op::Reshape>(
            ng_input, ng::AxisVector{0, 3, 1, 2}, reshaped_shape);

        ng_strides[0] = tf_strides[1];
        ng_strides[1] = tf_strides[2];

        ng_dilations[0] = tf_dilations[1];
        ng_dilations[1] = tf_dilations[2];

        ng_image_shape[0] = s[1];
        ng_image_shape[1] = s[2];
      } else {
        auto& s = ng_input->get_shape();

        ng_strides[0] = tf_strides[2];
        ng_strides[1] = tf_strides[3];

        ng_dilations[0] = tf_dilations[2];
        ng_dilations[1] = tf_dilations[3];

        ng_image_shape[0] = s[2];
        ng_image_shape[1] = s[3];
      }

      NGRAPH_VLOG(3) << "ng_strides: " << ng::join(ng_strides);
      NGRAPH_VLOG(3) << "ng_dilations: " << ng::join(ng_dilations);
      NGRAPH_VLOG(3) << "ng_image_shape: " << ng::join(ng_image_shape);

      {
        auto& s = ng_filter->get_shape();
        ng::Shape reshaped_shape{s[3], s[2], s[0], s[1]};
        ng_filter = make_shared<ng::op::Reshape>(
            ng_filter, ng::AxisVector{3, 2, 0, 1}, reshaped_shape);

        ng_kernel_shape[0] = s[0];
        ng_kernel_shape[1] = s[1];
      }

      NGRAPH_VLOG(3) << "ng_kernel_shape: " << ng::join(ng_kernel_shape);

      ng::CoordinateDiff ng_padding_below{0, 0};
      ng::CoordinateDiff ng_padding_above{0, 0};

      if (tf_padding_type == "SAME") {
        for (size_t i = 0; i < 2; i++) {
          size_t image_size = ng_image_shape[i];
          size_t filter_shape = (ng_kernel_shape[i] - 1) * ng_dilations[i] + 1;
          size_t filter_stride = ng_strides[i];

          tf::int64 padding_needed;
          if (image_size % filter_stride == 0) {
            padding_needed = filter_shape - filter_stride;
          } else {
            padding_needed = filter_shape - (image_size % filter_stride);
          }
          if (padding_needed < 0) {
            padding_needed = 0;
          }

          size_t padding_lhs = padding_needed / 2;
          size_t padding_rhs = padding_needed - padding_lhs;
          ng_padding_below[i] = padding_lhs;
          ng_padding_above[i] = padding_rhs;
        }
      }

      NGRAPH_VLOG(3) << "ng_padding_below: " << ng::join(ng_padding_below);
      NGRAPH_VLOG(3) << "ng_padding_above: " << ng::join(ng_padding_above);

      std::shared_ptr<ng::Node> ng_conv = make_shared<ng::op::Convolution>(
          ng_input, ng_filter, ng_strides, ng_dilations, ng_padding_below,
          ng_padding_above);

      if (is_nhwc) {
        auto& s = ng_conv->get_shape();
        ng::Shape reshaped_shape{s[0], s[2], s[3], s[1]};

        ng_conv = make_shared<ng::op::Reshape>(
            ng_conv, ng::AxisVector{0, 2, 3, 1}, reshaped_shape);
      }

      ng_op_map[op->name()] = ng_conv;
    }
    // ------
    // Conv2DBackpropInput
    // ------
    else if (op->type_string() == "Conv2DBackpropInput") {
      if (op->num_inputs() != 3) {
        return tf::errors::InvalidArgument(
            "Number of inputs is not 3 for Conv2DBackpropInput");
      }

      tf::Node *tf_filter, *tf_out_backprop;
      TF_RETURN_IF_ERROR(op->input_node(1, &tf_filter));
      TF_RETURN_IF_ERROR(op->input_node(2, &tf_out_backprop));
      shared_ptr<ng::Node> ng_filter, ng_out_backprop;
      try {
        ng_filter = ng_op_map.at(tf_filter->name());
      } catch (const std::out_of_range&) {
        return tf::errors::NotFound("Filter not found: %s", tf_filter->name());
      }
      try {
        ng_out_backprop = ng_op_map.at(tf_out_backprop->name());
      } catch (const std::out_of_range&) {
        return tf::errors::NotFound("Out Backprop not found: %s",
                                    tf_out_backprop->name());
      }

      // TODO: refactor me to be less redundant with other convolution ops
      std::vector<tf::int32> tf_strides;
      std::vector<tf::int32> tf_dilations;
      std::string tf_padding_type;
      std::string tf_data_format;
      TF_RETURN_IF_ERROR(tf::GetNodeAttr(op->attrs(), "strides", &tf_strides));
      TF_RETURN_IF_ERROR(
          tf::GetNodeAttr(op->attrs(), "dilations", &tf_dilations));
      TF_RETURN_IF_ERROR(
          tf::GetNodeAttr(op->attrs(), "padding", &tf_padding_type));
      TF_RETURN_IF_ERROR(
          tf::GetNodeAttr(op->attrs(), "data_format", &tf_data_format));

      if (tf_data_format != "NHWC" && tf_data_format != "NCHW") {
        return tf::errors::InvalidArgument(
            "Conv2DBackpropInput data format is neither NHWC nor NCHW: %s",
            tf_data_format);
      }

      std::vector<tf::int64> tf_input_sizes;
      TF_RETURN_IF_ERROR(tf::GetNodeAttr(
          op->attrs(), "_ngraph_static_input_sizes", &tf_input_sizes));
      if (std::any_of(tf_input_sizes.begin(), tf_input_sizes.end(),
                      [](tf::int32 size) { return size <= 0; })) {
        return tf::errors::InvalidArgument(
            "Conv2DBackpropInput input sizes must be positive integers");
      }

      bool is_nhwc = (tf_data_format == "NHWC");

      NGRAPH_VLOG(3) << ng::join(tf_strides);
      NGRAPH_VLOG(3) << ng::join(tf_dilations);
      NGRAPH_VLOG(3) << tf_padding_type;
      NGRAPH_VLOG(3) << tf_data_format;

      ng::Strides ng_strides(2);
      ng::Strides ng_dilations(2);
      ng::Shape ng_image_shape(2);
      ng::Shape ng_kernel_shape(2);
      ng::Shape ng_batch_shape(4);

      if (is_nhwc) {
        ng_strides[0] = tf_strides[1];
        ng_strides[1] = tf_strides[2];
        ng_dilations[0] = tf_dilations[1];
        ng_dilations[1] = tf_dilations[2];
        ng_image_shape[0] = tf_input_sizes[1];
        ng_image_shape[1] = tf_input_sizes[2];
        ng_batch_shape = {static_cast<unsigned long>(tf_input_sizes[0]),
                          static_cast<unsigned long>(tf_input_sizes[3]),
                          static_cast<unsigned long>(tf_input_sizes[1]),
                          static_cast<unsigned long>(tf_input_sizes[2])};
        auto& s = ng_out_backprop->get_shape();
        ng::Shape reshaped{s[0], s[3], s[1], s[2]};
        ng_out_backprop = make_shared<ng::op::Reshape>(
            ng_out_backprop, ng::AxisVector{0, 3, 1, 2}, reshaped);
      } else {
        ng_strides[0] = tf_strides[2];
        ng_strides[1] = tf_strides[3];
        ng_dilations[0] = tf_dilations[2];
        ng_dilations[1] = tf_dilations[3];
        ng_image_shape[0] = tf_input_sizes[2];
        ng_image_shape[1] = tf_input_sizes[3];
        ng_batch_shape = {static_cast<unsigned long>(tf_input_sizes[0]),
                          static_cast<unsigned long>(tf_input_sizes[1]),
                          static_cast<unsigned long>(tf_input_sizes[2]),
                          static_cast<unsigned long>(tf_input_sizes[3])};
      }

      NGRAPH_VLOG(3) << "ng_strides: " << ng::join(ng_strides);
      NGRAPH_VLOG(3) << "ng_dilations: " << ng::join(ng_dilations);
      NGRAPH_VLOG(3) << "ng_image_shape: " << ng::join(ng_image_shape);

      {
        auto& s = ng_filter->get_shape();
        ng::Shape reshaped_shape{s[3], s[2], s[0], s[1]};
        ng_filter = make_shared<ng::op::Reshape>(
            ng_filter, ng::AxisVector{3, 2, 0, 1}, reshaped_shape);

        ng_kernel_shape[0] = s[0];
        ng_kernel_shape[1] = s[1];
      }

      NGRAPH_VLOG(3) << "ng_kernel_shape: " << ng::join(ng_kernel_shape);

      ng::CoordinateDiff ng_padding_below{0, 0};
      ng::CoordinateDiff ng_padding_above{0, 0};

      if (tf_padding_type == "SAME") {
        for (size_t i = 0; i < 2; i++) {
          size_t image_size = ng_image_shape[i];
          size_t filter_shape = ng_kernel_shape[i];
          size_t filter_stride = ng_strides[i];

          tf::int64 padding_needed;
          if (image_size % filter_stride == 0) {
            padding_needed = filter_shape - filter_stride;
          } else {
            padding_needed = filter_shape - (image_size % filter_stride);
          }
          if (padding_needed < 0) {
            padding_needed = 0;
          }

          size_t padding_lhs = padding_needed / 2;
          size_t padding_rhs = padding_needed - padding_lhs;
          ng_padding_below[i] = padding_lhs;
          ng_padding_above[i] = padding_rhs;
        }
      }

      NGRAPH_VLOG(3) << "ng_padding_below: " << ng::join(ng_padding_below);
      NGRAPH_VLOG(3) << "ng_padding_above: " << ng::join(ng_padding_above);

      std::shared_ptr<ng::Node> ng_data =
          make_shared<ng::op::ConvolutionBackpropData>(
              ng_batch_shape, ng_filter, ng_out_backprop, ng_strides,
              ng_dilations, ng_padding_below, ng_padding_above,
              ng::Strides(ng_batch_shape.size() - 2, 1));

      if (is_nhwc) {
        auto& s = ng_data->get_shape();
        ng::Shape reshaped{s[0], s[2], s[3], s[1]};
        ng_data = make_shared<ng::op::Reshape>(
            ng_data, ng::AxisVector{0, 2, 3, 1}, reshaped);
      }

      ng_op_map[op->name()] = ng_data;
    }

    // -----
    // DepthwiseConv2dNative
    // -----
    else if (op->type_string() == "DepthwiseConv2dNative") {
      if (op->num_inputs() != 2) {
        return tf::errors::InvalidArgument(
            "Number of inputs is not 2 for DepthwiseConv2d");
      }

      tf::Node* tf_input;
      tf::Node* tf_filter;
      TF_RETURN_IF_ERROR(op->input_node(0, &tf_input));
      TF_RETURN_IF_ERROR(op->input_node(1, &tf_filter));

      auto ng_input = ng_op_map.at(tf_input->name());
      auto ng_filter = ng_op_map.at(tf_filter->name());

      std::vector<tf::int32> tf_strides;
      std::vector<tf::int32> tf_dilations;
      std::string tf_padding_type;
      std::string tf_data_format;
      TF_RETURN_IF_ERROR(tf::GetNodeAttr(op->attrs(), "strides", &tf_strides));
      TF_RETURN_IF_ERROR(
          tf::GetNodeAttr(op->attrs(), "dilations", &tf_dilations));
      TF_RETURN_IF_ERROR(
          tf::GetNodeAttr(op->attrs(), "padding", &tf_padding_type));
      TF_RETURN_IF_ERROR(
          tf::GetNodeAttr(op->attrs(), "data_format", &tf_data_format));

      if (tf_data_format != "NHWC" && tf_data_format != "NCHW") {
        return tf::errors::InvalidArgument(
            "DepthwiseConv2D data format is neither NHWC nor NCHW");
      }

      bool is_nhwc = (tf_data_format == "NHWC");

      NGRAPH_VLOG(3) << ng::join(tf_strides);
      NGRAPH_VLOG(3) << ng::join(tf_dilations);
      NGRAPH_VLOG(3) << tf_padding_type;
      NGRAPH_VLOG(3) << tf_data_format;

      ng::Strides ng_strides(2);
      ng::Strides ng_dilations(2);
      ng::Shape ng_image_shape(2);
      ng::Shape ng_kernel_shape(2);

      if (is_nhwc) {
        auto& s = ng_input->get_shape();
        ng::Shape reshaped_shape{s[0], s[3], s[1], s[2]};

        NGRAPH_VLOG(3) << "reshaped_shape: " << ng::join(reshaped_shape);

        ng_input = make_shared<ng::op::Reshape>(
            ng_input, ng::AxisVector{0, 3, 1, 2}, reshaped_shape);

        ng_strides[0] = tf_strides[1];
        ng_strides[1] = tf_strides[2];

        ng_dilations[0] = tf_dilations[0];
        ng_dilations[1] = tf_dilations[1];

        ng_image_shape[0] = s[1];
        ng_image_shape[1] = s[2];
      } else {
        auto& s = ng_input->get_shape();

        ng_strides[0] = tf_strides[1];
        ng_strides[1] = tf_strides[2];

        ng_dilations[0] = tf_dilations[0];
        ng_dilations[1] = tf_dilations[1];

        ng_image_shape[0] = s[2];
        ng_image_shape[1] = s[3];
      }

      NGRAPH_VLOG(3) << "ng_strides: " << ng::join(ng_strides);
      NGRAPH_VLOG(3) << "ng_dilations: " << ng::join(ng_dilations);
      NGRAPH_VLOG(3) << "ng_image_shape: " << ng::join(ng_image_shape);

      {
        auto& s = ng_filter->get_shape();
        ng::Shape reshaped_shape{s[3], s[2], s[0], s[1]};
        ng_filter = make_shared<ng::op::Reshape>(
            ng_filter, ng::AxisVector{3, 2, 0, 1}, reshaped_shape);

        ng_kernel_shape[0] = s[0];
        ng_kernel_shape[1] = s[1];
      }

      NGRAPH_VLOG(3) << "ng_kernel_shape: " << ng::join(ng_kernel_shape);

      ng::CoordinateDiff ng_padding_below{0, 0};
      ng::CoordinateDiff ng_padding_above{0, 0};

      if (tf_padding_type == "SAME") {
        for (size_t i = 0; i < 2; i++) {
          size_t image_size = ng_image_shape[i];
          size_t filter_shape = (ng_kernel_shape[i] - 1) * ng_dilations[i] + 1;
          size_t filter_stride = ng_strides[i];

          tf::int64 padding_needed;
          if (image_size % filter_stride == 0) {
            padding_needed = filter_shape - filter_stride;
          } else {
            padding_needed = filter_shape - (image_size % filter_stride);
          }
          if (padding_needed < 0) {
            padding_needed = 0;
          }

          size_t padding_lhs = padding_needed / 2;
          size_t padding_rhs = padding_needed - padding_lhs;
          ng_padding_below[i] = padding_lhs;
          ng_padding_above[i] = padding_rhs;
        }
      }

      NGRAPH_VLOG(3) << "ng_padding_below: " << ng::join(ng_padding_below);
      NGRAPH_VLOG(3) << "ng_padding_above: " << ng::join(ng_padding_above);

      // ng input shape is NCHW
      auto& input_shape = ng_input->get_shape();
      // ng filter shape is OIHW
      auto& filter_shape = ng_filter->get_shape();
      ng::NodeVector ng_args;

      for (size_t i = 0; i < input_shape[1]; i++) {
        const std::vector<size_t> lower_bound{0, i, 0, 0};
        const std::vector<size_t> upper_bound{input_shape[0], i + 1,
                                              input_shape[2], input_shape[3]};
        auto ng_sliced_input =
            make_shared<ng::op::Slice>(ng_input, lower_bound, upper_bound);

        const std::vector<size_t> f_lower_bound{0, i, 0, 0};
        const std::vector<size_t> f_upper_bound{
            filter_shape[0], i + 1, filter_shape[2], filter_shape[3]};
        auto ng_sliced_filter =
            make_shared<ng::op::Slice>(ng_filter, f_lower_bound, f_upper_bound);

        NGRAPH_VLOG(3) << "depthwise conv 2d.";
        NGRAPH_VLOG(3) << "sliced shape "
                       << ng::join(ng_sliced_input->get_shape());
        NGRAPH_VLOG(3) << "filter shape "
                       << ng::join(ng_sliced_filter->get_shape());

        auto ng_conv = make_shared<ng::op::Convolution>(
            ng_sliced_input, ng_sliced_filter, ng_strides, ng_dilations,
            ng_padding_below, ng_padding_above);
        ng_args.push_back(ng_conv);
      }

      size_t ng_concatenation_axis = 1;  // channel axis
      std::shared_ptr<ng::Node> ng_concat =
          make_shared<ng::op::Concat>(ng_args, ng_concatenation_axis);

      if (is_nhwc) {
        auto& s = ng_concat->get_shape();
        ng::Shape reshaped_shape{s[0], s[2], s[3], s[1]};
        ng_concat = make_shared<ng::op::Reshape>(
            ng_concat, ng::AxisVector{0, 2, 3, 1}, reshaped_shape);
      }

      ng_op_map[op->name()] = ng_concat;
    }
    // -----
    // Equal
    // -----
    else if (op->type_string() == "Equal") {
      TF_RETURN_IF_ERROR(TranslateBinaryOp<ngraph::op::Equal>(op, ng_op_map));
    }
    // -----
    // Exp
    // -----
    else if (op->type_string() == "Exp") {
      TF_RETURN_IF_ERROR(TranslateUnaryOp<ngraph::op::Exp>(op, ng_op_map));
    }
    // --------
    // ExpandDims
    // --------
    else if (op->type_string() == "ExpandDims") {
      if (op->num_inputs() != 2) {
        return tf::errors::InvalidArgument(
            "Number of inputs is not 2 for ExpandDims");
      }

      tf::Node* tf_input;
      tf::Node* tf_dim;
      TF_RETURN_IF_ERROR(op->input_node(0, &tf_input));
      TF_RETURN_IF_ERROR(op->input_node(1, &tf_dim));

      auto ng_input = ng_op_map.find(tf_input->name());
      if (ng_input == ng_op_map.end()) {
        return tf::errors::InvalidArgument("Missing input: " +
                                           tf_input->name());
      }
      auto ng_dim = ng_op_map.find(tf_dim->name());
      if (ng_dim == ng_op_map.end()) {
        return tf::errors::InvalidArgument("Missing input: " + tf_dim->name());
      }

      auto ng_dim_const =
          std::dynamic_pointer_cast<ng::op::Constant>(ng_dim->second);
      if (ng_dim_const == nullptr) {
        return tf::errors::InvalidArgument(
            "The argument dim is null for ExpandDims");
      }
      auto dim_vec = ng_dim_const->get_vector<int>();
      if (dim_vec.size() != 1) {
        return tf::errors::InvalidArgument(
            "The size of argument dim is not 1 for ExpandDims");
      }

      auto& shape = ng_input->second->get_shape();
      auto shape_size = shape.size();
      if (dim_vec[0] < 0) {
        // allow range [-rank(input) - 1, rank(input)]
        // where -1 append new axis at the end
        dim_vec[0] = shape_size + dim_vec[0] + 1;
      }
      auto out_shape = shape;
      out_shape.insert(out_shape.begin() + size_t(dim_vec[0]), 1);
      std::vector<size_t> shape_dimensions(shape.size());
      std::iota(shape_dimensions.begin(), shape_dimensions.end(), 0);
      std::shared_ptr<ng::Node> ng_expand_dim = make_shared<ng::op::Reshape>(
          ng_input->second, shape_dimensions, out_shape);

      ng_op_map[op->name()] = ng_expand_dim;
    }
    // --------
    // Fill
    // --------
    else if (op->type_string() == "Fill") {
      tf::Node* tf_value;
      TF_RETURN_IF_ERROR(op->input_node(1, &tf_value));

      shared_ptr<ng::Node> ng_value;
      try {
        ng_value = ng_op_map.at(tf_value->name());
      } catch (const std::out_of_range&) {
        return tf::errors::InvalidArgument("Missing input: " +
                                           tf_value->name());
      }
      ng_value = ng_op_map.at(tf_value->name());

      std::vector<tf::int64> dims_vec;
      TF_RETURN_IF_ERROR(
          tf::GetNodeAttr(op->attrs(), "_ngraph_fill_static_dims", &dims_vec));

      ng::Shape ng_output_shape(dims_vec.size());
      ng::AxisSet ng_axis_set;
      for (size_t i = 0; i < dims_vec.size(); ++i) {
        ng_output_shape[i] = dims_vec[i];
        ng_axis_set.insert(i);
      }
      ng_op_map[op->name()] = make_shared<ng::op::Broadcast>(
          ng_value, ng_output_shape, ng_axis_set);
    }
    // --------
    // Floor
    // --------
    else if (op->type_string() == "Floor") {
      TF_RETURN_IF_ERROR(TranslateUnaryOp<ngraph::op::Floor>(op, ng_op_map));
    }
    // --------------
    // FusedBatchNorm
    // --------------
    else if (op->type_string() == "FusedBatchNorm") {
      if (op->num_inputs() != 5) {
        return tf::errors::InvalidArgument(
            "Number of inputs is not 5 for FusedBatchNorm");
      }

      bool tf_is_training;
      if (tf::GetNodeAttr(op->attrs(), "is_training", &tf_is_training) !=
          tf::Status::OK()) {
        NGRAPH_VLOG(3) << "is_training attribute not present, setting to true";
        tf_is_training = true;
      }

      NGRAPH_VLOG(3) << "is_training: " << tf_is_training;

      tf::Node* tf_input;
      tf::Node* tf_scale;
      tf::Node* tf_offset;
      tf::Node* tf_mean;
      tf::Node* tf_variance;
      TF_RETURN_IF_ERROR(op->input_node(0, &tf_input));
      TF_RETURN_IF_ERROR(op->input_node(1, &tf_scale));
      TF_RETURN_IF_ERROR(op->input_node(2, &tf_offset));
      TF_RETURN_IF_ERROR(op->input_node(3, &tf_mean));
      TF_RETURN_IF_ERROR(op->input_node(4, &tf_variance));

      auto ng_input = ng_op_map.at(tf_input->name());
      auto ng_scale = ng_op_map.at(tf_scale->name());
      auto ng_offset = ng_op_map.at(tf_offset->name());
      auto ng_mean = ng_op_map.at(tf_mean->name());
      auto ng_variance = ng_op_map.at(tf_variance->name());

      std::string tf_data_format;
      TF_RETURN_IF_ERROR(
          tf::GetNodeAttr(op->attrs(), "data_format", &tf_data_format));

      if (tf_data_format != "NHWC" && tf_data_format != "NCHW") {
        return tf::errors::InvalidArgument(
            "Conv2D data format is neither NHWC nor NCHW");
      }

      bool is_nhwc = (tf_data_format == "NHWC");

      NGRAPH_VLOG(3) << "data_format: " << tf_data_format;

      float tf_epsilon;
      if (tf::GetNodeAttr(op->attrs(), "epsilon", &tf_epsilon) !=
          tf::Status::OK()) {
        NGRAPH_VLOG(3) << "epsilon attribute not present, setting to zero";
        tf_epsilon = 0;  // FIXME(amprocte): is this the right default?
      }

      NGRAPH_VLOG(3) << "epsilon: " << tf_epsilon;

      if (is_nhwc) {
        auto& s = ng_input->get_shape();
        ng::Shape reshaped_shape{s[0], s[3], s[1], s[2]};

        NGRAPH_VLOG(3) << "reshaped_shape: " << ng::join(reshaped_shape);

        ng_input = make_shared<ng::op::Reshape>(
            ng_input, ng::AxisVector{0, 3, 1, 2}, reshaped_shape);
      }

      std::shared_ptr<ng::Node> ng_batch_norm;

      ng_batch_norm = make_shared<ng::op::BatchNorm>(
          tf_epsilon, ng_scale, ng_offset, ng_input, ng_mean, ng_variance,
          tf_is_training);

      if (is_nhwc) {
        auto& s = ng_batch_norm->get_shape();
        ng::Shape reshaped_shape{s[0], s[2], s[3], s[1]};

        ng_batch_norm = make_shared<ng::op::Reshape>(
            ng_batch_norm, ng::AxisVector{0, 2, 3, 1}, reshaped_shape);
      }

      ng_op_map[op->name()] = ng_batch_norm;
    }
    // -----
    // Greater
    // -----
    else if (op->type_string() == "Greater") {
      TF_RETURN_IF_ERROR(TranslateBinaryOp<ngraph::op::Greater>(op, ng_op_map));
    }
    // -----
    // GreaterEqual
    // -----
    else if (op->type_string() == "GreaterEqual") {
      TF_RETURN_IF_ERROR(
          TranslateBinaryOp<ngraph::op::GreaterEq>(op, ng_op_map));
    }
    // --------
    // Identity
    // --------
    else if (op->type_string() == "Identity") {
      if (op->num_inputs() != 1) {
        return tf::errors::InvalidArgument(
            "Number of inputs is not 1 for Identity");
      }

      tf::Node* tf_arg;
      TF_RETURN_IF_ERROR(op->input_node(0, &tf_arg));
      ng_op_map[op->name()] = ng_op_map.at(tf_arg->name());
    }
    // -----
    // Less
    // -----
    else if (op->type_string() == "Less") {
      TF_RETURN_IF_ERROR(TranslateBinaryOp<ngraph::op::Less>(op, ng_op_map));
    }
    // -----
    // LessEqual
    // -----
    else if (op->type_string() == "LessEqual") {
      TF_RETURN_IF_ERROR(TranslateBinaryOp<ngraph::op::LessEq>(op, ng_op_map));
    }
    // ---
    // Log
    // ---
    else if (op->type_string() == "Log") {
      TF_RETURN_IF_ERROR(TranslateUnaryOp<ngraph::op::Log>(op, ng_op_map));
    }
    // -----
    // LogicalAnd
    // -----
    else if (op->type_string() == "LogicalAnd") {
      TF_RETURN_IF_ERROR(TranslateBinaryOp<ngraph::op::And>(op, ng_op_map));
    }
    // ------
    // MatMul
    // ------
    else if (op->type_string() == "MatMul") {
      if (op->num_inputs() != 2) {
        return tf::errors::InvalidArgument(
            "Number of inputs is not 2 for MatMul");
      }

      tf::Node* tf_lhs;
      tf::Node* tf_rhs;
      TF_RETURN_IF_ERROR(op->input_node(0, &tf_lhs));
      TF_RETURN_IF_ERROR(op->input_node(1, &tf_rhs));

      auto ng_lhs = ng_op_map.at(tf_lhs->name());
      auto ng_rhs = ng_op_map.at(tf_rhs->name());

      // Transpose arguments if requested.
      bool transpose_a = false;
      bool transpose_b = false;

      if (tf::GetNodeAttr(op->attrs(), "transpose_a", &transpose_a) ==
              tf::Status::OK() &&
          transpose_a) {
        ng_lhs = ng::builder::numpy_transpose(ng_lhs, ng::AxisVector{1, 0});
      }
      if (tf::GetNodeAttr(op->attrs(), "transpose_b", &transpose_b) ==
              tf::Status::OK() &&
          transpose_b) {
        ng_rhs = ng::builder::numpy_transpose(ng_rhs, ng::AxisVector{1, 0});
      }

      // The default axis count for nGraph's Dot op is 1, which is just what
      // we need here.
      ng_op_map[op->name()] = make_shared<ngraph::op::Dot>(ng_lhs, ng_rhs);
    }
    // -----
    // Maximum
    // -----
    else if (op->type_string() == "Maximum") {
      TF_RETURN_IF_ERROR(TranslateBinaryOp<ngraph::op::Maximum>(op, ng_op_map));
    }
    // -------
    // MaxPool
    // -------
    else if (op->type_string() == "MaxPool") {
      NGRAPH_VLOG(3) << op->name();
      if (op->num_inputs() != 1) {
        return tf::errors::InvalidArgument(
            "Number of inputs is not 1 for MaxPool");
      }

      tf::Node* tf_input;
      TF_RETURN_IF_ERROR(op->input_node(0, &tf_input));

      auto ng_input = ng_op_map.at(tf_input->name());

      std::vector<tf::int32> tf_strides;
      std::vector<tf::int32> tf_ksize;
      std::string tf_padding_type;
      std::string tf_data_format;
      TF_RETURN_IF_ERROR(tf::GetNodeAttr(op->attrs(), "strides", &tf_strides));
      TF_RETURN_IF_ERROR(tf::GetNodeAttr(op->attrs(), "ksize", &tf_ksize));
      TF_RETURN_IF_ERROR(
          tf::GetNodeAttr(op->attrs(), "padding", &tf_padding_type));
      TF_RETURN_IF_ERROR(
          tf::GetNodeAttr(op->attrs(), "data_format", &tf_data_format));

      if (tf_data_format != "NHWC" && tf_data_format != "NCHW") {
        return tf::errors::InvalidArgument(
            "MaxPool data format is neither NHWC nor NCHW");
      }

      bool is_nhwc = (tf_data_format == "NHWC");

      NGRAPH_VLOG(3) << ng::join(tf_strides);
      NGRAPH_VLOG(3) << ng::join(tf_ksize);
      NGRAPH_VLOG(3) << tf_padding_type;
      NGRAPH_VLOG(3) << tf_data_format;

      ng::Strides ng_strides(2);
      ng::Shape ng_image_shape(2);
      ng::Shape ng_kernel_shape(2);

      if (is_nhwc) {
        auto& s = ng_input->get_shape();
        ng::Shape reshaped_shape{s[0], s[3], s[1], s[2]};

        NGRAPH_VLOG(3) << "reshaped_shape: " << ng::join(reshaped_shape);

        ng_input = make_shared<ng::op::Reshape>(
            ng_input, ng::AxisVector{0, 3, 1, 2}, reshaped_shape);

        ng_strides[0] = tf_strides[1];
        ng_strides[1] = tf_strides[2];

        ng_image_shape[0] = s[1];
        ng_image_shape[1] = s[2];

        ng_kernel_shape[0] = tf_ksize[1];
        ng_kernel_shape[1] = tf_ksize[2];
      } else {
        auto& s = ng_input->get_shape();

        ng_strides[0] = tf_strides[2];
        ng_strides[1] = tf_strides[3];

        ng_image_shape[0] = s[2];
        ng_image_shape[1] = s[3];

        ng_kernel_shape[0] = tf_ksize[2];
        ng_kernel_shape[1] = tf_ksize[3];
      }

      NGRAPH_VLOG(3) << "ng_strides: " << ng::join(ng_strides);
      NGRAPH_VLOG(3) << "ng_image_shape: " << ng::join(ng_image_shape);
      NGRAPH_VLOG(3) << "ng_kernel_shape: " << ng::join(ng_kernel_shape);

      // TODO: change this once nGraph supports negative padding
      // (CoordinateDiff) for MaxPool
      // ng::CoordinateDiff ng_padding_below{0,0};
      // ng::CoordinateDiff ng_padding_above{0,0};
      ng::Shape ng_padding_below{0, 0};
      ng::Shape ng_padding_above{0, 0};

      if (tf_padding_type == "SAME") {
        for (size_t i = 0; i < 2; i++) {
          size_t image_size = ng_image_shape[i];
          size_t filter_shape = ng_kernel_shape[i];
          size_t filter_stride = ng_strides[i];

          tf::int64 padding_needed;
          if (image_size % filter_stride == 0) {
            padding_needed = filter_shape - filter_stride;
          } else {
            padding_needed = filter_shape - (image_size % filter_stride);
          }
          if (padding_needed < 0) {
            padding_needed = 0;
          }

          size_t padding_lhs = padding_needed / 2;
          size_t padding_rhs = padding_needed - padding_lhs;
          ng_padding_below[i] = padding_lhs;
          ng_padding_above[i] = padding_rhs;
        }
      }

      NGRAPH_VLOG(3) << "ng_padding_below: " << ng::join(ng_padding_below);
      NGRAPH_VLOG(3) << "ng_padding_above: " << ng::join(ng_padding_above);

      std::shared_ptr<ng::Node> ng_maxpool =
          make_shared<ng::op::MaxPool>(ng_input, ng_kernel_shape, ng_strides,
                                       ng_padding_below, ng_padding_above);

      if (is_nhwc) {
        auto& s = ng_maxpool->get_shape();
        ng::Shape reshaped_shape{s[0], s[2], s[3], s[1]};

        ng_maxpool = make_shared<ng::op::Reshape>(
            ng_maxpool, ng::AxisVector{0, 2, 3, 1}, reshaped_shape);
      }

      NGRAPH_VLOG(3) << "maxpool outshape: {"
                     << ng::join(ng_maxpool->get_shape()) << "}";

      ng_op_map[op->name()] = ng_maxpool;
    }
    // ----
    // Mean
    // ----
    else if (op->type_string() == "Mean") {
      if (op->num_inputs() != 2) {
        return tf::errors::InvalidArgument(
            "Number of inputs is not 2 for Mean");
      }

      tf::Node* tf_input;
      tf::Node* tf_axes_node;
      TF_RETURN_IF_ERROR(op->input_node(0, &tf_input));
      TF_RETURN_IF_ERROR(op->input_node(1, &tf_axes_node));

      auto ng_input = ng_op_map.at(tf_input->name());
      auto ng_axes_op = ng_op_map.at(tf_axes_node->name());

      bool tf_keep_dims;
      if (tf::GetNodeAttr(op->attrs(), "keep_dims", &tf_keep_dims) !=
          tf::Status::OK()) {
        tf_keep_dims = false;
      }

      std::vector<tf::int64> mean_axes;
      TF_RETURN_IF_ERROR(
          tf::GetNodeAttr(op->attrs(), "_ngraph_mean_static_axes", &mean_axes));

      ng::Shape input_shape = ng_input->get_shape();
      size_t input_rank = ng_input->get_shape().size();

      ng::AxisSet ng_reduction_axes;

      for (auto i : mean_axes) {
        if (i < 0) {
          ng_reduction_axes.insert(input_rank + i);
        } else {
          ng_reduction_axes.insert(i);
        }
      }

      std::shared_ptr<ng::Node> ng_mean =
          ng::builder::mean(ng_input, ng_reduction_axes);

      // If keep_dims is specified we need to reshape to put back the reduced
      // axes, with length 1.
      if (tf_keep_dims) {
        ng::Shape ng_result_shape_with_keep(input_rank);

        for (size_t i = 0; i < input_rank; i++) {
          if (ng_reduction_axes.count(i) == 0) {
            ng_result_shape_with_keep[i] = input_shape[i];
          } else {
            ng_result_shape_with_keep[i] = 1;
          }
        }

        ng::AxisVector ng_axis_order(ng_mean->get_shape().size());

        for (size_t i = 0; i < ng_mean->get_shape().size(); i++) {
          ng_axis_order[i] = i;
        }

        ng_mean = make_shared<ng::op::Reshape>(ng_mean, ng_axis_order,
                                               ng_result_shape_with_keep);
      }

      ng_op_map[op->name()] = ng_mean;
    }
    // -----
    // Minimum
    // -----
    else if (op->type_string() == "Minimum") {
      TF_RETURN_IF_ERROR(TranslateBinaryOp<ngraph::op::Minimum>(op, ng_op_map));
    }
    // ---
    // Mul
    // ---
    else if (op->type_string() == "Mul") {
      TF_RETURN_IF_ERROR(
          TranslateBinaryOp<ngraph::op::Multiply>(op, ng_op_map));
    }
    // ----
    // NoOp
    // ----
    else if (op->type_string() == "NoOp") {
      // Do nothing! NoOps sometimes get placed on nGraph for bureaucratic
      // reasons, but they have no data flow inputs or outputs.
    }
    // -------
    // Pack
    // -------
    else if (op->type_string() == "Pack") {
      std::cout << "Number of inputs : " << op->num_inputs() << std::endl;
      if (op->num_inputs() < 1) {
        return tf::errors::InvalidArgument(
            "Number of inputs should be at least 1 for Pack");
      }

      ng::NodeVector ng_concat_inputs;

      for (size_t i = 0; i < op->num_inputs(); ++i) {
        tf::Node* tf_input;
        TF_RETURN_IF_ERROR(op->input_node(i, &tf_input));
        shared_ptr<ng::Node> ng_input;
        try {
          ng_input = ng_op_map.at(tf_input->name());
        } catch (const std::out_of_range&) {
          return tf::errors::InvalidArgument("Missing input: " +
                                             tf_input->name());
        }
        ng_concat_inputs.push_back(ng_input);
      }

      tf::int32 tf_axis;
      TF_RETURN_IF_ERROR(tf::GetNodeAttr(op->attrs(), "axis", &tf_axis));
      size_t input_rank = ng_concat_inputs[0]->get_shape().size();

      auto concat_axis = tf_axis;
      if (concat_axis == -1) {
        concat_axis = input_rank;
      }

      ng::Shape input_shape = ng_concat_inputs[0]->get_shape();
      ng::Shape output_shape(input_rank + 1);

      // if inputs shape is (2, 3, 4), and axis is 1, then we want
      // to create output_shape (2, num_inputs, 3, 4)
      for (size_t i = 0; i < input_rank; ++i) {
        output_shape[(i < concat_axis) ? i : i + 1] = input_shape[i];
      }
      output_shape[concat_axis] = op->num_inputs();

      ng::AxisVector ng_axis_order(input_rank);
      for (size_t i = 0; i < input_rank; i++) {
        ng_axis_order[i] = i;
      }

      if (concat_axis == input_rank) {
        // need to add extra dimension before we concatenate
        // along it
        ng::Shape extended_shape = input_shape;
        extended_shape.push_back(1);
        for (size_t i = 0; i < ng_concat_inputs.size(); ++i) {
          ng_concat_inputs[i] = make_shared<ng::op::Reshape>(
              ng_concat_inputs[i], ng_axis_order, extended_shape);
        }
        ng_axis_order.push_back(input_rank);
      }

      auto concat = make_shared<ng::op::Concat>(ng_concat_inputs, concat_axis);
      ng_op_map[op->name()] =
          make_shared<ng::op::Reshape>(concat, ng_axis_order, output_shape);
    }

    // ---
    // Pad
    // ---
    else if (op->type_string() == "Pad") {
      if (op->num_inputs() != 2) {
        return tf::errors::InvalidArgument("Number of inputs is not 2 for Pad");
      }

      tf::Node* tf_input;
      tf::Node* tf_paddings_node;
      TF_RETURN_IF_ERROR(op->input_node(0, &tf_input));
      TF_RETURN_IF_ERROR(op->input_node(1, &tf_paddings_node));

      auto ng_input = ng_op_map.at(tf_input->name());
      auto ng_paddings_op = ng_op_map.at(tf_paddings_node->name());

      std::vector<tf::int64> paddings;
      TF_RETURN_IF_ERROR(tf::GetNodeAttr(
          op->attrs(), "_ngraph_pad_static_paddings", &paddings));

      NGRAPH_VLOG(3) << "{" << ng::join(paddings) << "}";

      if (paddings.size() % 2 != 0) {
        return tf::errors::InvalidArgument(
            "Constant node for paddings does not have an even number of "
            "elements");
      }

      ng::Shape padding_below(paddings.size() / 2);
      ng::Shape padding_above(paddings.size() / 2);
      ng::Shape padding_interior(paddings.size() / 2);

      for (size_t i = 0; i < paddings.size() / 2; i++) {
        padding_below[i] = paddings[2 * i];
        padding_above[i] = paddings[2 * i + 1];
        padding_interior[i] = 0;
      }

      NGRAPH_VLOG(3) << "{" << ng::join(padding_below) << "}";
      NGRAPH_VLOG(3) << "{" << ng::join(padding_above) << "}";

      // For PadV1 it seems the value is always zero.
      auto pad_val_op = make_shared<ng::op::Constant>(
          ng_input->get_element_type(), ng::Shape{},
          std::vector<std::string>{"0"});
      auto pad_op = make_shared<ng::op::Pad>(
          ng_input, pad_val_op, padding_below, padding_above, padding_interior);

      ng_op_map[op->name()] = pad_op;
    }
    // ---
    // Pow
    // ---
    else if (op->type_string() == "Pow") {
      TF_RETURN_IF_ERROR(TranslateBinaryOp<ng::op::Power>(op, ng_op_map));
    }
    // ---
    // Prod
    // ---
    else if (op->type_string() == "Prod") {
      tf::Node* tf_input;
      TF_RETURN_IF_ERROR(op->input_node(0, &tf_input));

      shared_ptr<ng::Node> ng_input;
      try {
        ng_input = ng_op_map.at(tf_input->name());
      } catch (const std::out_of_range&) {
        return tf::errors::InvalidArgument("Missing input: " +
                                           tf_input->name());
      }

      ng_input = ng_op_map.at(tf_input->name());

      ng::AxisSet ng_axis_set;
      if (op->num_inputs() == 2) {
        tf::Node* tf_axis;
        TF_RETURN_IF_ERROR(op->input_node(1, &tf_axis));
        auto ng_axis = ng_op_map.find(tf_axis->name());

        if (ng_axis == ng_op_map.end()) {
          return tf::errors::InvalidArgument("Missing input: " +
                                             tf_axis->name());
        }

        auto ng_axis_const =
            std::dynamic_pointer_cast<ng::op::Constant>(ng_axis->second);
        if (ng_axis_const == nullptr) {
          for (size_t i = 0; i < ng_input->get_shape().size(); i++) {
            ng_axis_set.insert(i);
          }
        } else {
          auto axis_vec = ng_axis_const->get_vector<int>();
          for (size_t i = 0; i < axis_vec.size(); ++i) {
            if (axis_vec[i] >= 0) {
              ng_axis_set.insert(axis_vec[i]);
            } else {
              // ng_axis_set has unsigned type, converting negative axis
              ng_axis_set.insert(ng_input->get_shape().size() + axis_vec[i]);
            }
          }
        }
      } else {
        return tf::errors::InvalidArgument("Prod operation requires 2 inputs");
      }

      bool tf_keep_dims;
      if (tf::GetNodeAttr(op->attrs(), "keep_dims", &tf_keep_dims) !=
          tf::Status::OK()) {
        tf_keep_dims = false;
      }

      if (tf_keep_dims) {
        return tf::errors::Unimplemented(
            "keep_dims is not implemented for Prod");
      }

      ng_op_map[op->name()] =
          make_shared<ng::op::Product>(ng_input, ng_axis_set);
    }
    // ----
    // RealDiv
    // ----
    else if (op->type_string() == "RealDiv") {
      TF_RETURN_IF_ERROR(TranslateBinaryOp<ngraph::op::Divide>(op, ng_op_map));
    }
    // ----
    // Relu
    // ----
    else if (op->type_string() == "Relu") {
      if (op->num_inputs() != 1) {
        return tf::errors::InvalidArgument(
            "Number of inputs is not 1 for Relu");
      }

      tf::Node* tf_input;
      TF_RETURN_IF_ERROR(op->input_node(0, &tf_input));

      auto ng_input = ng_op_map.at(tf_input->name());

      ng_op_map[op->name()] = make_shared<ng::op::Relu>(ng_input);
    }
    // ----
    // Relu6
    // ----
    else if (op->type_string() == "Relu6") {
      if (op->num_inputs() != 1) {
        return tf::errors::InvalidArgument(
            "Number of inputs is not 1 for Relu6");
      }

      tf::Node* tf_input;
      TF_RETURN_IF_ERROR(op->input_node(0, &tf_input));

      auto ng_input = ng_op_map.at(tf_input->name());
      auto constant_6 = make_shared<ng::op::Constant>(
          ng_input->get_element_type(), ng_input->get_shape(),
          std::vector<std::string>(ng::shape_size(ng_input->get_shape()), "6"));
      auto relu6_op = make_shared<ng::op::Minimum>(
          make_shared<ng::op::Relu>(ng_input), constant_6);

      ng_op_map[op->name()] = relu6_op;
    }
    // -------
    // Reshape
    // -------
    else if (op->type_string() == "Reshape") {
      if (op->num_inputs() != 2) {
        return tf::errors::InvalidArgument(
            "Number of inputs is not 2 for Reshape");
      }

      tf::Node* tf_input;
      tf::Node* tf_shape_node;
      TF_RETURN_IF_ERROR(op->input_node(0, &tf_input));
      TF_RETURN_IF_ERROR(op->input_node(1, &tf_shape_node));

      auto ng_input = ng_op_map.at(tf_input->name());
      auto ng_shape_op = ng_op_map.at(tf_shape_node->name());

      NGRAPH_VLOG(3) << "Input shape: " << ng::join(ng_input->get_shape());

      std::vector<tf::int64> shape;
      TF_RETURN_IF_ERROR(
          tf::GetNodeAttr(op->attrs(), "_ngraph_reshape_static_shape", &shape));

      NGRAPH_VLOG(3) << "Requested result shape: " << ng::join(shape);

      size_t output_rank = shape.size();
      size_t num_input_elements = ng::shape_size(ng_input->get_shape());

      //
      // If there is a single "-1" in the result shape, we have to auto-infer
      // the length of that dimension.
      //
      size_t inferred_pos;
      size_t product_of_rest = 1;
      bool seen_inferred = false;
      for (size_t i = 0; i < output_rank; i++) {
        if (shape[i] == -1) {
          if (seen_inferred) {
            return tf::errors::InvalidArgument(
                "Multiple -1 dimensions in result shape");
          }
          inferred_pos = i;
          seen_inferred = true;
        } else {
          product_of_rest *= shape[i];
        }
      }

      if (seen_inferred) {
        if (num_input_elements % product_of_rest != 0) {
          NGRAPH_VLOG(3) << tf_input->name();
          NGRAPH_VLOG(3) << "{" << ng::join(ng_input->get_shape()) << "}";
          NGRAPH_VLOG(3) << "{" << ng::join(shape) << "}";
          return tf::errors::InvalidArgument(
              "Product of known dimensions (", product_of_rest,
              ") does not evenly divide the number of input elements (",
              num_input_elements, ")");
        }
        shape[inferred_pos] = num_input_elements / product_of_rest;
      }

      //
      // Convert the values from the constant into an nGraph::Shape, and
      // construct the axis order while we are at it.
      //
      ng::Shape ng_shape(output_rank);

      for (size_t i = 0; i < output_rank; i++) {
        ng_shape[i] = shape[i];
      }

      ng::AxisVector ng_axis_order(ng_input->get_shape().size());
      for (size_t i = 0; i < ng_input->get_shape().size(); i++) {
        ng_axis_order[i] = i;
      }

      ng_op_map[op->name()] =
          make_shared<ng::op::Reshape>(ng_input, ng_axis_order, ng_shape);
    }
    // -----
    // Rsqrt
    // -----
    else if (op->type_string() == "Rsqrt") {
      TF_RETURN_IF_ERROR(
          TranslateUnaryOp(op, ng_op_map, [](std::shared_ptr<ng::Node> n) {
            // Create a constant tensor populated with the value -1/2.
            // (1/sqrt(x) = x^(-1/2))
            auto et = n->get_element_type();
            auto shape = n->get_shape();
            std::vector<std::string> constant_values(ng::shape_size(shape),
                                                     "-0.5");
            auto ng_exponent =
                std::make_shared<ng::op::Constant>(et, shape, constant_values);

            // Raise each element of the input to the power -0.5.
            return std::make_shared<ng::op::Power>(n, ng_exponent);
          }));
    }
    // ---------
    // Sigmoid
    // ---------
    else if (op->type_string() == "Sigmoid") {
      if (op->num_inputs() != 1) {
        return tf::errors::InvalidArgument(
            "Number of inputs is not 1 for Sigmoid");
      }

      tf::Node* tf_input;
      TF_RETURN_IF_ERROR(op->input_node(0, &tf_input));

      auto ng_input = ng_op_map.at(tf_input->name());
      auto exp_op =
          make_shared<ng::op::Exp>(make_shared<ng::op::Negative>(ng_input));
      auto constant_1 = make_shared<ng::op::Constant>(
          ng_input->get_element_type(), ng_input->get_shape(),
          std::vector<std::string>(ng::shape_size(ng_input->get_shape()), "1"));

      auto denominator_op = make_shared<ng::op::Add>(constant_1, exp_op);

      ng_op_map[op->name()] =
          make_shared<ng::op::Divide>(constant_1, denominator_op);
    }
    // ---
    // Sign
    // ---
    else if (op->type_string() == "Sign") {
      TF_RETURN_IF_ERROR(TranslateUnaryOp<ngraph::op::Sign>(op, ng_op_map));
    }
    // --------
    // Slice
    // --------
    else if (op->type_string() == "Slice") {
      if (op->num_inputs() != 3) {
        return tf::errors::InvalidArgument(
            "Number of inputs is not 3 for Slice");
      }

      tf::Node* tf_input;
      tf::Node* tf_begin;
      tf::Node* tf_size;
      TF_RETURN_IF_ERROR(op->input_node(0, &tf_input));
      TF_RETURN_IF_ERROR(op->input_node(1, &tf_begin));
      TF_RETURN_IF_ERROR(op->input_node(2, &tf_size));

      auto ng_input = ng_op_map.find(tf_input->name());
      if (ng_input == ng_op_map.end()) {
        return tf::errors::InvalidArgument("Missing input: " +
                                           tf_input->name());
      }
      auto ng_begin = ng_op_map.find(tf_begin->name());
      if (ng_begin == ng_op_map.end()) {
        return tf::errors::InvalidArgument("Missing input: " +
                                           tf_begin->name());
      }
      auto ng_size = ng_op_map.find(tf_size->name());
      if (ng_size == ng_op_map.end()) {
        return tf::errors::InvalidArgument("Missing input: " + tf_size->name());
      }

      auto ng_begin_const =
          std::dynamic_pointer_cast<ng::op::Constant>(ng_begin->second);
      if (ng_begin_const == nullptr) {
        return tf::errors::InvalidArgument(
            "The argument begin is null for Slice");
      }
      auto lower_vec = ng_begin_const->get_vector<int>();

      auto ng_size_const =
          std::dynamic_pointer_cast<ng::op::Constant>(ng_size->second);
      if (ng_size_const == nullptr) {
        return tf::errors::InvalidArgument(
            "The argument size is null for Slice");
      }
      auto size_vec = ng_size_const->get_vector<int>();

      auto& input_shape = ng_input->second->get_shape();
      NGRAPH_VLOG(3) << "Begin input for Slice: " << ng::join(lower_vec);
      NGRAPH_VLOG(3) << "Size input for Slice: " << ng::join(size_vec);
      if (std::any_of(size_vec.begin(), size_vec.end(),
                      [](int i) { return i <= 0; })) {
        std::transform(size_vec.begin(), size_vec.end(), input_shape.begin(),
                       size_vec.begin(), [](int first, int second) {
                         if (first < 0) {
                           return second + first + 1;
                         } else if (first == 0) {
                           return second;
                         } else {
                           return first;
                         }
                       });
        NGRAPH_VLOG(3) << "Size input for Slice (if less than 0): "
                       << ng::join(size_vec);
      }

      std::vector<int> upper_vec(lower_vec.size());
      std::transform(lower_vec.begin(), lower_vec.end(), size_vec.begin(),
                     upper_vec.begin(), std::plus<int>());

      std::vector<size_t> l(lower_vec.begin(), lower_vec.end());
      std::vector<size_t> u(upper_vec.begin(), upper_vec.end());
      auto ng_slice = make_shared<ng::op::Slice>(ng_input->second, l, u);
      ng_op_map[op->name()] = ng_slice;

    }
    // --------
    // Snapshot
    // --------
    else if (op->type_string() == "Snapshot") {
      if (op->num_inputs() != 1) {
        return tf::errors::InvalidArgument(
            "Number of inputs is not 1 for Snapshot");
      }

      tf::Node* tf_arg;
      TF_RETURN_IF_ERROR(op->input_node(0, &tf_arg));
      ng_op_map[op->name()] = ng_op_map.at(tf_arg->name());
    }
    // ---------
    // Softmax
    // ---------
    else if (op->type_string() == "Softmax") {
      if (op->num_inputs() != 1) {
        return tf::errors::InvalidArgument(
            "Number of inputs is not 1 for Softmax");
      }

      tf::Node* tf_input;
      TF_RETURN_IF_ERROR(op->input_node(0, &tf_input));

      shared_ptr<ng::Node> ng_input;
      try {
        ng_input = ng_op_map.at(tf_input->name());
      } catch (const std::out_of_range&) {
        return tf::errors::NotFound(tf_input->name(),
                                    " is not found in the ng_op_map");
      }
      auto ng_input_shape = ng_input->get_shape();

      // We apply softmax on the 2nd dimension by following TF
      // And we restrict the softmax input argument to be 2D for now
      ng::AxisSet ng_axes_softmax;
      auto shape_size = ng_input_shape.size();

      if (shape_size != 2) {
        return tf::errors::InvalidArgument(
            "TF Softmax logits must be 2-dimensional");
      }

      ng_axes_softmax.insert(1);

      ng_op_map[op->name()] =
          make_shared<ng::op::Softmax>(ng_input, ng_axes_softmax);
    }
    // ------
    // Square
    // ------
    else if (op->type_string() == "Square") {
      TF_RETURN_IF_ERROR(
          TranslateUnaryOp(op, ng_op_map, [](std::shared_ptr<ng::Node> n) {
            return std::make_shared<ng::op::Multiply>(n, n);
          }));

    }
    // ------------------
    // SquaredDifference
    // -------------------
    else if (op->type_string() == "SquaredDifference") {
      TF_RETURN_IF_ERROR(TranslateBinaryOp(
          op, ng_op_map, [](std::shared_ptr<ng::Node> input1,
                            std::shared_ptr<ng::Node> input2) {
            auto ng_diff = std::make_shared<ng::op::Subtract>(input1, input2);
            return std::make_shared<ng::op::Multiply>(ng_diff, ng_diff);
          }));
    }
    // -------
    // Squeeze
    // -------
    else if (op->type_string() == "Squeeze") {
      if (op->num_inputs() < 1) {
        return tf::errors::InvalidArgument(
            "Number of inputs should be 1 for Squeeze");
      }

      tf::Node* tf_input;
      TF_RETURN_IF_ERROR(op->input_node(0, &tf_input));
      auto ng_input = ng_op_map.at(tf_input->name());

      std::vector<tf::int32> tf_axis;
      TF_RETURN_IF_ERROR(
          tf::GetNodeAttr(op->attrs(), "squeeze_dims", &tf_axis));
      std::set<int> axis_set(tf_axis.begin(), tf_axis.end());

      size_t input_dims = ng_input->get_shape().size();

      ng::Shape input_shape = ng_input->get_shape();
      std::vector<int> dims;

      if (axis_set.size() == 0) {
        for (size_t i = 0; i < input_dims; i++) {
          if (input_shape[i] > 1) {
            dims.push_back(input_shape[i]);
          }
        }
      } else {
        for (size_t i = 0; i < input_dims; i++) {
          bool skip = false;
          if (axis_set.find(i) != axis_set.end()) {
            if (input_shape[i] == 1) {
              skip = true;
            } else {
              throw tensorflow::errors::InvalidArgument(
                  "Tried to explicitly squeeze "
                  "dimension ",
                  i, " but dimension was not 1: ", input_shape[i]);
            }
          }
          if (!skip) {
            dims.push_back(input_shape[i]);
          }
        }
      }

      ng::Shape output_shape(dims.size());
      for (size_t i = 0; i < dims.size(); ++i) {
        output_shape[i] = dims[i];
      }

      ng::AxisVector ng_axis_order(ng_input->get_shape().size());
      for (size_t i = 0; i < ng_input->get_shape().size(); i++) {
        ng_axis_order[i] = i;
      }

      ng_op_map[op->name()] =
          make_shared<ng::op::Reshape>(ng_input, ng_axis_order, output_shape);
    }
    // --------
    // StridedSlice
    // --------
    else if (op->type_string() == "StridedSlice") {
      // TODO refactor StrideSlice with Slice op
      if (op->num_inputs() != 4) {
        return tf::errors::InvalidArgument(
            "Number of inputs is not 4 for Slice");
      }

      tf::Node* tf_input;
      tf::Node* tf_begin;
      tf::Node* tf_size;
      tf::Node* tf_stride;
      TF_RETURN_IF_ERROR(op->input_node(0, &tf_input));
      TF_RETURN_IF_ERROR(op->input_node(1, &tf_begin));
      TF_RETURN_IF_ERROR(op->input_node(2, &tf_size));
      TF_RETURN_IF_ERROR(op->input_node(3, &tf_stride));

      auto ng_input = ng_op_map.find(tf_input->name());
      if (ng_input == ng_op_map.end()) {
        return tf::errors::InvalidArgument("Missing input: " +
                                           tf_input->name());
      }
      auto ng_begin = ng_op_map.find(tf_begin->name());
      if (ng_begin == ng_op_map.end()) {
        return tf::errors::InvalidArgument("Missing input: " +
                                           tf_begin->name());
      }
      auto ng_size = ng_op_map.find(tf_size->name());
      if (ng_size == ng_op_map.end()) {
        return tf::errors::InvalidArgument("Missing input: " + tf_size->name());
      }
      auto ng_stride = ng_op_map.find(tf_stride->name());
      if (ng_stride == ng_op_map.end()) {
        return tf::errors::InvalidArgument("Missing input: " +
                                           tf_stride->name());
      }

      auto ng_begin_const =
          std::dynamic_pointer_cast<ng::op::Constant>(ng_begin->second);
      if (ng_begin_const == nullptr) {
        return tf::errors::InvalidArgument(
            "The argument begin is null for StridedSlice");
      }
      auto lower_vec = ng_begin_const->get_vector<int>();

      auto ng_size_const =
          std::dynamic_pointer_cast<ng::op::Constant>(ng_size->second);
      if (ng_size_const == nullptr) {
        return tf::errors::InvalidArgument(
            "The argument size is null for StridedSlice");
      }
      auto size_vec = ng_size_const->get_vector<int>();

      auto& input_shape = ng_input->second->get_shape();
      NGRAPH_VLOG(3) << "Begin input for StridedSlice: " << ng::join(lower_vec);
      NGRAPH_VLOG(3) << "Size input for StridedSlice: " << ng::join(size_vec);
      if (std::any_of(size_vec.begin(), size_vec.end(),
                      [](int i) { return i <= 0; })) {
        std::transform(size_vec.begin(), size_vec.end(), input_shape.begin(),
                       size_vec.begin(), [](int first, int second) {
                         if (first < 0) {
                           return second + first + 1;
                         } else if (first == 0) {
                           return second;
                         } else {
                           return first;
                         }
                       });
        NGRAPH_VLOG(3) << "Transform size input for StridedSlice: "
                       << ng::join(size_vec);
      }

      std::vector<int> upper_vec(lower_vec.size());
      std::transform(lower_vec.begin(), lower_vec.end(), size_vec.begin(),
                     upper_vec.begin(), std::plus<int>());

      auto ng_stride_const =
          std::dynamic_pointer_cast<ng::op::Constant>(ng_stride->second);
      if (ng_stride_const == nullptr) {
        return tf::errors::InvalidArgument(
            "The argument stride is null for StridedSlice");
      }
      auto stride_vec = ng_stride_const->get_vector<int>();

      std::vector<size_t> l(lower_vec.begin(), lower_vec.end());
      std::vector<size_t> u(upper_vec.begin(), upper_vec.end());
      std::vector<size_t> s(stride_vec.begin(), stride_vec.end());
      auto ng_strided_slice =
          make_shared<ng::op::Slice>(ng_input->second, l, u, s);
      ng_op_map[op->name()] = ng_strided_slice;

    }
    // ---
    // Subtract
    // ---
    else if (op->type_string() == "Sub") {
      TF_RETURN_IF_ERROR(
          TranslateBinaryOp<ngraph::op::Subtract>(op, ng_op_map));
    }
    // ---
    // Sum
    // ---
    else if (op->type_string() == "Sum") {
      if (op->num_inputs() != 2) {
        return tf::errors::InvalidArgument("Number of inputs is not 2 for Sum");
      }

      tf::Node* tf_input;
      tf::Node* tf_axes_node;
      TF_RETURN_IF_ERROR(op->input_node(0, &tf_input));
      TF_RETURN_IF_ERROR(op->input_node(1, &tf_axes_node));

      auto ng_input = ng_op_map.at(tf_input->name());
      auto ng_axes_op = ng_op_map.at(tf_axes_node->name());

      bool tf_keep_dims;
      if (tf::GetNodeAttr(op->attrs(), "keep_dims", &tf_keep_dims) !=
          tf::Status::OK()) {
        tf_keep_dims = false;
      }

      std::vector<tf::int64> sum_axes;
      TF_RETURN_IF_ERROR(
          tf::GetNodeAttr(op->attrs(), "_ngraph_sum_static_axes", &sum_axes));

      ng::Shape input_shape = ng_input->get_shape();
      size_t input_rank = input_shape.size();

      ng::AxisSet ng_reduction_axes;

      for (auto i : sum_axes) {
        if (i < 0) {
          ng_reduction_axes.insert(input_rank + i);
        } else {
          ng_reduction_axes.insert(i);
        }
      }

      std::shared_ptr<ng::Node> ng_sum =
          make_shared<ng::op::Sum>(ng_input, ng_reduction_axes);

      // If keep_dims is specified we need to reshape to put back the reduced
      // axes, with length 1.
      if (tf_keep_dims) {
        ng::Shape ng_result_shape_with_keep(input_rank);

        for (size_t i = 0; i < input_rank; i++) {
          if (ng_reduction_axes.count(i) == 0) {
            ng_result_shape_with_keep[i] = input_shape[i];
          } else {
            ng_result_shape_with_keep[i] = 1;
          }
        }

        ng::AxisVector ng_axis_order(ng_sum->get_shape().size());

        for (size_t i = 0; i < ng_sum->get_shape().size(); i++) {
          ng_axis_order[i] = i;
        }

        ng_sum = make_shared<ng::op::Reshape>(ng_sum, ng_axis_order,
                                              ng_result_shape_with_keep);
      }

      ng_op_map[op->name()] = ng_sum;
    }
    // ---------
    // Tanh
    // ---------
    else if (op->type_string() == "Tanh") {
      TF_RETURN_IF_ERROR(TranslateUnaryOp<ngraph::op::Tanh>(op, ng_op_map));
    }
    // ---------
    // Transpose
    // ---------
    else if (op->type_string() == "Transpose") {
      if (op->num_inputs() != 2) {
        return tf::errors::InvalidArgument(
            "Number of inputs is not 2 for Transpose");
      }

      tf::Node* tf_input;
      tf::Node* tf_permutation_node;
      TF_RETURN_IF_ERROR(op->input_node(0, &tf_input));
      TF_RETURN_IF_ERROR(op->input_node(1, &tf_permutation_node));

      auto ng_input = ng_op_map.at(tf_input->name());
      auto ng_permutation_op = ng_op_map.at(tf_permutation_node->name());

      std::vector<tf::int64> permutation;
      TF_RETURN_IF_ERROR(tf::GetNodeAttr(
          op->attrs(), "_ngraph_transpose_static_permutation", &permutation));

      ng::AxisVector ng_axis_order;
      ng_axis_order.reserve(permutation.size());

      NGRAPH_VLOG(3) << ng::join(permutation);

      for (auto i : permutation) {
        ng_axis_order.push_back(i);
      }

      NGRAPH_VLOG(3) << ng::join(ng_axis_order);

      ng_op_map[op->name()] =
          ng::builder::numpy_transpose(ng_input, ng_axis_order);
    }

    // -----------------------------
    // Catch-all for unsupported ops
    // -----------------------------
    else {
      NGRAPH_VLOG(3) << "Unsupported Op: " << op->name() << " ("
                     << op->type_string() << ")";
      NGRAPH_VLOG(3) << op->def().DebugString();
      return tf::errors::InvalidArgument("Unsupported Op: ", op->name(), " (",
                                         op->type_string(), ")");
    }
  }

  //
  // Populate the result list.
  //
  vector<shared_ptr<ng::Node>> ng_result_list(tf_ret_vals.size());

  for (auto n : tf_ret_vals) {
    // Make sure that this _Retval only has one input node.
    if (n->num_inputs() != 1) {
      return tf::errors::InvalidArgument("_Retval has ", n->num_inputs(),
                                         " inputs, should have 1");
    }

    tf::Node* tf_input_node;
    if (n->input_node(0, &tf_input_node) != tf::Status::OK()) {
      return tf::errors::InvalidArgument(
          "Cannot find the source of the return node");
    }

    int index;
    if (tf::GetNodeAttr(n->attrs(), "index", &index) != tf::Status::OK()) {
      return tf::errors::InvalidArgument("No index defined for _Retval");
    }

    auto item = ng_op_map.find(tf_input_node->name());
    if (item != ng_op_map.end()) {
      ng_result_list[index] = item->second;
    } else {
      return tf::errors::InvalidArgument("Cannot find return node: ",
                                         tf_input_node->name());
    }
  }

  //
  // Create the nGraph function.
  //
  ng_function = make_shared<ng::Function>(ng_result_list, ng_parameter_list);
  return tf::Status::OK();
}

}  // namespace ngraph_bridge<|MERGE_RESOLUTION|>--- conflicted
+++ resolved
@@ -127,13 +127,11 @@
 //    tf::Node* op               - TF op being translated. Must have only two
 //    inputs.
 //    Builder::OpMap& ng_op_map  - The TF-to-nGraph op map.
-//
 //    std::function<std::shared_ptr<ng::Node>(std::shared_ptr<ng::Node>,
 //    std::shared_ptr<ng::Node>)>
 //    create_binary_op           - Function to construct the graph implementing
 //                                 the binary op, given the 2 ng_inputs to the
 //                                 binaryop
-//                                 as an argument.
 // Example Usage:
 //
 // if (op->type_string() == "SquaredDifference") {
@@ -168,20 +166,13 @@
   } catch (const std::out_of_range&) {
     return tf::errors::NotFound(tf_lhs->name(), "is not found in ng_op_map");
   }
-<<<<<<< HEAD
-=======
-  
-  try{
-    ng_rhs = ng_op_map.at(tf_rhs->name());
-  }catch(const std::out_of_range&) {
-    return tf::errors::NotFound(tf_rhs->name(),"is not found in ng_op_map");
->>>>>>> 487842c5
 
   try {
     ng_rhs = ng_op_map.at(tf_rhs->name());
   } catch (const std::out_of_range&) {
     return tf::errors::NotFound(tf_rhs->name(), "is not found in ng_op_map");
   }
+
   std::tie(ng_lhs, ng_rhs) =
       ng::builder::numpy_broadcast(std::make_pair(ng_lhs, ng_rhs));
 
