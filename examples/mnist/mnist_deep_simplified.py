# Copyright 2015 The TensorFlow Authors. All Rights Reserved.
#
# Licensed under the Apache License, Version 2.0 (the "License");
# you may not use this file except in compliance with the License.
# You may obtain a copy of the License at
#
#     http://www.apache.org/licenses/LICENSE-2.0
#
# Unless required by applicable law or agreed to in writing, software
# distributed under the License is distributed on an "AS IS" BASIS,
# WITHOUT WARRANTIES OR CONDITIONS OF ANY KIND, either express or implied.
# See the License for the specific language governing permissions and
# limitations under the License.
# ==============================================================================
"""A simplified deep MNIST classifier using convolutional layers.
This script has the following changes when compared to mnist_deep.py:
1. no dropout layer (which disables the rng op)
2. no truncated normal initialzation(which disables the while op)

See extensive documentation at
https://www.tensorflow.org/get_started/mnist/pros
"""
# Disable linter warnings to maintain consistency with tutorial.
# pylint: disable=invalid-name
# pylint: disable=g-bad-import-order

from __future__ import absolute_import
from __future__ import division
from __future__ import print_function

import argparse
import sys
import tempfile
import getpass
import time

from tensorflow.examples.tutorials.mnist import input_data
from tensorflow.core.protobuf import rewriter_config_pb2

import tensorflow as tf
import ngraph_bridge

FLAGS = None


def deepnn(x):
    """deepnn builds the graph for a deep net for classifying digits.

  Args:
    x: an input tensor with the dimensions (N_examples, 784), where 784 is the
    number of pixels in a standard MNIST image.

  Returns:
    A tuple (y, a scalar placeholder). y is a tensor of shape (N_examples, 10), with values
    equal to the logits of classifying the digit into one of 10 classes (the
    digits 0-9). The scalar placeholder is meant for the probability of dropout. Since we don't
    use a dropout layer in this script, this placeholder is of no relavance and acts as a dummy.
  """
    # Reshape to use within a convolutional neural net.
    # Last dimension is for "features" - there is only one here, since images are
    # grayscale -- it would be 3 for an RGB image, 4 for RGBA, etc.
    with tf.name_scope('reshape'):
        x_image = tf.reshape(x, [-1, 28, 28, 1])

    # First convolutional layer - maps one grayscale image to 32 feature maps.
    with tf.name_scope('conv1'):
        W_conv1 = weight_variable([5, 5, 1, 32], "W_conv1")
        b_conv1 = bias_variable([32])
        h_conv1 = tf.nn.relu(conv2d(x_image, W_conv1) + b_conv1)

    # Pooling layer - downsamples by 2X.
    with tf.name_scope('pool1'):
        h_pool1 = max_pool_2x2(h_conv1)

    # Second convolutional layer -- maps 32 feature maps to 64.
    with tf.name_scope('conv2'):
        W_conv2 = weight_variable([5, 5, 32, 64], "W_conv2")
        b_conv2 = bias_variable([64])
        h_conv2 = tf.nn.relu(conv2d(h_pool1, W_conv2) + b_conv2)

    # Second pooling layer.
    with tf.name_scope('pool2'):
        h_pool2 = max_pool_2x2(h_conv2)

    # Fully connected layer 1 -- after 2 round of downsampling, our 28x28 image
    # is down to 7x7x64 feature maps -- maps this to 1024 features.
    with tf.name_scope('fc1'):
        W_fc1 = weight_variable([7 * 7 * 64, 1024], "W_fc1")
        b_fc1 = bias_variable([1024])

        h_pool2_flat = tf.reshape(h_pool2, [-1, 7 * 7 * 64])
        h_fc1 = tf.nn.relu(tf.matmul(h_pool2_flat, W_fc1) + b_fc1)

    # Map the 1024 features to 10 classes, one for each digit
    with tf.name_scope('fc2'):
        W_fc2 = weight_variable([1024, 10], "W_fc2")
        b_fc2 = bias_variable([10])

        # y_conv = tf.matmul(h_fc1_drop, W_fc2) + b_fc2
        y_conv = tf.matmul(h_fc1, W_fc2) + b_fc2
    return y_conv, tf.placeholder(tf.float32)


def conv2d(x, W):
    """conv2d returns a 2d convolution layer with full stride."""
    return tf.nn.conv2d(x, W, strides=[1, 1, 1, 1], padding='SAME')


def max_pool_2x2(x):
    """max_pool_2x2 downsamples a feature map by 2X."""
    return tf.nn.max_pool(
        x, ksize=[1, 2, 2, 1], strides=[1, 2, 2, 1], padding='SAME')


def weight_variable(shape, name):
    """weight_variable generates a weight variable of a given shape."""
    weight_var = tf.get_variable(name, shape)
    return weight_var


def bias_variable(shape):
    """bias_variable generates a bias variable of a given shape."""
    initial = tf.constant(0.1, shape=shape)
    return tf.Variable(initial)


def train_mnist_cnn(FLAGS):
    # Config
    config = tf.ConfigProto(
        allow_soft_placement=True,
        log_device_placement=False,
        inter_op_parallelism_threads=1)
    # Enable the custom optimizer using the rewriter config options
<<<<<<< HEAD
    if (FLAGS.use_grappler):
=======
    if ngraph_bridge.is_grappler_enabled():
>>>>>>> 9204a247
        rewrite_options = rewriter_config_pb2.RewriterConfig(
            meta_optimizer_iterations=rewriter_config_pb2.RewriterConfig.ONE,
            custom_optimizers=[
                rewriter_config_pb2.RewriterConfig.CustomGraphOptimizer(
                    name="ngraph-optimizer")
            ])
        config.MergeFrom(
            tf.ConfigProto(
                graph_options=tf.GraphOptions(rewrite_options=rewrite_options)))

    # Note: Additional configuration option to boost performance is to set the
    # following environment for the run:
    # OMP_NUM_THREADS=44 KMP_AFFINITY=granularity=fine,scatter
    # The OMP_NUM_THREADS number should correspond to the number of
    # cores in the system

    # Import data
    mnist = input_data.read_data_sets(FLAGS.data_dir, one_hot=True)

    # Create the model
    x = tf.placeholder(tf.float32, [None, 784])

    # Define loss and optimizer
    y_ = tf.placeholder(tf.float32, [None, 10])

    # Build the graph for the deep net
    y_conv, keep_prob = deepnn(x)

    with tf.name_scope('loss'):
        cross_entropy = tf.nn.softmax_cross_entropy_with_logits(
            labels=y_, logits=y_conv)
    cross_entropy = tf.reduce_mean(cross_entropy)

    with tf.name_scope('adam_optimizer'):
        train_step = tf.train.AdamOptimizer(1e-4).minimize(cross_entropy)

    with tf.name_scope('accuracy'):
        correct_prediction = tf.equal(tf.argmax(y_conv, 1), tf.argmax(y_, 1))
        correct_prediction = tf.cast(correct_prediction, tf.float32)
    accuracy = tf.reduce_mean(correct_prediction)
    tf.summary.scalar('Training accuracy', accuracy)
    tf.summary.scalar('Loss function', cross_entropy)

    graph_location = "/tmp/" + getpass.getuser(
    ) + "/tensorboard-logs/mnist-convnet"
    print('Saving graph to: %s' % graph_location)

    merged = tf.summary.merge_all()
    train_writer = tf.summary.FileWriter(graph_location)
    train_writer.add_graph(tf.get_default_graph())

    saver = tf.train.Saver()

    with tf.Session(config=config) as sess:

        sess.run(tf.global_variables_initializer())
        train_loops = FLAGS.train_loop_count
        loss_values = []
        for i in range(train_loops):
            batch = mnist.train.next_batch(FLAGS.batch_size)
            if i % 10 == 0:
                t = time.time()
                train_accuracy = accuracy.eval(feed_dict={
                    x: batch[0],
                    y_: batch[1],
                    keep_prob: 1.0
                })
                #tf.summary.scalar('Training accuracy', train_accuracy)
                print('step %d, training accuracy %g, %g sec to evaluate' %
                      (i, train_accuracy, time.time() - t))
            t = time.time()
            _, summary, loss = sess.run([train_step, merged, cross_entropy],
                                        feed_dict={
                                            x: batch[0],
                                            y_: batch[1],
                                            keep_prob: 0.5
                                        })
            loss_values.append(loss)
            print('step %d, loss %g, %g sec for training step' %
                  (i, loss, time.time() - t))
            train_writer.add_summary(summary, i)

        print("Training finished. Running test")

        num_test_images = FLAGS.test_image_count
        x_test = mnist.test.images[:num_test_images]
        y_test = mnist.test.labels[:num_test_images]

        test_accuracy = accuracy.eval(feed_dict={
            x: x_test,
            y_: y_test,
            keep_prob: 1.0
        })
        print('test accuracy %g' % test_accuracy)
        saver.save(sess, FLAGS.model_dir)
        return loss_values, test_accuracy


def main(_):
    train_mnist_cnn(FLAGS)


if __name__ == '__main__':
    parser = argparse.ArgumentParser()
    parser.add_argument(
        '--data_dir',
        type=str,
        default='/tmp/tensorflow/mnist/input_data',
        help='Directory where input data is stored')

    parser.add_argument(
        '--train_loop_count',
        type=int,
        default=1000,
        help='Number of training iterations')

    parser.add_argument('--batch_size', type=int, default=50, help='Batch Size')

    parser.add_argument(
        '--test_image_count',
        type=int,
        default=None,
        help="Number of test images to evaluate on")

    parser.add_argument(
        '--model_dir',
        type=str,
        default='./mnist_trained/',
        help='enter model dir')

    FLAGS, unparsed = parser.parse_known_args()
    tf.app.run(main=main, argv=[sys.argv[0]] + unparsed)<|MERGE_RESOLUTION|>--- conflicted
+++ resolved
@@ -131,11 +131,7 @@
         log_device_placement=False,
         inter_op_parallelism_threads=1)
     # Enable the custom optimizer using the rewriter config options
-<<<<<<< HEAD
-    if (FLAGS.use_grappler):
-=======
     if ngraph_bridge.is_grappler_enabled():
->>>>>>> 9204a247
         rewrite_options = rewriter_config_pb2.RewriterConfig(
             meta_optimizer_iterations=rewriter_config_pb2.RewriterConfig.ONE,
             custom_optimizers=[
