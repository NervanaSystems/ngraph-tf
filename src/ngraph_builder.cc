--- conflicted
+++ resolved
@@ -307,11 +307,7 @@
   });
 }
 
-<<<<<<< HEAD
 static Status TranslateAddNOp(const Node* op,
-=======
-static tf::Status TranslateAddNOp(const tf::Node* op,
->>>>>>> 9fd5c844
                                   Builder::OpMap& ng_op_map) {
   std::vector<shared_ptr<ng::Node>> ng_arg_vec(op->num_inputs());
 
@@ -324,18 +320,10 @@
                            ng_arg_vec.at(0)));  // accumulation: start with
                                                 // first element. default op is
                                                 // addition
-<<<<<<< HEAD
   return Status::OK();
 }
 
 static Status TranslateAvgPoolOp(const Node* op, Builder::OpMap& ng_op_map) {
-=======
-  return tf::Status::OK();
-}
-
-static tf::Status TranslateAvgPoolOp(const tf::Node* op,
-                                     Builder::OpMap& ng_op_map) {
->>>>>>> 9fd5c844
   shared_ptr<ng::Node> ng_input;
   TF_RETURN_IF_ERROR(GetInputNodes(ng_op_map, op, &ng_input));
 
@@ -394,22 +382,13 @@
   return Status::OK();
 }
 
-<<<<<<< HEAD
 static Status TranslateAvgPoolGradOp(const Node* op,
-=======
-static tf::Status TranslateAvgPoolGradOp(const tf::Node* op,
->>>>>>> 9fd5c844
                                          Builder::OpMap& ng_op_map) {
   shared_ptr<ng::Node> ng_grad;
   TF_RETURN_IF_ERROR(GetInputNodes(ng_op_map, op, nullptr, &ng_grad));
 
-<<<<<<< HEAD
   std::vector<int32> tf_orig_input_shape_vec;
   TF_RETURN_IF_ERROR(GetNodeAttr(op->attrs(),
-=======
-  std::vector<tf::int32> tf_orig_input_shape_vec;
-  TF_RETURN_IF_ERROR(tf::GetNodeAttr(op->attrs(),
->>>>>>> 9fd5c844
                                      "_ngraph_avgpoolgrad_static_input_shape",
                                      &tf_orig_input_shape_vec));
 
@@ -417,19 +396,11 @@
   std::vector<int32> tf_ksize;
   std::string tf_padding_type;
   std::string tf_data_format;
-<<<<<<< HEAD
   TF_RETURN_IF_ERROR(GetNodeAttr(op->attrs(), "strides", &tf_strides));
   TF_RETURN_IF_ERROR(GetNodeAttr(op->attrs(), "ksize", &tf_ksize));
   TF_RETURN_IF_ERROR(GetNodeAttr(op->attrs(), "padding", &tf_padding_type));
   TF_RETURN_IF_ERROR(
       GetNodeAttr(op->attrs(), "data_format", &tf_data_format));
-=======
-  TF_RETURN_IF_ERROR(tf::GetNodeAttr(op->attrs(), "strides", &tf_strides));
-  TF_RETURN_IF_ERROR(tf::GetNodeAttr(op->attrs(), "ksize", &tf_ksize));
-  TF_RETURN_IF_ERROR(tf::GetNodeAttr(op->attrs(), "padding", &tf_padding_type));
-  TF_RETURN_IF_ERROR(
-      tf::GetNodeAttr(op->attrs(), "data_format", &tf_data_format));
->>>>>>> 9fd5c844
 
   if (tf_data_format != "NHWC" && tf_data_format != "NCHW") {
     return errors::InvalidArgument(
@@ -486,11 +457,7 @@
 
   SaveNgOp(ng_op_map, op->name(), ng_avgpool_backprop);
 
-<<<<<<< HEAD
-  return Status::OK();
-=======
-  return tf::Status::OK();
->>>>>>> 9fd5c844
+  return Status::OK();
 }
 
 static Status TranslateBatchMatMulOp(const Node* op,
@@ -648,32 +615,19 @@
   return Status::OK();
 }
 
-<<<<<<< HEAD
 static Status TranslateBiasAddGradOp(const Node* op,
-=======
-static tf::Status TranslateBiasAddGradOp(const tf::Node* op,
->>>>>>> 9fd5c844
                                          Builder::OpMap& ng_op_map) {
   shared_ptr<ng::Node> ng_input;
   TF_RETURN_IF_ERROR(GetInputNodes(ng_op_map, op, &ng_input));
 
   std::string tf_data_format;
-<<<<<<< HEAD
   if (GetNodeAttr(op->attrs(), "data_format", &tf_data_format) !=
       Status::OK()) {
-=======
-  if (tf::GetNodeAttr(op->attrs(), "data_format", &tf_data_format) !=
-      tf::Status::OK()) {
->>>>>>> 9fd5c844
     tf_data_format = "NHWC";
   }
 
   if (tf_data_format != "NHWC" && tf_data_format != "NCHW") {
-<<<<<<< HEAD
     return errors::InvalidArgument(
-=======
-    return tf::errors::InvalidArgument(
->>>>>>> 9fd5c844
         "BiasAddGrad data format is neither NHWC nor NCHW");
   }
 
@@ -685,11 +639,7 @@
 
   if (is_nhwc) {
     if (ng_input_shape.size() < 2) {
-<<<<<<< HEAD
       return errors::InvalidArgument(
-=======
-      return tf::errors::InvalidArgument(
->>>>>>> 9fd5c844
           "BiasAddGrad argument needs to have at least 2 dimensions for NHWC "
           "data format");
     }
@@ -699,11 +649,7 @@
   } else {
     // Tensorflow NCHW format supports only 4D input/output tensor
     if (ng_input_shape.size() != 4) {
-<<<<<<< HEAD
       return errors::InvalidArgument(
-=======
-      return tf::errors::InvalidArgument(
->>>>>>> 9fd5c844
           "BiasAddGrad only support 4d input/output for NCHW data format");
     }
     for (size_t i = 0; i < ng_input_shape.size(); i++) {
@@ -714,17 +660,10 @@
   ng_biasadd_backprop = make_shared<ng::op::Sum>(ng_input, reduction_axes);
 
   SaveNgOp(ng_op_map, op->name(), ng_biasadd_backprop);
-<<<<<<< HEAD
   return Status::OK();
 }
 
 static Status TranslateCastOp(const Node* op,
-=======
-  return tf::Status::OK();
-}
-
-static tf::Status TranslateCastOp(const tf::Node* op,
->>>>>>> 9fd5c844
                                   Builder::OpMap& ng_op_map) {
   shared_ptr<ng::Node> ng_input;
   TF_RETURN_IF_ERROR(GetInputNodes(ng_op_map, op, &ng_input));
@@ -1380,11 +1319,7 @@
   return Status::OK();
 }
 
-<<<<<<< HEAD
 static Status TranslateL2LossOp(const Node* op,
-=======
-static tf::Status TranslateL2LossOp(const tf::Node* op,
->>>>>>> 9fd5c844
                                     Builder::OpMap& ng_op_map) {
   shared_ptr<ng::Node> ng_input;
   TF_RETURN_IF_ERROR(GetInputNodes(ng_op_map, op, &ng_input));
@@ -1405,17 +1340,10 @@
   std::shared_ptr<ng::Node> ng_l2loss =
       make_shared<ng::op::Divide>(ng_sum, const_2);
   SaveNgOp(ng_op_map, op->name(), ng_l2loss);
-<<<<<<< HEAD
   return Status::OK();
 }
 
 static Status TranslateMatMulOp(const Node* op,
-=======
-  return tf::Status::OK();
-}
-
-static tf::Status TranslateMatMulOp(const tf::Node* op,
->>>>>>> 9fd5c844
                                     Builder::OpMap& ng_op_map) {
   shared_ptr<ng::Node> ng_lhs, ng_rhs;
   TF_RETURN_IF_ERROR(GetInputNodes(ng_op_map, op, &ng_lhs, &ng_rhs));
@@ -1499,17 +1427,12 @@
   return Status::OK();
 }
 
-<<<<<<< HEAD
 static Status TranslateMaxPoolGradOp(const Node* op,
-=======
-static tf::Status TranslateMaxPoolGradOp(const tf::Node* op,
->>>>>>> 9fd5c844
                                          Builder::OpMap& ng_op_map) {
   shared_ptr<ng::Node> ng_input, ng_grad;
   TF_RETURN_IF_ERROR(
       GetInputNodes(ng_op_map, op, &ng_input, nullptr, &ng_grad));
 
-<<<<<<< HEAD
   std::vector<int32> tf_strides;
   std::vector<int32> tf_ksize;
   std::string tf_padding_type;
@@ -1521,19 +1444,6 @@
       GetNodeAttr(op->attrs(), "data_format", &tf_data_format));
   if (tf_data_format != "NHWC" && tf_data_format != "NCHW") {
     return errors::InvalidArgument(
-=======
-  std::vector<tf::int32> tf_strides;
-  std::vector<tf::int32> tf_ksize;
-  std::string tf_padding_type;
-  std::string tf_data_format;
-  TF_RETURN_IF_ERROR(tf::GetNodeAttr(op->attrs(), "strides", &tf_strides));
-  TF_RETURN_IF_ERROR(tf::GetNodeAttr(op->attrs(), "ksize", &tf_ksize));
-  TF_RETURN_IF_ERROR(tf::GetNodeAttr(op->attrs(), "padding", &tf_padding_type));
-  TF_RETURN_IF_ERROR(
-      tf::GetNodeAttr(op->attrs(), "data_format", &tf_data_format));
-  if (tf_data_format != "NHWC" && tf_data_format != "NCHW") {
-    return tf::errors::InvalidArgument(
->>>>>>> 9fd5c844
         "MaxPoolGrad data format is neither NHWC nor NCHW");
   }
 
@@ -1571,17 +1481,10 @@
   NGRAPH_VLOG(3) << "maxpoolbackprop outshape: {"
                  << ng::join(ng_maxpool_backprop->get_shape()) << "}";
   SaveNgOp(ng_op_map, op->name(), ng_maxpool_backprop);
-<<<<<<< HEAD
   return Status::OK();
 }
 
 static Status TranslateMeanOp(const Node* op,
-=======
-  return tf::Status::OK();
-}
-
-static tf::Status TranslateMeanOp(const tf::Node* op,
->>>>>>> 9fd5c844
                                   Builder::OpMap& ng_op_map) {
   shared_ptr<ng::Node> ng_input, ng_axes_op;
   TF_RETURN_IF_ERROR(GetInputNodes(ng_op_map, op, &ng_input, &ng_axes_op));
@@ -1976,11 +1879,8 @@
   return Status::OK();
 }
 
-<<<<<<< HEAD
-static Status TranslateSplitOp(const Node* op, Builder::OpMap& ng_op_map) {
-=======
-static tf::Status TranslateSparseSoftmaxCrossEntropyWithLogitsOp(
-    const tf::Node* op, Builder::OpMap& ng_op_map) {
+static Status TranslateSparseSoftmaxCrossEntropyWithLogitsOp(
+    const Node* op, Builder::OpMap& ng_op_map) {
   // TF op Inputs:
   //  1. Logits/Features:
   //    Shape : [BatchSize, NumOfClasses]
@@ -1999,21 +1899,21 @@
 
   // Logits/Features must be 2-d shape
   if (ng_features_shape.size() != 2) {
-    return tf::errors::InvalidArgument(
+    return errors::InvalidArgument(
         " Logits/Features must be shape 2-D, but got shape ",
         ng::join(ng_features_shape), " while building op ", op->type_string());
   }
 
   // Labels must be 1-d shape
   if (ng_labels_shape.size() != 1) {
-    return tf::errors::InvalidArgument(
+    return errors::InvalidArgument(
         " Labels must be shape 1-D, but got shape ", ng::join(ng_labels_shape),
         " while building op ", op->type_string());
   }
 
   // Logits/Featues and Labels must have the same first dimension
   if (ng_labels_shape[0] != ng_features_shape[0]) {
-    return tf::errors::InvalidArgument(
+    return errors::InvalidArgument(
         " Logits/Features and Labels must have the same first dimension, got "
         "Logits shape ",
         ng::join(ng_features_shape), " and Labels shape ",
@@ -2022,7 +1922,7 @@
 
   // Logits dimension 1 must be >0, i.e. NumOfClasses>0
   if (ng_features_shape[1] <= 0) {
-    return tf::errors::InvalidArgument(
+    return errors::InvalidArgument(
         " Logits/Features must have atleast one class but got shape ",
         ng::join(ng_features_shape), " while building op ", op->type_string());
   }
@@ -2082,12 +1982,11 @@
 
   SaveNgOp(ng_op_map, op->name(), ng_loss);
   SaveNgOp(ng_op_map, op->name(), ng_backprop);
-  return tf::Status::OK();
-}
-
-static tf::Status TranslateSplitOp(const tf::Node* op,
+  return Status::OK();
+}
+
+static Status TranslateSplitOp(const Node* op,
                                    Builder::OpMap& ng_op_map) {
->>>>>>> 9fd5c844
   shared_ptr<ng::Node> ng_input;
   TF_RETURN_IF_ERROR(GetInputNodes(ng_op_map, op, nullptr, &ng_input));
 
@@ -2443,14 +2342,9 @@
   return Status::OK();
 }
 
-<<<<<<< HEAD
 static Status TranslateUnpackOp(const Node* op,
                                   Builder::OpMap& ng_op_map) {
 
-=======
-static tf::Status TranslateUnpackOp(const tf::Node* op,
-                                    Builder::OpMap& ng_op_map) {
->>>>>>> 9fd5c844
   TF_RETURN_IF_ERROR(ValidateInputCount(op, 1));
 
   shared_ptr<ng::Node> ng_input;
@@ -2459,45 +2353,27 @@
   ng::Shape input_shape = ng_input->get_shape();
   size_t input_rank = input_shape.size();
 
-<<<<<<< HEAD
   int32 tf_axis;
   TF_RETURN_IF_ERROR(GetNodeAttr(op->attrs(), "axis", &tf_axis));
-=======
-  tf::int32 tf_axis;
-  TF_RETURN_IF_ERROR(tf::GetNodeAttr(op->attrs(), "axis", &tf_axis));
->>>>>>> 9fd5c844
   auto unpack_axis = tf_axis;
   if (unpack_axis == -1) {
     unpack_axis = input_rank - 1;
   }
 
-<<<<<<< HEAD
   int32 tf_num;
   TF_RETURN_IF_ERROR(GetNodeAttr(op->attrs(), "num", &tf_num));
-=======
-  tf::int32 tf_num;
-  TF_RETURN_IF_ERROR(tf::GetNodeAttr(op->attrs(), "num", &tf_num));
->>>>>>> 9fd5c844
   int num_outputs = tf_num;
 
   ng::Shape output_shape;
   for (size_t i = 0; i < input_rank; ++i) {
     if (i != unpack_axis) {
-<<<<<<< HEAD
       output_shape.push_back( input_shape[i] );
-=======
-      output_shape.push_back(input_shape[i]);
->>>>>>> 9fd5c844
     }
   }
 
   ng::AxisVector ng_axis_order;
   for (size_t i = 0; i < input_rank; i++) {
-<<<<<<< HEAD
       ng_axis_order.push_back(i);
-=======
-    ng_axis_order.push_back(i);
->>>>>>> 9fd5c844
   }
 
   std::vector<size_t> lower_bound(input_rank, 0);
@@ -2507,17 +2383,12 @@
     upper_bound[i] = input_shape[i];
   }
 
-<<<<<<< HEAD
   for (int i = 0;i < num_outputs; ++i) {
-=======
-  for (int i = 0; i < num_outputs; ++i) {
->>>>>>> 9fd5c844
     lower_bound[unpack_axis] = i;
     upper_bound[unpack_axis] = i + 1;
     auto slice =
         make_shared<ngraph::op::Slice>(ng_input, lower_bound, upper_bound);
     auto reshaped =
-<<<<<<< HEAD
            make_shared<ng::op::Reshape>(slice, ng_axis_order, output_shape);
            SaveNgOp(ng_op_map, op->name(), reshaped);  
   }
@@ -2525,14 +2396,6 @@
 }
 
 
-=======
-        make_shared<ng::op::Reshape>(slice, ng_axis_order, output_shape);
-    SaveNgOp(ng_op_map, op->name(), reshaped);
-  }
-  return tf::Status::OK();
-}
-
->>>>>>> 9fd5c844
 const static std::map<
     const string, const function<Status(const Node*, Builder::OpMap&)>>
     TRANSLATE_OP_MAP{
@@ -2624,15 +2487,9 @@
   //
   // We will visit ops in topological order.
   //
-<<<<<<< HEAD
   // ought to be `const Node*`, but GetReversePostOrder doesn't use `const`
   vector<Node*> ordered;
   GetReversePostOrder(*input_graph, &ordered);
-=======
-  // ought to be `const tf::Node*`, but GetReversePostOrder doesn't use `const`
-  vector<tf::Node*> ordered;
-  tf::GetReversePostOrder(*input_graph, &ordered);
->>>>>>> 9fd5c844
 
   //
   // Split ops into params, retvals, and all others.
