# Copyright 2018 Nervana Systems Inc.
# Licensed under the Apache License, Version 2.0 (the "License");
# you may not use this file except in compliance with the License.
# You may obtain a copy of the License at

#     http://www.apache.org/licenses/LICENSE-2.0

# Unless required by applicable law or agreed to in writing, software
# distributed under the License is distributed on an "AS IS" BASIS,
# WITHOUT WARRANTIES OR CONDITIONS OF ANY KIND, either express or implied.
# See the License for the specific language governing permissions and
# limitations under the License.

cmake_minimum_required(VERSION 3.1)

project (ngraph_tensorflow_bridge CXX)

# set directory where the custom finders live
set(CMAKE_MODULE_PATH ${CMAKE_MODULE_PATH} "${CMAKE_SOURCE_DIR}/cmake")

# set(CMAKE_CXX_COMPILER "clang++")
include(ExternalProject)
include(CMakeDependentOption)
include(cmake/sdl.cmake)

set(CMAKE_CXX_FLAGS "${CMAKE_CXX_FLAGS} -std=c++11 -Wall -Wno-comment -Wno-sign-compare")

# In order to compile ngraph-tf with memory leak detection, run `cmake` with `-DCMAKE_BUILD_TYPE=Sanitize`.
# N.B.: This *will* crash python unit tests because ngraph-tf will be loaded "too late" via `dlopen`,
# so only use this with C++ tests.
# (In theory using `LD_PRELOAD` should address the python issue, but it doesn't appear to work on OS X, at least.)
# If there are any memory leaks, then upon running the binary a report will be automatically generated.
SET(CMAKE_CXX_FLAGS_SANITIZE
    "${CMAKE_CXX_FLAGS_DEBUG} -fsanitize=address -D_LIBCPP_HAS_NO_ASAN -fsanitize-address-use-after-scope"
    CACHE STRING "Flags used by the C++ compiler during sanitized builds."
    FORCE )
SET(CMAKE_C_FLAGS_SANITIZE
    "${CMAKE_C_FLAGS_DEBUG} -fsanitize=address -D_LIBCPP_HAS_NO_ASAN -fsanitize-address-use-after-scope"
    CACHE STRING "Flags used by the C compiler during sanitized builds."
    FORCE )
SET(CMAKE_EXE_LINKER_FLAGS_SANITIZE
    "${CMAKE_EXE_LINKER_FLAGS_DEBUG} -fsanitize=address -D_LIBCPP_HAS_NO_ASAN -fsanitize-address-use-after-scope"
    CACHE STRING "Flags used for linking binaries during sanitized builds."
    FORCE )
SET(CMAKE_SHARED_LINKER_FLAGS_SANITIZE
    "${CMAKE_SHARED_LINKER_FLAGS_DEBUG} -fsanitize=address -D_LIBCPP_HAS_NO_ASAN -fsanitize-address-use-after-scope"
    CACHE STRING "Flags used by the shared libraries linker during coverage builds."
    FORCE )
MARK_AS_ADVANCED(
    CMAKE_CXX_FLAGS_SANITIZE
    CMAKE_C_FLAGS_SANITIZE
    CMAKE_EXE_LINKER_FLAGS_SANITIZE
    CMAKE_SHARED_LINKER_FLAGS_SANITIZE)

# These variables are undocumented but useful.
set(CMAKE_DISABLE_SOURCE_CHANGES ON)
set(CMAKE_DISABLE_IN_SOURCE_BUILD ON)

# Invoke a command to determine how many CPU cores we have, and set
# NUM_MAKE_PROCESSES accordingly so we know what number to pass to make -j.
if(APPLE)
   set (PROCESSOR_COUNT_COMMAND sysctl -n hw.physicalcpu)
else()
   set (PROCESSOR_COUNT_COMMAND nproc)
endif()

execute_process(
    COMMAND ${PROCESSOR_COUNT_COMMAND}
    RESULT_VARIABLE NPROC_RESULT
    OUTPUT_VARIABLE NUM_MAKE_PROCESSES
    OUTPUT_STRIP_TRAILING_WHITESPACE
)

if(NOT APPLE)
    # FIXME: Doesn't work for Ubuntu
    execute_process(COMMAND cat /etc/os-release
        OUTPUT_VARIABLE LSB_RELEASE_ID_SHORT
        OUTPUT_STRIP_TRAILING_WHITESPACE
    )

    string(REGEX MATCH "ID=\"([a-z])+\"" OS_VERSION "${LSB_RELEASE_ID_SHORT}")
    string(REGEX MATCH "\"([a-z])+\"" OS_VERSION "${OS_VERSION}")
    message("OS version is ${OS_VERSION}")
else()
    # Handle the case for MacOS
    # TBD
endif()

# Default to four jobs if the command fails.
if(NPROC_RESULT)
    message (WARNING "Unable to detect number of processors. Building nGraph with make -j4.")
    set(NUM_MAKE_PROCESSES 4)
endif()

# Need to setup the RPATH here - else it won't work.
# During installation, a Python pip package is created which when
# installed is located in the same level as the tensorflow directory
# site-packages/
#     /ngraph
#       libngraph_bridge.so
#       ...
#     /tensorflow
#       libtensorflow_framework.so
#       python/
#           _pywrap....so
# Therefore we are setting two entries in the RPATH:
# 1. $ORIGIN/.
# 2. $ORIGIN/../tensorflow/
#
set(CMAKE_MACOSX_RPATH 1)
if(APPLE)
    set(CMAKE_INSTALL_RPATH "@loader_path/;@loader_path/../tensorflow;")
elseif(DEFINED NGRAPH_TF_RPATH)
    set(CMAKE_INSTALL_RPATH "\$ORIGIN:\$ORIGIN/../tensorflow:${NGRAPH_TF_RPATH}")
else()
    set(CMAKE_INSTALL_RPATH "\$ORIGIN:\$ORIGIN/../tensorflow")
endif()

# Find TensorFlow
find_package(TensorFlow REQUIRED)

add_library(tensorflow_framework_lib SHARED IMPORTED)
set_target_properties(
    tensorflow_framework_lib
    PROPERTIES IMPORTED_LOCATION
    ${TensorFlow_DIR}/libtensorflow_framework.so
)

if (CMAKE_CXX_COMPILER_ID STREQUAL "GNU")
    set(NGRAPH_TF_CXX11_ABI "${TensorFlow_CXX_ABI}")
    message( STATUS "nGraph-TensorFlow using CXX11 ABI:  ${NGRAPH_TF_CXX11_ABI}" )
    set(CMAKE_CXX_FLAGS "${CMAKE_CXX_FLAGS} -D_GLIBCXX_USE_CXX11_ABI=${NGRAPH_TF_CXX11_ABI}")
endif()

if(APPLE)
    set(LIBNGRAPH_SO "libngraph.dylib")
else()
    set(LIBNGRAPH_SO "libngraph.so")
endif(APPLE)

# Build options
option(USE_PRE_BUILT_NGRAPH "Use pre-built nGraph located in NGRAPH_ARTIFACTS_DIR" FALSE)
option(NGRAPH_ARTIFACTS_DIR "Where would nGraph be installed after build" FALSE)
option(UNIT_TEST_ENABLE "Control the building of unit tests" FALSE)
option(UNIT_TEST_TF_CC_DIR "Location where TensorFlow CC library is located" )
option(NGRAPH_DISTRIBUTED_ENABLE "Add distributed mode to the CPU backend" FALSE)
option(NGRAPH_PLAIDML_ENABLE "Build PlaidML backend" FALSE)

# Validate the options
if (NGRAPH_PLAIDML_ENABLE)
    if (NOT DEFINED PlaidML_DIR)
        message(FATAL_ERROR "Provide the PlaidML SDK directory: -DPlaidML_DIR=<directory>")
    endif()
    message(STATUS "nGraph/PlaidML enabled")
endif()

if(USE_PRE_BUILT_NGRAPH)
    if(NOT NGRAPH_ARTIFACTS_DIR)
        message(
            FATAL_ERROR
            "USE_PRE_BUILT_NGRAPH is ON but NGRAPH_ARTIFACTS_DIR is missing"
        )
    endif()
    # Check if the path specified is ABSOLUTE or RELATVE
    if (NOT IS_ABSOLUTE ${NGRAPH_ARTIFACTS_DIR})
        set(NGRAPH_ARTIFACTS_DIR ${CMAKE_CURRENT_BINARY_DIR}/${NGRAPH_ARTIFACTS_DIR})
    endif()

    # Create absolute path for the directory
    get_filename_component(
        NGRAPH_ARTIFACTS_DIR
        "${NGRAPH_ARTIFACTS_DIR}"
        ABSOLUTE
    )
    if (NOT EXISTS ${NGRAPH_ARTIFACTS_DIR})
        message(FATAL_ERROR
            "nGraph artifacts directory doesn't exist: " ${NGRAPH_ARTIFACTS_DIR} )
    endif()
else()
    set(NGRAPH_ARTIFACTS_DIR ${CMAKE_CURRENT_BINARY_DIR}/ngraph/ngraph_dist)
endif()

if(UNIT_TEST_TF_CC_DIR)
    # Check if the path specified is ABSOLUTE or RELATVE
    if (NOT IS_ABSOLUTE ${UNIT_TEST_TF_CC_DIR})
        set(UNIT_TEST_TF_CC_DIR ${CMAKE_CURRENT_BINARY_DIR}/${UNIT_TEST_TF_CC_DIR})
    endif()

    # Create absolute path for the directory
    get_filename_component(
        TF_PRE_BUILT_LOCATION
        "${UNIT_TEST_TF_CC_DIR}"
        ABSOLUTE
    )
    if (NOT EXISTS ${TF_PRE_BUILT_LOCATION})
        message(FATAL_ERROR
            "TensorFlow pre-built directory doesn't exist: " ${TF_PRE_BUILT_LOCATION} )
    endif()

endif()

# Enable build target CPU features
set(
    NGRAPH_TARGET_ARCH
    native
    CACHE STRING "Target CPU architecture to build for.")
set(CMAKE_CXX_FLAGS "${CMAKE_CXX_FLAGS} -march=${NGRAPH_TARGET_ARCH}")

set(
    NGRAPH_TUNE_ARCH
    native
    CACHE STRING "Target CPU architecture to tune for")

message(STATUS "UNIT_TEST_ENABLE:           ${UNIT_TEST_ENABLE}")
message(STATUS "UNIT_TEST_TF_CC_DIR:        ${TF_PRE_BUILT_LOCATION}")

message(STATUS "NGRAPH_ARTIFACTS_DIR:       ${NGRAPH_ARTIFACTS_DIR}")
message(STATUS "USE_PRE_BUILT_NGRAPH:       ${USE_PRE_BUILT_NGRAPH}")
message(STATUS "NGRAPH_DISTRIBUTED_ENABLE:  ${NGRAPH_DISTRIBUTED_ENABLE}")
message(STATUS "NGRAPH_PLAIDML_ENABLE:      ${NGRAPH_PLAIDML_ENABLE}")
message(STATUS "NGRAPH_TARGET_ARCH:         ${NGRAPH_TARGET_ARCH}")
message(STATUS "NGRAPH_TUNE_ARCH:           ${NGRAPH_TUNE_ARCH}")

# Find and build ngraph - if not using pre-built one
if (NOT USE_PRE_BUILT_NGRAPH)
    ExternalProject_Add(
        ext_ngraph
        GIT_REPOSITORY https://github.com/NervanaSystems/ngraph
<<<<<<< HEAD
        GIT_TAG v0.11.0-rc.1
        CMAKE_ARGS 
=======
        GIT_TAG 90aa7336dfbf21d3ecab1b50aa8676c2fe1bd75d
        CMAKE_ARGS
>>>>>>> b85726ae
            -DNGRAPH_DISTRIBUTED_ENABLE=${NGRAPH_DISTRIBUTED_ENABLE}
            -DNGRAPH_INSTALL_PREFIX=${NGRAPH_ARTIFACTS_DIR}
            -DNGRAPH_USE_CXX_ABI=${TensorFlow_CXX_ABI}
            -DNGRAPH_UNIT_TEST_ENABLE=FALSE
            -DNGRAPH_TOOLS_ENABLE=${NGRAPH_TOOLS_ENABLE}
            -DNGRAPH_DEX_ONLY=TRUE
            -DCMAKE_BUILD_TYPE=${CMAKE_BUILD_TYPE}
            -DCMAKE_CXX_COMPILER=${CMAKE_CXX_COMPILER}
            -DNGRAPH_GPU_ENABLE=${NGRAPH_GPU_ENABLE}
            -DNGRAPH_DEBUG_ENABLE=${NGRAPH_DEBUG_ENABLE}
            -DNGRAPH_PLAIDML_ENABLE=${NGRAPH_PLAIDML_ENABLE}
            -DPlaidML_DIR=${PlaidML_DIR}
            -DNGRAPH_TARGET_ARCH=${NGRAPH_TARGET_ARCH}
            -DNGRAPH_TUNE_ARCH=${NGRAPH_TUNE_ARCH}
        TMP_DIR "${CMAKE_CURRENT_BINARY_DIR}/ngraph/tmp"
        STAMP_DIR "${CMAKE_CURRENT_BINARY_DIR}/ngraph/stamp"
        DOWNLOAD_DIR "${CMAKE_CURRENT_BINARY_DIR}/ngraph/download"
        SOURCE_DIR "${CMAKE_CURRENT_BINARY_DIR}/ngraph/src"
        BINARY_DIR "${CMAKE_CURRENT_BINARY_DIR}/ngraph/build"
        BUILD_COMMAND ${CMAKE_MAKE_PROGRAM} -j ${NUM_MAKE_PROCESSES} ngraph
        UPDATE_COMMAND ""
        INSTALL_DIR "${CMAKE_INSTALL_PREFIX}"
    )
endif()
set(NGRAPH_INSTALL_DIR ${NGRAPH_ARTIFACTS_DIR})


if(OS_VERSION STREQUAL "\"centos\"")
	set(NGRAPH_IMPORTED_LOCATION ${NGRAPH_INSTALL_DIR}/lib64/${LIBNGRAPH_SO})
else()
	set(NGRAPH_IMPORTED_LOCATION ${NGRAPH_INSTALL_DIR}/lib/${LIBNGRAPH_SO})
endif()

add_library(ngraph_lib SHARED IMPORTED)
set_target_properties(
    ngraph_lib
    PROPERTIES IMPORTED_LOCATION
    ${NGRAPH_IMPORTED_LOCATION}
)

add_dependencies(ngraph_lib ext_ngraph)

# Add the directories to be built
add_subdirectory(third-party)
add_subdirectory(logging)
add_subdirectory(src)
if (UNIT_TEST_ENABLE)
    if (NOT DEFINED TF_SRC_DIR)
        message(FATAL_ERROR "Provide TensorFlow source directory: -DTF_SRC_DIR=<directory>")
    endif()

    # Check if the path specified is ABSOLUTE or RELATVE
    if (NOT IS_ABSOLUTE ${TF_SRC_DIR})
        set(TF_SRC_DIR ${CMAKE_CURRENT_BINARY_DIR}/${TF_SRC_DIR})
    endif()

    # Get the absolute file name for the source
    get_filename_component(
        TensorFlow_SRC_DIR
        "${TF_SRC_DIR}"
        ABSOLUTE
    )
    if (NOT EXISTS ${TensorFlow_SRC_DIR})
        message(FATAL_ERROR "TensorFlow source directory doesn't exist: " ${TensorFlow_SRC_DIR} )
    endif()

    add_subdirectory(test)
    message(STATUS "unit tests enabled")
endif()<|MERGE_RESOLUTION|>--- conflicted
+++ resolved
@@ -226,13 +226,8 @@
     ExternalProject_Add(
         ext_ngraph
         GIT_REPOSITORY https://github.com/NervanaSystems/ngraph
-<<<<<<< HEAD
         GIT_TAG v0.11.0-rc.1
         CMAKE_ARGS 
-=======
-        GIT_TAG 90aa7336dfbf21d3ecab1b50aa8676c2fe1bd75d
-        CMAKE_ARGS
->>>>>>> b85726ae
             -DNGRAPH_DISTRIBUTED_ENABLE=${NGRAPH_DISTRIBUTED_ENABLE}
             -DNGRAPH_INSTALL_PREFIX=${NGRAPH_ARTIFACTS_DIR}
             -DNGRAPH_USE_CXX_ABI=${TensorFlow_CXX_ABI}
