--- conflicted
+++ resolved
@@ -72,39 +72,14 @@
       m_ng_backend = ng::runtime::Backend::create("CPU");
 #endif
       OP_REQUIRES(ctx, m_ng_backend != nullptr,
-<<<<<<< HEAD
                   errors::InvalidArgument("Cannot create nGraph backend"));
     }
   }
 
   // TODO(amprocte): this needs to be made thread-safe (compilation cache OK?).
   void Compute(OpKernelContext* ctx) override {
-=======
-                  tf::errors::InvalidArgument("Cannot create nGraph backend"));
-    }
-  }
-
-  ~NGraphEncapsulateOp() override {
-    // If the kernel goes away, we must de-register all of its cached functions
-    // from the freshness tracker.
-    if (m_freshness_tracker != nullptr) {
-      for (auto kv : m_ng_functions) {
-        m_freshness_tracker->RemoveUser(kv.second);
-      }
-
-      // TODO(amprocte): We should be able to unref the tracker here, but it
-      // seems to screw things up in the C++ unit tests.
-      //m_freshness_tracker->Unref();
-    }
-  }
-
-  // TODO(amprocte): this needs to be made thread-safe (compilation cache, and
-  // our use of the freshness-tracking stuff probably means we can only execute
-  // one instance at a time).
-  void Compute(tf::OpKernelContext* ctx) override {
     NGRAPH_VLOG(4) << "NGraphEncapsulateOp::Compute starting for cluster " << m_ngraph_cluster;
 
->>>>>>> f0755590
     // Get the inputs
     std::vector<TensorShape> input_shapes;
     std::stringstream signature_ss;
@@ -148,25 +123,6 @@
       ng_function = it->second;
     }
 
-<<<<<<< HEAD
-=======
-    NGRAPH_VLOG(4) << "NGraphEncapsulateOp::Compute got graph for cluster " << m_ngraph_cluster;
-
-    if (m_freshness_tracker == nullptr) {
-      auto creator = [this](ngb::NGraphFreshnessTracker** tracker) {
-        *tracker = new ngb::NGraphFreshnessTracker();
-        return tf::Status::OK();
-      };
-      OP_REQUIRES_OK(
-          ctx,
-          ctx->resource_manager()->LookupOrCreate<ngb::NGraphFreshnessTracker>(
-              ctx->resource_manager()->default_container(),
-              "ngraph_freshness_tracker", &m_freshness_tracker, creator));
-    }
-
-    NGRAPH_VLOG(4) << "NGraphEncapsulateOp::Compute got freshness tracker for cluster " << m_ngraph_cluster;
-
->>>>>>> f0755590
     // Allocate tensors for arguments.
     vector<shared_ptr<ng::runtime::TensorView>> ng_inputs;
 
@@ -226,19 +182,7 @@
     // Execute the nGraph function.
     NGRAPH_VLOG(4) << "NGraphEncapsulateOp::Compute call starting for cluster " << m_ngraph_cluster;
     m_ng_backend->call(ng_function, outputs, ng_inputs);
-<<<<<<< HEAD
-    NGRAPH_VLOG(4) << "call done for cluster " << m_ngraph_cluster;
-=======
     NGRAPH_VLOG(4) << "NGraphEncapsulateOp::Compute call done for cluster " << m_ngraph_cluster;
-
-    // Mark input tensors as fresh for the next time around.
-    for (int i = 0; i < input_shapes.size(); i++) {
-      void* src_ptr = (void*)tf::DMAHelper::base(&ctx->input(i));
-      m_freshness_tracker->MarkFresh(src_ptr, ng_function);
-    }
-
-    NGRAPH_VLOG(4) << "NGraphEncapsulateOp::Compute done marking fresh for cluster " << m_ngraph_cluster;
->>>>>>> f0755590
   }
 
  private:
