--- conflicted
+++ resolved
@@ -111,38 +111,18 @@
 }
 #endif
 
-<<<<<<< HEAD
-void AssertTensorEquals(Tensor T1, Tensor T2) {
-=======
-void AssertTensorEquals(tf::Tensor& T1, tf::Tensor& T2) {
-  auto T_size = T1.flat<float>().size();
-  for (int k = 0; k < T_size; k++) {
-    auto a = T1.flat<float>().data()[k];
-    auto b = T2.flat<float>().data()[k];
-    EXPECT_FLOAT_EQ(a, b);
-  }
-}
-
-void ValidateTensorData(tf::Tensor& T1, tf::Tensor& T2, float tol) {
->>>>>>> 9fd5c844
+void AssertTensorEquals(Tensor& T1, Tensor& T2) {
   auto T_size = T1.flat<float>().size();
   auto T1_data = T1.flat<float>().data();
   auto T2_data = T2.flat<float>().data();
   for (int k = 0; k < T_size; k++) {
     auto a = T1_data[k];
     auto b = T2_data[k];
-    if (a == 0) {
-      EXPECT_NEAR(a, b, tol);
-    } else {
-      auto rel = a - b;
-      auto rel_div = std::abs(rel / a);
-      EXPECT_TRUE(rel_div < tol);
-    }
-  }
-}
-
-<<<<<<< HEAD
-void ValidateTensorData(Tensor T1, Tensor T2, float tol) {
+    EXPECT_FLOAT_EQ(a, b);
+  }
+}
+
+void ValidateTensorData(Tensor& T1, Tensor& T2, float tol) {
   auto T_size = T1.flat<float>().size();
   auto T1_data = T1.flat<float>().data();
   auto T2_data = T2.flat<float>().data();
@@ -160,28 +140,10 @@
 }
 
 void AssignInputValues(Tensor& A, float x) {
-=======
-void AssignInputValues(tf::Tensor& A, float x) {
->>>>>>> 9fd5c844
   auto A_flat = A.flat<float>();
   auto A_flat_data = A_flat.data();
   for (int i = 0; i < A_flat.size(); i++) {
     A_flat_data[i] = x * i;
-<<<<<<< HEAD
-=======
-  }
-}
-
-void AssignInputIntValues(tf::Tensor& A, int maxval) {
-  auto A_flat = A.flat<int>();
-  auto A_flat_data = A_flat.data();
-  int counter = 0;
-  for (int i = 0; i < A_flat.size(); i++) {
-    A_flat_data[i] = counter++;
-    if (counter == maxval) {
-      counter = 0;
-    }
->>>>>>> 9fd5c844
   }
 }
 
@@ -189,7 +151,6 @@
   Scope root = Scope::NewRootScope();
   auto dev_scope = root.WithDevice("/device:NGRAPH:0");
 
-<<<<<<< HEAD
   Tensor X1(DT_FLOAT, TensorShape({2, 0, 4, 5}));
   Tensor Y1(DT_FLOAT, TensorShape({2, 0, 4, 5}));
   Tensor X2(DT_FLOAT, TensorShape({2, 3, 0, 5}));
@@ -219,36 +180,6 @@
   ASSERT_OK(sess.Run({W1}, &outputs_z1_cpu));
   ASSERT_OK(sess.Run({W2}, &outputs_z2_cpu));
   ASSERT_OK(sess.Run({W}, &outputs_z_cpu));
-=======
-  tf::Tensor X1(tf::DT_FLOAT, tf::TensorShape({2, 0, 4, 5}));
-  tf::Tensor Y1(tf::DT_FLOAT, tf::TensorShape({2, 0, 4, 5}));
-  tf::Tensor X2(tf::DT_FLOAT, tf::TensorShape({2, 3, 0, 5}));
-  tf::Tensor Y2(tf::DT_FLOAT, tf::TensorShape({2, 3, 0, 5}));
-
-  auto attrs_x = tf::ops::BatchMatMul::Attrs().AdjX(true);
-  auto attrs_y = tf::ops::BatchMatMul::Attrs().AdjY(true);
-  auto Z1 = tf::ops::BatchMatMul(dev_scope.WithOpName("Z1"), X1, Y1, attrs_x);
-  auto Z2 = tf::ops::BatchMatMul(dev_scope.WithOpName("Z2"), X2, Y2, attrs_x);
-  auto Z = tf::ops::BatchMatMul(dev_scope.WithOpName("Z"), X2, Y2, attrs_y);
-  std::vector<tf::Tensor> outputs_z1;
-  std::vector<tf::Tensor> outputs_z2;
-  std::vector<tf::Tensor> outputs_z;
-  tf::ClientSession session(dev_scope);
-  TF_CHECK_OK(session.Run({Z1}, &outputs_z1));
-  TF_CHECK_OK(session.Run({Z2}, &outputs_z2));
-  TF_CHECK_OK(session.Run({Z}, &outputs_z));
-
-  tf::ClientSession sess(root);
-  std::vector<tf::Tensor> outputs_z1_cpu;
-  std::vector<tf::Tensor> outputs_z2_cpu;
-  std::vector<tf::Tensor> outputs_z_cpu;
-  auto W1 = tf::ops::BatchMatMul(root.WithOpName("W1"), X1, Y1, attrs_x);
-  auto W2 = tf::ops::BatchMatMul(root.WithOpName("W2"), X2, Y2, attrs_x);
-  auto W = tf::ops::BatchMatMul(root.WithOpName("W"), X2, Y2, attrs_y);
-  TF_CHECK_OK(sess.Run({W1}, &outputs_z1_cpu));
-  TF_CHECK_OK(sess.Run({W2}, &outputs_z2_cpu));
-  TF_CHECK_OK(sess.Run({W}, &outputs_z_cpu));
->>>>>>> 9fd5c844
   ASSERT_EQ(outputs_z1[0].shape(), outputs_z1_cpu[0].shape());
   ASSERT_EQ(outputs_z2[0].shape(), outputs_z2_cpu[0].shape());
   ASSERT_EQ(outputs_z[0].shape(), outputs_z_cpu[0].shape());
@@ -286,7 +217,6 @@
     Y_flat.data()[i] = -0.5f * i;
   }
 
-<<<<<<< HEAD
   // Run on nGraph
   auto R = ops::BatchMatMul(root.WithOpName("R"), A, B);
   auto attrs_x = ops::BatchMatMul::Attrs().AdjX(true);
@@ -320,36 +250,6 @@
   ASSERT_EQ(outputs_z2_ng[0].shape(), outputs_z2_tf[0].shape());
   AssertTensorEquals(outputs_z1_ng[0], outputs_z1_tf[0]);
   AssertTensorEquals(outputs_z2_ng[0], outputs_z2_tf[0]);
-=======
-  auto R = tf::ops::BatchMatMul(dev_scope.WithOpName("R"), A, B);
-  auto attrs_x = tf::ops::BatchMatMul::Attrs().AdjX(true);
-  auto attrs_y = tf::ops::BatchMatMul::Attrs().AdjY(true);
-  auto Z1 = tf::ops::BatchMatMul(dev_scope.WithOpName("Z1"), X, Y, attrs_x);
-  auto Z2 = tf::ops::BatchMatMul(dev_scope.WithOpName("Z2"), X, Y, attrs_y);
-  std::vector<tf::Tensor> outputs;
-  std::vector<tf::Tensor> outputs_z1;
-  std::vector<tf::Tensor> outputs_z2;
-  tf::ClientSession session(dev_scope);
-  TF_CHECK_OK(session.Run({R}, &outputs));
-  TF_CHECK_OK(session.Run({Z1}, &outputs_z1));
-  TF_CHECK_OK(session.Run({Z2}, &outputs_z2));
-
-  tf::ClientSession sess(root);
-  std::vector<tf::Tensor> outputs_cpu;
-  std::vector<tf::Tensor> outputs_z1_cpu;
-  std::vector<tf::Tensor> outputs_z2_cpu;
-  auto C = tf::ops::BatchMatMul(root.WithOpName("C"), A, B);
-  auto W1 = tf::ops::BatchMatMul(root.WithOpName("W1"), X, Y, attrs_x);
-  auto W2 = tf::ops::BatchMatMul(root.WithOpName("W2"), X, Y, attrs_y);
-  TF_CHECK_OK(sess.Run({C}, &outputs_cpu));
-  TF_CHECK_OK(sess.Run({W1}, &outputs_z1_cpu));
-  TF_CHECK_OK(sess.Run({W2}, &outputs_z2_cpu));
-  ASSERT_EQ(outputs[0].shape(), outputs_cpu[0].shape());
-  ASSERT_EQ(outputs_z1[0].shape(), outputs_z1_cpu[0].shape());
-  ASSERT_EQ(outputs_z2[0].shape(), outputs_z2_cpu[0].shape());
-  AssertTensorEquals(outputs_z1[0], outputs_z1_cpu[0]);
-  AssertTensorEquals(outputs_z2[0], outputs_z2_cpu[0]);
->>>>>>> 9fd5c844
 }
 
 TEST(tf_exec, BatchMatMul_3D) {
@@ -371,7 +271,6 @@
     Y_flat.data()[i] = -0.5f * i;
   }
 
-<<<<<<< HEAD
   auto attrs_x = ops::BatchMatMul::Attrs().AdjX(true);
   auto attrs_y = ops::BatchMatMul::Attrs().AdjY(true);
   auto Z1 = ops::BatchMatMul(dev_scope.WithOpName("Z1"), X, Y, attrs_x);
@@ -394,30 +293,6 @@
   ASSERT_OK(sess.Run({C}, &outputs_cpu));
   ASSERT_OK(sess.Run({W1}, &outputs_z1_cpu));
   ASSERT_OK(sess.Run({W2}, &outputs_z2_cpu));
-=======
-  auto attrs_x = tf::ops::BatchMatMul::Attrs().AdjX(true);
-  auto attrs_y = tf::ops::BatchMatMul::Attrs().AdjY(true);
-  auto Z1 = tf::ops::BatchMatMul(dev_scope.WithOpName("Z1"), X, Y, attrs_x);
-  auto Z2 = tf::ops::BatchMatMul(dev_scope.WithOpName("Z2"), X, Y, attrs_y);
-  std::vector<tf::Tensor> outputs;
-  std::vector<tf::Tensor> outputs_z1;
-  std::vector<tf::Tensor> outputs_z2;
-  tf::ClientSession session(dev_scope);
-  TF_CHECK_OK(session.Run({R}, &outputs));
-  TF_CHECK_OK(session.Run({Z1}, &outputs_z1));
-  TF_CHECK_OK(session.Run({Z2}, &outputs_z2));
-
-  tf::ClientSession sess(root);
-  std::vector<tf::Tensor> outputs_cpu;
-  std::vector<tf::Tensor> outputs_z1_cpu;
-  std::vector<tf::Tensor> outputs_z2_cpu;
-  auto C = tf::ops::BatchMatMul(root.WithOpName("C"), A, B);
-  auto W1 = tf::ops::BatchMatMul(root.WithOpName("W1"), X, Y, attrs_x);
-  auto W2 = tf::ops::BatchMatMul(root.WithOpName("W2"), X, Y, attrs_y);
-  TF_CHECK_OK(sess.Run({C}, &outputs_cpu));
-  TF_CHECK_OK(sess.Run({W1}, &outputs_z1_cpu));
-  TF_CHECK_OK(sess.Run({W2}, &outputs_z2_cpu));
->>>>>>> 9fd5c844
   ASSERT_EQ(outputs[0].shape(), outputs_cpu[0].shape());
   ASSERT_EQ(outputs_z1[0].shape(), outputs_z1_cpu[0].shape());
   ASSERT_EQ(outputs_z2[0].shape(), outputs_z2_cpu[0].shape());
@@ -430,19 +305,11 @@
   auto dev_scope = root.WithDevice("/device:NGRAPH:0");
   auto A = ops::Const(root, {-1.f, 2.f, 3.f, 4.f}, TensorShape({2, 2}));
   auto B =
-<<<<<<< HEAD
       ops::Const(root, {1.f, 0.f, -1.f, -2.f}, TensorShape({2, 2}));
   auto R = ops::BatchMatMul(dev_scope.WithOpName("R"), A, B);
   std::vector<Tensor> outputs;
   ClientSession session(dev_scope);
   ASSERT_OK(session.Run({R}, &outputs));
-=======
-      tf::ops::Const(root, {1.f, 0.f, -1.f, -2.f}, tf::TensorShape({2, 2}));
-  auto R = tf::ops::BatchMatMul(dev_scope.WithOpName("R"), A, B);
-  std::vector<tf::Tensor> outputs;
-  tf::ClientSession session(dev_scope);
-  TF_CHECK_OK(session.Run({R}, &outputs));
->>>>>>> 9fd5c844
   auto mat = outputs[0].matrix<float>();
   ASSERT_EQ(-3.f, mat(0, 0));
   ASSERT_EQ(-4.f, mat(0, 1));
@@ -458,27 +325,17 @@
 }
 
 TEST(tf_exec, BiasAddGrad) {
-<<<<<<< HEAD
   Scope root = Scope::NewRootScope();
   auto dev_scope = root.WithDevice("/device:NGRAPH:0");
   Tensor X(DT_FLOAT, TensorShape({2, 3, 4, 5}));
   Tensor X2D(DT_FLOAT, TensorShape({2, 3}));
   Tensor X3D(DT_FLOAT, TensorShape({2, 3, 4}));
   Tensor X5D(DT_FLOAT, TensorShape({2, 3, 4, 5, 6}));
-=======
-  tf::Scope root = tf::Scope::NewRootScope();
-  auto dev_scope = root.WithDevice("/device:NGRAPH:0");
-  tf::Tensor X(tf::DT_FLOAT, tf::TensorShape({2, 3, 4, 5}));
-  tf::Tensor X2D(tf::DT_FLOAT, tf::TensorShape({2, 3}));
-  tf::Tensor X3D(tf::DT_FLOAT, tf::TensorShape({2, 3, 4}));
-  tf::Tensor X5D(tf::DT_FLOAT, tf::TensorShape({2, 3, 4, 5, 6}));
->>>>>>> 9fd5c844
   auto val = 0.86f;
   AssignInputValues(X2D, val);
   AssignInputValues(X3D, val);
   AssignInputValues(X5D, val);
 
-<<<<<<< HEAD
   auto attrs = ops::BiasAddGrad::Attrs();
   attrs.data_format_ = "NHWC";
   std::vector<Tensor> outputs_ngraph_nhwc;
@@ -518,58 +375,11 @@
   
   ASSERT_OK(session.Run({R_ngraph_nhwc}, &outputs_ngraph_nhwc));
   ASSERT_OK(sess.Run({R_CPU_nhwc}, &outputs_CPU_nhwc));
-=======
-  auto attrs = tf::ops::BiasAddGrad::Attrs();
-  attrs.data_format_ = "NHWC";
-  std::vector<tf::Tensor> outputs_ngraph_nhwc;
-  std::vector<tf::Tensor> outputs_CPU_nhwc;
-  auto R_ngraph_nhwc =
-      tf::ops::BiasAddGrad(dev_scope.WithOpName("R_ngraph_nhwc"), X, attrs);
-  auto R_CPU_nhwc =
-      tf::ops::BiasAddGrad(root.WithOpName("R_CPU_nhwc"), X, attrs);
-
-  tf::ClientSession session(dev_scope);
-  tf::ClientSession sess(root);
-
-  TF_CHECK_OK(session.Run({R_ngraph_nhwc}, &outputs_ngraph_nhwc));
-  TF_CHECK_OK(sess.Run({R_CPU_nhwc}, &outputs_CPU_nhwc));
 
   ASSERT_EQ(outputs_ngraph_nhwc[0].shape(), outputs_CPU_nhwc[0].shape());
   ValidateTensorData(outputs_ngraph_nhwc[0], outputs_CPU_nhwc[0], 1e-6);
-  // Check 2D Tensor
-  R_ngraph_nhwc =
-      tf::ops::BiasAddGrad(dev_scope.WithOpName("R_ngraph_nhwc"), X2D, attrs);
-  R_CPU_nhwc = tf::ops::BiasAddGrad(root.WithOpName("R_CPU_nhwc"), X2D, attrs);
-
-  TF_CHECK_OK(session.Run({R_ngraph_nhwc}, &outputs_ngraph_nhwc));
-  TF_CHECK_OK(sess.Run({R_CPU_nhwc}, &outputs_CPU_nhwc));
-
-  ASSERT_EQ(outputs_ngraph_nhwc[0].shape(), outputs_CPU_nhwc[0].shape());
-  ValidateTensorData(outputs_ngraph_nhwc[0], outputs_CPU_nhwc[0], 1e-6);
-  // check 3D tensor
-  R_ngraph_nhwc =
-      tf::ops::BiasAddGrad(dev_scope.WithOpName("R_ngraph_nhwc"), X3D, attrs);
-  R_CPU_nhwc = tf::ops::BiasAddGrad(root.WithOpName("R_CPU_nhwc"), X3D, attrs);
-
-  TF_CHECK_OK(session.Run({R_ngraph_nhwc}, &outputs_ngraph_nhwc));
-  TF_CHECK_OK(sess.Run({R_CPU_nhwc}, &outputs_CPU_nhwc));
-
-  ASSERT_EQ(outputs_ngraph_nhwc[0].shape(), outputs_CPU_nhwc[0].shape());
-  ValidateTensorData(outputs_ngraph_nhwc[0], outputs_CPU_nhwc[0], 1e-6);
-  // check 5D tensor
-  R_ngraph_nhwc =
-      tf::ops::BiasAddGrad(dev_scope.WithOpName("R_ngraph_nhwc"), X5D, attrs);
-  R_CPU_nhwc = tf::ops::BiasAddGrad(root.WithOpName("R_CPU_nhwc"), X5D, attrs);
-
-  TF_CHECK_OK(session.Run({R_ngraph_nhwc}, &outputs_ngraph_nhwc));
-  TF_CHECK_OK(sess.Run({R_CPU_nhwc}, &outputs_CPU_nhwc));
->>>>>>> 9fd5c844
-
-  ASSERT_EQ(outputs_ngraph_nhwc[0].shape(), outputs_CPU_nhwc[0].shape());
-  ValidateTensorData(outputs_ngraph_nhwc[0], outputs_CPU_nhwc[0], 1e-6);
 
   attrs.data_format_ = "NCHW";
-<<<<<<< HEAD
   std::vector<Tensor> outputs_ngraph_nchw;
   std::vector<Tensor> outputs_CPU_nchw;
   
@@ -577,17 +387,6 @@
   auto R_CPU_nchw = ops::BiasAddGrad(root.WithOpName("R_CPU_nchw"), X, attrs);
   ASSERT_OK(session.Run({R_ngraph_nchw}, &outputs_ngraph_nchw));
   ASSERT_OK(sess.Run({R_CPU_nchw}, &outputs_CPU_nchw));
-=======
-  std::vector<tf::Tensor> outputs_ngraph_nchw;
-  std::vector<tf::Tensor> outputs_CPU_nchw;
-
-  auto R_ngraph_nchw =
-      tf::ops::BiasAddGrad(dev_scope.WithOpName("R_ngraph_nchw"), X, attrs);
-  auto R_CPU_nchw =
-      tf::ops::BiasAddGrad(root.WithOpName("R_CPU_nchw"), X, attrs);
-  TF_CHECK_OK(session.Run({R_ngraph_nchw}, &outputs_ngraph_nchw));
-  TF_CHECK_OK(sess.Run({R_CPU_nchw}, &outputs_CPU_nchw));
->>>>>>> 9fd5c844
 
   ASSERT_EQ(outputs_ngraph_nchw[0].shape(), outputs_CPU_nchw[0].shape());
   ValidateTensorData(outputs_ngraph_nchw[0], outputs_CPU_nchw[0], 1e-6);
@@ -652,7 +451,6 @@
 
 // Test Op :"Op_L2Loss"
 TEST(tf_exec, Op_L2Loss) {
-<<<<<<< HEAD
   Scope root = Scope::NewRootScope();
   Scope root_ngraph = root.NewSubScope("sub_scope_ngraph");
   root_ngraph = root_ngraph.WithDevice("/device:NGRAPH:0");
@@ -725,80 +523,6 @@
     }
   }
 
-=======
-  tf::Scope root = tf::Scope::NewRootScope();
-  tf::Scope root_ngraph = root.NewSubScope("sub_scope_ngraph");
-  root_ngraph = root_ngraph.WithDevice("/device:NGRAPH:0");
-
-  std::vector<std::vector<tf::int64> > input_sizes;
-  input_sizes.push_back({2, 3, 4});
-  input_sizes.push_back({0});
-
-  for (auto const& input_size : input_sizes) {
-    tf::Tensor input_data(tf::DT_FLOAT, tf::TensorShape(input_size));
-    AssignInputValues(input_data, 0.0);
-
-    tf::ClientSession session(root);
-    std::vector<tf::Tensor> outputs_ngraph;
-    std::vector<tf::Tensor> outputs_cpu;
-
-    auto r_ngraph =
-        tf::ops::L2Loss(root_ngraph.WithOpName("r_NGRAPH"), input_data);
-
-    auto r_cpu = tf::ops::L2Loss(root.WithOpName("r_CPU"), input_data);
-
-    TF_CHECK_OK(session.Run({r_ngraph}, &outputs_ngraph));
-    TF_CHECK_OK(session.Run({r_cpu}, &outputs_cpu));
-
-    ASSERT_EQ(outputs_ngraph[0].shape(), outputs_cpu[0].shape());
-    AssertTensorEquals(outputs_ngraph[0], outputs_cpu[0]);
-  }
-}
-
-// Test Op :"Op_Unpack"
-TEST(tf_exec, Op_Unpack) {
-  tf::Scope root = tf::Scope::NewRootScope();
-  tf::Scope root_ngraph = root.NewSubScope("sub_scope_ngraph");
-  root = root.WithDevice("/device:CPU:0");
-  root_ngraph = root_ngraph.WithDevice("/device:NGRAPH:0");
-
-  std::vector<std::vector<tf::int64> > input_sizes;
-
-  int input_rank = 3;
-
-  input_sizes.push_back({3, 2, 3});
-  input_sizes.push_back({4, 3, 6});
-  input_sizes.push_back({7, 8, 3});
-
-  std::vector<tf::int64> axes({0, 1, 2});
-
-  for (auto i = 0; i < input_sizes.size(); ++i) {
-    tf::Tensor input_data(tf::DT_FLOAT, tf::TensorShape(input_sizes[i]));
-    AssignInputValues(input_data, 0.0);
-
-    tf::ClientSession session(root);
-    std::vector<tf::Tensor> outputs_ngraph;
-    std::vector<tf::Tensor> outputs_cpu;
-    tf::ops::Unstack::Attrs attrs;
-    attrs.axis_ = axes[i];
-
-    auto r_ngraph =
-        tf::ops::Unstack(root_ngraph.WithOpName("r_NGRAPH"), input_data,
-                         input_sizes[i][axes[i]], attrs);
-
-    auto r_cpu =
-        tf::ops::Unstack(root, input_data, input_sizes[i][axes[i]], attrs);
-
-    TF_CHECK_OK(session.Run({r_cpu[0], r_cpu[1], r_cpu[2]}, &outputs_cpu));
-    TF_CHECK_OK(
-        session.Run({r_ngraph[0], r_ngraph[1], r_ngraph[2]}, &outputs_ngraph));
-    for (auto j = 0; j < input_rank; ++j) {
-      ASSERT_EQ(outputs_ngraph[j].shape(), outputs_cpu[j].shape());
-      AssertTensorEquals(outputs_ngraph[j], outputs_cpu[j]);
-    }
-  }
-}
->>>>>>> 9fd5c844
 
 TEST(tf_exec, Tile) {
   Scope root = Scope::NewRootScope();
@@ -845,7 +569,6 @@
   // Filter :[filter_height, filter_width, in_channels, out_channels]
   std::vector<int64> filter_size_HWIO = {3, 3, 2, 2};
   // Out_delta :[batch, out_height, out_width, out_channels]
-<<<<<<< HEAD
   std::vector<int64> output_del_size_valid = {1, 3, 2, 2};
   std::vector<int64> output_del_size_same = {1, 4, 3, 2};
   Tensor output_delta_valid(DT_FLOAT,
@@ -860,22 +583,6 @@
 
   std::vector<int> stride = {1, 2, 2, 1};
   Tensor input_data(DT_FLOAT, TensorShape(input_size_NHWC));
-=======
-  std::vector<tf::int64> output_del_size_valid = {1, 3, 2, 2};
-  std::vector<tf::int64> output_del_size_same = {1, 4, 3, 2};
-  tf::Tensor output_delta_valid(tf::DT_FLOAT,
-                                tf::TensorShape(output_del_size_valid));
-  tf::Tensor output_delta_same(tf::DT_FLOAT,
-                               tf::TensorShape(output_del_size_same));
-  AssignInputValues(output_delta_valid, -1.1f);
-  AssignInputValues(output_delta_same, -1.1f);
-
-  std::map<std::string, tf::Tensor*> out_delta_size_map = {
-      {"VALID", &output_delta_valid}, {"SAME", &output_delta_same}};
-
-  std::vector<int> stride = {1, 2, 2, 1};
-  tf::Tensor input_data(tf::DT_FLOAT, tf::TensorShape(input_size_NHWC));
->>>>>>> 9fd5c844
   AssignInputValues(input_data, -1.1f);
 
   auto filter_sizes = ops::Const(root, {3, 3, 2, 2});
@@ -999,25 +706,25 @@
 }
 
 TEST(tf_exec, Op_SparseSoftmaxCrossEntropyWithLogits) {
-  tf::Scope root = tf::Scope::NewRootScope();
-  tf::Scope root_ngraph = root.NewSubScope("sub_scope_ngraph");
+  Scope root = Scope::NewRootScope();
+  Scope root_ngraph = root.NewSubScope("sub_scope_ngraph");
   root_ngraph = root_ngraph.WithDevice("/device:NGRAPH:0");
 
   int batch_size = 100;
   int num_classes = 10;
-  tf::Tensor features(tf::DT_FLOAT, tf::TensorShape({batch_size, num_classes}));
-  tf::Tensor labels(tf::DT_INT32, tf::TensorShape({batch_size}));
+  Tensor features(DT_FLOAT, TensorShape({batch_size, num_classes}));
+  Tensor labels(DT_INT32, TensorShape({batch_size}));
   AssignInputValues(features, -1.1f);
   AssignInputIntValues(labels, num_classes);
 
-  auto R_ngraph = tf::ops::SparseSoftmaxCrossEntropyWithLogits(
+  auto R_ngraph = ops::SparseSoftmaxCrossEntropyWithLogits(
       root_ngraph.WithOpName("R_ngraph"), features, labels);
 
-  auto R_cpu = tf::ops::SparseSoftmaxCrossEntropyWithLogits(
+  auto R_cpu = ops::SparseSoftmaxCrossEntropyWithLogits(
       root.WithOpName("R_cpu"), features, labels);
 
-  std::vector<tf::Tensor> outputs_ngraph, outputs_cpu;
-  tf::ClientSession session(root);
+  std::vector<Tensor> outputs_ngraph, outputs_cpu;
+  ClientSession session(root);
 
   TF_CHECK_OK(session.Run({R_ngraph.loss, R_ngraph.backprop}, &outputs_ngraph));
   TF_CHECK_OK(session.Run({R_cpu.loss, R_cpu.backprop}, &outputs_cpu));
@@ -1202,7 +909,6 @@
 }
 
 TEST(tf_exec, Op_AddN) {
-<<<<<<< HEAD
   Scope scope_cpu = Scope::NewRootScope();
   Scope scope_ng = scope_cpu.WithDevice("/device:NGRAPH:0");
 
@@ -1233,44 +939,11 @@
   ASSERT_OK(session_cpu.Run({r_cpu}, &outputs_cpu));
 
   ASSERT_EQ(outputs_cpu[0].shape(), TensorShape({2, 2}));
-=======
-  tf::Scope scope_cpu = tf::Scope::NewRootScope();
-  tf::Scope scope_ng = scope_cpu.WithDevice("/device:NGRAPH:0");
-
-  // ngraph execution
-  auto A_ng = tf::ops::Const(scope_ng, {{256.f, 16.f}, {4.f, 64.f}});
-  auto B_ng = tf::ops::Const(scope_ng, {{1.f, 2.f}, {3.f, 4.f}});
-  auto C_ng = tf::ops::Const(scope_ng, {{5.f, 6.f}, {7.f, 8.f}});
-  auto r_ng =
-      tf::ops::AddN(scope_ng.WithOpName("r"), {A_ng, C_ng, B_ng, A_ng, A_ng});
-  // No broadcast test needed since AddN does not support it:
-  // https://github.com/tensorflow/tensorflow/blob/master/tensorflow/core/ops/math_ops.cc#L355
-
-  std::vector<tf::Tensor> outputs_ng;
-  tf::ClientSession session_ng(scope_ng);
-  TF_CHECK_OK(session_ng.Run({r_ng}, &outputs_ng));
-
-  ASSERT_EQ(outputs_ng[0].shape(), tf::TensorShape({2, 2}));
-
-  // reference CPU execution
-  auto A_cpu = tf::ops::Const(scope_cpu, {{256.f, 16.f}, {4.f, 64.f}});
-  auto B_cpu = tf::ops::Const(scope_cpu, {{1.f, 2.f}, {3.f, 4.f}});
-  auto C_cpu = tf::ops::Const(scope_cpu, {{5.f, 6.f}, {7.f, 8.f}});
-  auto r_cpu = tf::ops::AddN(scope_cpu.WithOpName("r"),
-                             {A_cpu, C_cpu, B_cpu, A_cpu, A_cpu});
-
-  std::vector<tf::Tensor> outputs_cpu;
-  tf::ClientSession session_cpu(scope_cpu);
-  TF_CHECK_OK(session_cpu.Run({r_cpu}, &outputs_cpu));
-
-  ASSERT_EQ(outputs_cpu[0].shape(), tf::TensorShape({2, 2}));
->>>>>>> 9fd5c844
 
   AssertTensorEquals(outputs_cpu[0], outputs_ng[0]);
 }
 
 TEST(tf_exec, Op_PreventGradient) {
-<<<<<<< HEAD
   Scope scope_cpu = Scope::NewRootScope();
   Scope scope_ng = scope_cpu.WithDevice("/device:NGRAPH:0");
 
@@ -1293,42 +966,12 @@
 
   ASSERT_OK(session_cpu.Run({{A_cpu, {{2.f, 4.f}, {6.f, 8.f}}}}, {r_cpu}, &outputs_cpu));
   ASSERT_EQ(outputs_cpu[0].shape(), TensorShape({2, 2}));
-=======
-  tf::Scope scope_cpu = tf::Scope::NewRootScope();
-  tf::Scope scope_ng = scope_cpu.WithDevice("/device:NGRAPH:0");
-
-  // ngraph execution
-  auto A_ng = tf::ops::Placeholder(scope_cpu, tf::DataType::DT_FLOAT);
-  auto r_ng = tf::ops::PreventGradient(scope_ng.WithOpName("r"), A_ng);
-
-  std::vector<tf::Tensor> outputs_ng;
-  tf::ClientSession session_ng(scope_ng);
-
-  TF_CHECK_OK(
-      session_ng.Run({{A_ng, {{2.f, 4.f}, {6.f, 8.f}}}}, {r_ng}, &outputs_ng));
-  ASSERT_EQ(outputs_ng[0].shape(), tf::TensorShape({2, 2}));
-
-  // reference CPU execution
-  auto A_cpu = tf::ops::Placeholder(scope_cpu, tf::DataType::DT_FLOAT);
-  auto r_cpu = tf::ops::PreventGradient(scope_cpu.WithOpName("r"), A_cpu);
-
-  std::vector<tf::Tensor> outputs_cpu;
-  tf::ClientSession session_cpu(scope_cpu);
-
-  TF_CHECK_OK(session_cpu.Run({{A_cpu, {{2.f, 4.f}, {6.f, 8.f}}}}, {r_cpu},
-                              &outputs_cpu));
-  ASSERT_EQ(outputs_cpu[0].shape(), tf::TensorShape({2, 2}));
->>>>>>> 9fd5c844
 
   AssertTensorEquals(outputs_cpu[0], outputs_ng[0]);
 }
 
-<<<<<<< HEAD
 #undef ASSERT_OK
 
 }  // namespace ngraph_bridge
 
-}  // namespace tensorflow
-=======
-}  // namespace ngraph_bridge
->>>>>>> 9fd5c844
+}  // namespace tensorflow