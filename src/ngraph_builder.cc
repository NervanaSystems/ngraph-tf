/*******************************************************************************
 * Copyright 2017-2018 Intel Corporation
 *
 * Licensed under the Apache License, Version 2.0 (the "License");
 * you may not use this file except in compliance with the License.
 * You may obtain a copy of the License at
 *
 *     http://www.apache.org/licenses/LICENSE-2.0
 *
 * Unless required by applicable law or agreed to in writing, software
 * distributed under the License is distributed on an "AS IS" BASIS,
 * WITHOUT WARRANTIES OR CONDITIONS OF ANY KIND, either express or implied.
 * See the License for the specific language governing permissions and
 * limitations under the License.
 *******************************************************************************/

#include "ngraph_builder.h"
#include "ngraph_conversions.h"
#include "ngraph_log.h"
#include "ngraph_utils.h"

#include "ngraph/builder/autobroadcast.hpp"
#include "ngraph/builder/numpy_transpose.hpp"

#include "tensorflow/core/framework/tensor.pb.h"
#include "tensorflow/core/framework/tensor_shape.pb.h"
#include "tensorflow/core/framework/tensor_shape.pb_text.h"
#include "tensorflow/core/graph/algorithm.h"
#include "tensorflow/core/graph/edgeset.h"
#include "tensorflow/core/lib/core/errors.h"

namespace ngraph_bridge {

const static std::map<tf::DataType, ngraph::element::Type> TF_NGRAPH_TYPE_MAP =
    {{tf::DataType::DT_FLOAT, ng::element::f32},
     {tf::DataType::DT_DOUBLE, ng::element::f64},
     {tf::DataType::DT_INT8, ng::element::i8},
     {tf::DataType::DT_INT16, ng::element::i16},
     {tf::DataType::DT_INT32, ng::element::i32},
     {tf::DataType::DT_INT64, ng::element::i64},
     {tf::DataType::DT_UINT8, ng::element::u8},
     {tf::DataType::DT_UINT16, ng::element::u16},
     {tf::DataType::DT_BOOL, ng::element::boolean}};

static tf::Status ValidateInputCount(const tf::Node* op, size_t count) {
  if (op->num_inputs() != count) {
    return tf::errors::InvalidArgument("\"", op->name(), "\" requires ", count,
                                       " input(s), got ", op->num_inputs(),
                                       " instead");
  }
  return tf::Status::OK();
}

static tf::Status ValidateInputCountMin(const tf::Node* op, size_t count) {
  if (op->num_inputs() < count) {
    return tf::errors::InvalidArgument(
        "\"", op->name(), "\" requires at least ", count, " input(s), got ",
        op->num_inputs(), " instead");
  }
  return tf::Status::OK();
}
//
// Helper for storing ops in ng_op_map.
// For most of the cases, op would have one output so
// vector ng_op_map[op_name] would contain one element.
//
// If storing more than one output_nodes, make sure it's in
// the same order as tensorflow would do that.
//
// Parameters:
//    Builder::OpMap& ng_op_map        - The TF-to-nGraph op map.
//    std::string op_name              - Name of the op.
//
//    shared_ptr<ng::Node> output_node - ng::Node to store
//

static tf::Status SaveNgOp(Builder::OpMap& ng_op_map, const std::string op_name,
                           const shared_ptr<ng::Node> output_node) {
  // no need to try-catch, map[key] will create vector object
  // if not exists
  ng_op_map[op_name].push_back(output_node);
  return tf::Status::OK();
}

// Helper for fetching correct input node from ng_op_map.
// Handles edge checking to make sure correct input node is
// fetched.
//
// Reduces some boilerplate code (incorrect from now) like this:
//
//      tf::Node* tf_input;
//      TF_RETURN_IF_ERROR(op->input_node(0, &tf_input));
//
//      shared_ptr<ng::Node> ng_input;
//      try {
//        ng_input = ng_op_map.at(tf_input->name());
//      } catch (const std::out_of_range&) {
//        return tf::errors::NotFound(tf_input->name(),
//                                    " is not found in the ng_op_map");
//      }
//
// Into 2 lines:
//
//      shared_ptr<ng::node> ng_input;
//      TF_RETURN_IF_ERROR(GetInputNode(ng_op_map, op, 0, &ng_input))
//
//
//
// Parameters:
//    Builder::OpMap& ng_op_map     - The TF-to-nGraph op map.
//    tf::Node* op                  - TF op being translated.
//    input_idx                     - index of input
//
//    shared_ptr<ng::Node> *result  - ng::Node pointer where result
//                                    will be written
//
//

static tf::Status GetInputNode(const Builder::OpMap& ng_op_map, tf::Node* op,
                               int input_idx, shared_ptr<ng::Node> *result) {
  // input op may have resulted in more than one ng::Node (eg. Split)
  // we need to look at Edge to check index of the input op
  std::vector<const tf::Edge*> edges;
  TF_RETURN_IF_ERROR(op->input_edges(&edges));
  int src_output_idx;
  try {
    src_output_idx = edges.at(input_idx)->src_output();
  } catch (const out_of_range&) {
    return tf::Status(tensorflow::error::NOT_FOUND, "Edge not found");
  }

  tf::Node* tf_input;
  TF_RETURN_IF_ERROR(op->input_node(input_idx, &tf_input));
  try {
    *result = ng_op_map.at(tf_input->name()).at(src_output_idx);
  } catch (const out_of_range&) {
    return tf::Status(tensorflow::error::NOT_FOUND, "Input node not found");
  }
  return tf::Status::OK();
}

// Helper for Builder::TranslateGraph ("Const" op)
template <typename T, typename VecT = T>
static tf::Status MakeConstOp(tf::Node* op, ng::element::Type et,
                              std::shared_ptr<ng::Node>* ng_node) {
  vector<VecT> const_values;
  tf::TensorShapeProto shape_proto;

  TF_RETURN_IF_ERROR(
      ValuesFromConstNode<T, VecT>(op->def(), &shape_proto, &const_values));

  tf::TensorShape const_shape(shape_proto);
  ng::Shape ng_shape;
  TF_RETURN_IF_ERROR(TFTensorShapeToNGraphShape(const_shape, &ng_shape));

  *ng_node = make_shared<ng::op::Constant>(et, ng_shape, const_values);
  return tf::Status::OK();
}

// Helper function to translate a unary op.
//
// Parameters:
//
//    tf::Node* op               - TF op being translated. Must have one input.
//    Builder::OpMap& ng_op_map  - The TF-to-nGraph op map.
//
//    std::function<std::shared_ptr<ng::Node>(std::shared_ptr<ng::Node>>
//      create_unary_op           - Function to construct the graph implementing
//                                 the unary op, given the input to the unop
//                                 as an argument.
//
// Example usage:
//
//  if (n->type_string == "Square") {
//    TF_RETURN_IF_ERROR(TranslateUnaryOp(n, ng_op_map,
//                       [] (std::shared_ptr<ng::Node> n) {
//                           return (std::make_shared<ng::op::Multiply>(n,n));
//                       });
//  }
static tf::Status TranslateUnaryOp(
    tf::Node* op, Builder::OpMap& ng_op_map,
    std::function<std::shared_ptr<ng::Node>(std::shared_ptr<ng::Node>)>
        create_unary_op) {
  TF_RETURN_IF_ERROR(ValidateInputCount(op, 1));

  shared_ptr<ng::Node> ng_input;
  TF_RETURN_IF_ERROR(GetInputNode(ng_op_map, op, 0, &ng_input));
  SaveNgOp(ng_op_map, op->name(), create_unary_op(ng_input));

  return tf::Status::OK();
}

// Helper function to translate a unary op in cases where there is a one-to-one
// mapping from TensorFlow ops to nGraph ops.
//
// Example usage:
//
//  if (n->type_string == "Abs") {
//    TF_RETURN_IF_ERROR(TranslateUnaryOp<ng::op::Abs>(n, ng_op_map));
//  }
//
template <typename T>
static tf::Status TranslateUnaryOp(tf::Node* op, Builder::OpMap& ng_op_map) {
  return TranslateUnaryOp(op, ng_op_map, [](std::shared_ptr<ng::Node> n) {
    return make_shared<T>(n);
  });
}

// Helper function to translate a binary op
// Parameters:
//
//    tf::Node* op               - TF op being translated. Must have only two
//    inputs.
//    Builder::OpMap& ng_op_map  - The TF-to-nGraph op map.
//    std::function<std::shared_ptr<ng::Node>(std::shared_ptr<ng::Node>,
//    std::shared_ptr<ng::Node>)>
//    create_binary_op           - Function to construct the graph implementing
//                                 the binary op, given the 2 ng_inputs to the
//                                 binaryop
// Example Usage:
//
// if (op->type_string() == "SquaredDifference") {
//      TF_RETURN_IF_ERROR(TranslateBinaryOp(op, ng_op_map,
//         [](std::shared_ptr<ng::Node> ng_input1, std::shared_ptr<ng::Node>
//         ng_input2) {
//           auto ng_diff = std::make_shared<ng::op::Subtract>(input1, input2);
//           return std::make_shared<ng::op::Multiply>(ng_diff,ng_diff);
//         }));
//    }
//

static tf::Status TranslateBinaryOp(
    tf::Node* op, Builder::OpMap& ng_op_map,
    std::function<std::shared_ptr<ng::Node>(std::shared_ptr<ng::Node>,
                                            std::shared_ptr<ng::Node>)>
        create_binary_op) {
  TF_RETURN_IF_ERROR(ValidateInputCount(op, 2));

  std::shared_ptr<ng::Node> ng_lhs, ng_rhs;
  TF_RETURN_IF_ERROR(GetInputNode(ng_op_map, op, 0, &ng_lhs));
  TF_RETURN_IF_ERROR(GetInputNode(ng_op_map, op, 1, &ng_rhs));

  std::tie(ng_lhs, ng_rhs) =
      ng::builder::numpy_broadcast(std::make_pair(ng_lhs, ng_rhs));

  SaveNgOp(ng_op_map, op->name(), create_binary_op(ng_lhs, ng_rhs));

  return tf::Status::OK();
}

// Helper function to translate a binary op in cases where there is a one-to-one
// mapping from TensorFlow ops to nGraph ops.
//
// Example usage:
//
//  if (n->type_string == "Add") {
//    TF_RETURN_IF_ERROR(TranslateBinaryOp<ng::op::Add>(op, ng_op_map));
//  }
//
template <typename T>
static tf::Status TranslateBinaryOp(tf::Node* op, Builder::OpMap& ng_op_map) {
  return TranslateBinaryOp(op, ng_op_map, [](std::shared_ptr<ng::Node> ng_lhs,
                                             std::shared_ptr<ng::Node> ng_rhs) {
    return make_shared<T>(ng_lhs, ng_rhs);
  });
}

tf::Status Builder::TranslateGraph(const std::vector<tf::TensorShape>& inputs,
                                   const tf::Graph* input_graph,
                                   shared_ptr<ng::Function>& ng_function) {
  //
  // We will visit ops in topological order.
  //
  vector<tf::Node*> ordered;
  tf::GetReversePostOrder(*input_graph, &ordered);

  //
  // Split ops into params, retvals, and all others.
  //
  vector<tf::Node*> tf_params;
  vector<tf::Node*> tf_ret_vals;
  vector<tf::Node*> tf_ops;

  for (auto n : ordered) {
    if (n->IsSink() || n->IsSource()) {
      continue;
    }

    if (n->IsControlFlow()) {
      return tf::errors::Unimplemented(
          "Encountered a control flow op in the nGraph bridge: ",
          n->DebugString());
    }

    if (n->type_string() == "_Arg") {
      tf_params.push_back(n);
    } else if (n->type_string() == "_Retval") {
      tf_ret_vals.push_back(n);
    } else {
      tf_ops.push_back(n);
    }
  }

  //
  // The op map holds a mapping from TensorFlow op names (strings) to
  // vector of generated nGraph nodes.
  //
  Builder::OpMap ng_op_map;

  //
  // Populate the parameter list, and also put parameters into the op map.
  //
  vector<shared_ptr<ng::op::Parameter>> ng_parameter_list(tf_params.size());

  for (auto parm : tf_params) {
    tf::DataType dtype;
    if (tf::GetNodeAttr(parm->attrs(), "T", &dtype) != tf::Status::OK()) {
      return tf::errors::InvalidArgument("No data type defined for _Arg");
    }
    int index;
    if (tf::GetNodeAttr(parm->attrs(), "index", &index) != tf::Status::OK()) {
      return tf::errors::InvalidArgument("No index defined for _Arg");
    }

    ng::element::Type ng_et;
    TF_RETURN_IF_ERROR(TFDataTypeToNGraphElementType(dtype, &ng_et));

    ng::Shape ng_shape;
    TF_RETURN_IF_ERROR(TFTensorShapeToNGraphShape(inputs[index], &ng_shape));

    auto ng_param = make_shared<ng::op::Parameter>(ng_et, ng_shape);
    SaveNgOp(ng_op_map, parm->name(), ng_param);
    ng_parameter_list[index] = ng_param;
  }

  //
  // Now create the nGraph ops from TensorFlow ops.
  //
  for (auto op : tf_ops) {
    NGRAPH_VLOG(2) << "Constructing op " << op->name() << " which is "
                   << op->type_string();

    // NOTE: The following cases should be kept in alphabetical order.

    // ---
    // Abs
    // ---
    if (op->type_string() == "Abs") {
      TF_RETURN_IF_ERROR(TranslateUnaryOp<ngraph::op::Abs>(op, ng_op_map));
    }
    // ---
    // Add
    // ---
    else if (op->type_string() == "Add") {
      TF_RETURN_IF_ERROR(TranslateBinaryOp<ngraph::op::Add>(op, ng_op_map));
    }
    // -------
    // AvgPool
    // -------
    else if (op->type_string() == "AvgPool") {
      TF_RETURN_IF_ERROR(ValidateInputCount(op, 1));

      shared_ptr<ng::Node> ng_input;
      TF_RETURN_IF_ERROR(GetInputNode(ng_op_map, op, 0, &ng_input));

      std::vector<tf::int32> tf_strides;
      std::vector<tf::int32> tf_ksize;
      std::string tf_padding_type;
      std::string tf_data_format;
      TF_RETURN_IF_ERROR(tf::GetNodeAttr(op->attrs(), "strides", &tf_strides));
      TF_RETURN_IF_ERROR(tf::GetNodeAttr(op->attrs(), "ksize", &tf_ksize));
      TF_RETURN_IF_ERROR(
          tf::GetNodeAttr(op->attrs(), "padding", &tf_padding_type));
      TF_RETURN_IF_ERROR(
          tf::GetNodeAttr(op->attrs(), "data_format", &tf_data_format));

      if (tf_data_format != "NHWC" && tf_data_format != "NCHW") {
        return tf::errors::InvalidArgument(
            "AvgPool data format is neither NHWC nor NCHW");
      }

      bool is_nhwc = (tf_data_format == "NHWC");

      NGRAPH_VLOG(3) << ng::join(tf_strides);
      NGRAPH_VLOG(3) << ng::join(tf_ksize);
      NGRAPH_VLOG(3) << tf_padding_type;
      NGRAPH_VLOG(3) << tf_data_format;

      ng::Strides ng_strides(2);
      ng::Shape ng_image_shape(2);
      ng::Shape ng_kernel_shape(2);

      BatchToNGraph(is_nhwc, ng_input);
      BatchedOpParamToNGraph(is_nhwc, tf_strides, ng_strides);
      BatchedOpParamToNGraph(is_nhwc, ng_input->get_shape(), ng_image_shape);
      BatchedOpParamToNGraph(is_nhwc, tf_ksize, ng_kernel_shape);
      NGRAPH_VLOG(3) << "ng_strides: " << ng::join(ng_strides);
      NGRAPH_VLOG(3) << "ng_image_shape: " << ng::join(ng_image_shape);
      NGRAPH_VLOG(3) << "ng_kernel_shape: " << ng::join(ng_kernel_shape);

      // TODO: change this once nGraph supports negative padding
      // (CoordinateDiff) for AvgPool
      // ng::CoordinateDiff ng_padding_below{0,0};
      // ng::CoordinateDiff ng_padding_above{0,0};
      ng::Shape ng_padding_below{0, 0};
      ng::Shape ng_padding_above{0, 0};

      if (tf_padding_type == "SAME") {
        for (size_t i = 0; i < 2; i++) {
          size_t image_size = ng_image_shape[i];
          size_t filter_shape = ng_kernel_shape[i];
          size_t filter_stride = ng_strides[i];

          tf::int64 padding_needed;
          if (image_size % filter_stride == 0) {
            padding_needed = filter_shape - filter_stride;
          } else {
            padding_needed = filter_shape - (image_size % filter_stride);
          }
          if (padding_needed < 0) {
            padding_needed = 0;
          }

          size_t padding_lhs = padding_needed / 2;
          size_t padding_rhs = padding_needed - padding_lhs;
          ng_padding_below[i] = padding_lhs;
          ng_padding_above[i] = padding_rhs;
        }
      }

      NGRAPH_VLOG(3) << "ng_padding_below: " << ng::join(ng_padding_below);
      NGRAPH_VLOG(3) << "ng_padding_above: " << ng::join(ng_padding_above);

      std::shared_ptr<ng::Node> ng_avgpool = make_shared<ng::op::AvgPool>(
          ng_input, ng_kernel_shape, ng_strides, ng_padding_below,
          ng_padding_above, false);

      BatchToTensorflow(is_nhwc, ng_avgpool);

      NGRAPH_VLOG(3) << "avgpool outshape: {"
                     << ng::join(ng_avgpool->get_shape()) << "}";

      SaveNgOp(ng_op_map, op->name(), ng_avgpool);
    }
    // -------
    // BatchMatMul
    // -------
    else if (op->type_string() == "BatchMatMul") {
      TF_RETURN_IF_ERROR(ValidateInputCount(op, 2));
      shared_ptr<ng::Node> ng_lhs;
      TF_RETURN_IF_ERROR(GetInputNode(ng_op_map, op, 0, &ng_lhs));

      shared_ptr<ng::Node> ng_rhs;
      TF_RETURN_IF_ERROR(GetInputNode(ng_op_map, op, 1, &ng_rhs));

      auto ng_lhs_shape = ng_lhs->get_shape();
      auto ng_rhs_shape = ng_rhs->get_shape();

      if (ng_lhs_shape.size() != ng_rhs_shape.size()) {
        return tf::errors::InvalidArgument(
            "Dimensions of two input args are not the same for BatchMatMul");
      }
      size_t n_dims = ng_lhs_shape.size();
      if (n_dims < 2) {
        return tf::errors::InvalidArgument(
            "Dimensions of input args for BatchMatMul must be >=2", n_dims);
      }

      ng::AxisVector out_axes;
      for (size_t i = 0; i < n_dims - 2; ++i) {
        if (ng_lhs_shape[i] != ng_rhs_shape[i]) {
          return tf::errors::InvalidArgument(
              "ng_lhs_shape and ng_rhs_shape must be the same for BatchMatMul "
              "for each dimension",
              i);
        }
        out_axes.push_back(i);
      }

      bool tf_adj_x = false;
      bool tf_adj_y = false;
      TF_RETURN_IF_ERROR(tf::GetNodeAttr(op->attrs(), "adj_x", &tf_adj_x));
      TF_RETURN_IF_ERROR(tf::GetNodeAttr(op->attrs(), "adj_y", &tf_adj_y));

      auto ng_lhs_axes = out_axes;
      auto ng_rhs_axes = out_axes;
      if (tf_adj_x) {
        ng_lhs_axes.push_back(n_dims - 1);
        ng_lhs_axes.push_back(n_dims - 2);
        ng_lhs = ng::builder::numpy_transpose(ng_lhs, ng_lhs_axes);
      }
      if (tf_adj_y) {
        ng_rhs_axes.insert(ng_rhs_axes.begin(), n_dims - 2);
        ng_rhs_axes.insert(ng_rhs_axes.begin(), n_dims - 1);
        ng_rhs = ng::builder::numpy_transpose(ng_rhs, ng_rhs_axes);
      } else {
        ng_rhs_axes.insert(ng_rhs_axes.begin(), n_dims - 1);
        ng_rhs_axes.insert(ng_rhs_axes.begin(), n_dims - 2);
        ng_rhs = ng::builder::numpy_transpose(ng_rhs, ng_rhs_axes);
      }

      ng_lhs_shape = ng_lhs->get_shape();
      ng_rhs_shape = ng_rhs->get_shape();

      if (ng_lhs_shape[n_dims - 1] != ng_rhs_shape[0]) {
        return tf::errors::InvalidArgument(
            "The last dimension of ng_lhs and the first dimension of ng_rhs "
            "should have the same size");
      }
      if (n_dims == 2) {
        SaveNgOp(ng_op_map, op->name(),
                 make_shared<ngraph::op::Dot>(ng_lhs, ng_rhs));
      } else {
        auto output_shape = ng_lhs_shape;
        output_shape[n_dims - 1] = ng_rhs_shape[1];
        auto dot_output = make_shared<ngraph::op::Dot>(ng_lhs, ng_rhs);
        size_t compound_size = 1;
        for (int i = 0; i < out_axes.size(); i++) {
          compound_size *= output_shape[i];
        }
        auto dot_axes = out_axes;
        dot_axes.push_back(n_dims - 2);
        dot_axes.push_back(n_dims - 1);
        for (int i = 0; i < out_axes.size(); i++) {
          dot_axes.push_back(n_dims + i);
        }
        ng::Shape dot_shape = {compound_size, ng_lhs_shape[n_dims - 2],
                               ng_rhs_shape[1], compound_size};
        std::shared_ptr<ng::Node> dot_reshape;
        if (n_dims == 3) {
          dot_reshape = dot_output;
        } else {
          dot_reshape =
              make_shared<ngraph::op::Reshape>(dot_output, dot_axes, dot_shape);
        }
        ng::Shape tmp_shape = {1, ng_lhs_shape[n_dims - 2], ng_rhs_shape[1]};
        vector<shared_ptr<ngraph::Node>> tmp_tensors;
        for (size_t i = 0; i < dot_shape[0]; i++) {
          const std::vector<size_t> lower_bound{i, 0, 0, i};
          const std::vector<size_t> upper_bound{i + 1, dot_shape[1],
                                                dot_shape[2], i + 1};
          auto slice_out = make_shared<ngraph::op::Slice>(
              dot_reshape, lower_bound, upper_bound);
          auto reshape_out = make_shared<ngraph::op::Reshape>(
              slice_out, ng::AxisVector{0, 1, 2, 3}, tmp_shape);
          tmp_tensors.push_back(reshape_out);
        }
        auto concat_op = make_shared<ngraph::op::Concat>(tmp_tensors, 0);
        if (n_dims == 3) {
          SaveNgOp(ng_op_map, op->name(), concat_op);
        } else {
          SaveNgOp(ng_op_map, op->name(),
                   make_shared<ngraph::op::Reshape>(
                       concat_op, ng::AxisVector{0, 1, 2}, output_shape));
        }
      }
    }
    // -------
    // BiasAdd
    // -------
    else if (op->type_string() == "BiasAdd") {
      TF_RETURN_IF_ERROR(ValidateInputCount(op, 2));

      shared_ptr<ng::Node> ng_input;
      TF_RETURN_IF_ERROR(GetInputNode(ng_op_map, op, 0, &ng_input));

      shared_ptr<ng::Node> ng_bias;
      TF_RETURN_IF_ERROR(GetInputNode(ng_op_map, op, 1, &ng_bias));

      std::string tf_data_format;
      if (tf::GetNodeAttr(op->attrs(), "data_format", &tf_data_format) !=
          tf::Status::OK()) {
        tf_data_format = "NHWC";
      }

      if (tf_data_format != "NHWC" && tf_data_format != "NCHW") {
        return tf::errors::InvalidArgument(
            "BiasAdd data format is neither NHWC nor NCHW");
      }

      auto ng_input_shape = ng_input->get_shape();
      auto ng_bias_shape = ng_bias->get_shape();
      if (ng_bias_shape.size() != 1) {
        return tf::errors::InvalidArgument(
            "Bias argument to BiasAdd does not have one dimension");
      }

      bool is_nhwc = (tf_data_format == "NHWC");

      ng::AxisSet ng_broadcast_axes;

      if (is_nhwc) {
        for (size_t i = 0; i < ng_input_shape.size() - 1; i++) {
          ng_broadcast_axes.insert(i);
        }
      } else {
        for (size_t i = 0; i < ng_input_shape.size(); i++) {
          if (i != 1) {
            ng_broadcast_axes.insert(i);
          }
        }
      }

      auto ng_bias_broadcasted = make_shared<ng::op::Broadcast>(
          ng_bias, ng_input_shape, ng_broadcast_axes);
      auto ng_add = ng_input + ng_bias_broadcasted;

      SaveNgOp(ng_op_map, op->name(), ng_add);
    }
    // --------
    // Cast
    // --------
    else if (op->type_string() == "Cast") {
      TF_RETURN_IF_ERROR(ValidateInputCount(op, 1));

      shared_ptr<ng::Node> ng_input;
      TF_RETURN_IF_ERROR(GetInputNode(ng_op_map, op, 0, &ng_input));

      tf::DataType dtype;
      TF_RETURN_IF_ERROR(tf::GetNodeAttr(op->attrs(), "DstT", &dtype));

      try {
        SaveNgOp(ng_op_map, op->name(),
                 make_shared<ng::op::Convert>(ng_input,
                                              TF_NGRAPH_TYPE_MAP.at(dtype)));
      } catch (const std::out_of_range&) {
        return tf::errors::Unimplemented("Unsupported TensorFlow data type: ",
                                         tf::DataType_Name(dtype));
      }

    }
    // --------
    // ConcatV2
    // --------
    else if (op->type_string() == "ConcatV2") {
      TF_RETURN_IF_ERROR(ValidateInputCountMin(op, 2));

      shared_ptr<ng::Node> ng_axis_op;
      TF_RETURN_IF_ERROR(
          GetInputNode(ng_op_map, op, op->num_inputs() - 1, &ng_axis_op));

      tf::int64 concat_axis;
      TF_RETURN_IF_ERROR(tf::GetNodeAttr(
          op->attrs(), "_ngraph_concat_static_axis", &concat_axis));

      if (concat_axis < 0) {
        shared_ptr<ng::Node> ng_first_arg;
        TF_RETURN_IF_ERROR(GetInputNode(ng_op_map, op, 0, &ng_first_arg));

        concat_axis += tf::int64(ng_first_arg->get_shape().size());
      }

      ng::NodeVector ng_args;

      for (int i = 0; i < op->num_inputs() - 1; i++) {
        shared_ptr<ng::Node> ng_arg;
        TF_RETURN_IF_ERROR(GetInputNode(ng_op_map, op, i, &ng_arg));
        ng_args.push_back(ng_arg);
      }

      SaveNgOp(ng_op_map, op->name(),
               make_shared<ng::op::Concat>(ng_args, size_t(concat_axis)));
    }
    // -----
    // Const
    // -----
    else if (op->type_string() == "Const") {
      tf::DataType dtype;
      TF_RETURN_IF_ERROR(tf::GetNodeAttr(op->attrs(), "dtype", &dtype));

      std::shared_ptr<ng::Node> ng_node;

      switch (dtype) {
        case tf::DataType::DT_FLOAT:
          TF_RETURN_IF_ERROR(
              MakeConstOp<float>(op, ng::element::f32, &ng_node));
          break;
        case tf::DataType::DT_DOUBLE:
          TF_RETURN_IF_ERROR(
              MakeConstOp<double>(op, ng::element::f64, &ng_node));
          break;
        case tf::DataType::DT_INT8:
          TF_RETURN_IF_ERROR(
              MakeConstOp<tf::int8>(op, ng::element::i8, &ng_node));
          break;
        case tf::DataType::DT_INT16:
          TF_RETURN_IF_ERROR(
              MakeConstOp<tf::int16>(op, ng::element::i16, &ng_node));
          break;
        case tf::DataType::DT_INT32:
          TF_RETURN_IF_ERROR(
              MakeConstOp<tf::int32>(op, ng::element::i32, &ng_node));
          break;
        case tf::DataType::DT_INT64:
          TF_RETURN_IF_ERROR(
              MakeConstOp<tf::int64>(op, ng::element::i64, &ng_node));
          break;
        case tf::DataType::DT_UINT8:
          TF_RETURN_IF_ERROR(
              MakeConstOp<tf::uint8>(op, ng::element::u8, &ng_node));
          break;
        case tf::DataType::DT_UINT16:
          TF_RETURN_IF_ERROR(
              MakeConstOp<tf::uint16>(op, ng::element::u16, &ng_node));
          break;
        // For some reason the following do not work (no specialization of
        // tensorflow::checkpoint::SavedTypeTraits...)
        // case tf::DataType::DT_UINT32:
        //   TF_RETURN_IF_ERROR(MakeConstOp<tf::uint32>(op, ng::element::u32,
        //   &ng_node));
        //   break;
        // case tf::DataType::DT_UINT64:
        //   TF_RETURN_IF_ERROR(MakeConstOp<tf::uint64>(op, ng::element::u64,
        //   &ng_node));
        //   break;
        case tf::DataType::DT_BOOL:
          TF_RETURN_IF_ERROR(
              MakeConstOp<bool, char>(op, ng::element::boolean, &ng_node));
          break;
        default:
          return tf::errors::Unimplemented("Unsupported TensorFlow data type: ",
                                           tf::DataType_Name(dtype));
      }

      SaveNgOp(ng_op_map, op->name(), ng_node);
    }
    // ------
    // Conv2D
    // ------
    else if (op->type_string() == "Conv2D") {
      TF_RETURN_IF_ERROR(ValidateInputCount(op, 2));

      shared_ptr<ng::Node> ng_input;
      TF_RETURN_IF_ERROR(GetInputNode(ng_op_map, op, 0, &ng_input));
      shared_ptr<ng::Node> ng_filter;
      TF_RETURN_IF_ERROR(GetInputNode(ng_op_map, op, 1, &ng_filter));

      std::vector<tf::int32> tf_strides;
      std::vector<tf::int32> tf_dilations;
      std::string tf_padding_type;
      std::string tf_data_format;
      TF_RETURN_IF_ERROR(tf::GetNodeAttr(op->attrs(), "strides", &tf_strides));
      TF_RETURN_IF_ERROR(
          tf::GetNodeAttr(op->attrs(), "dilations", &tf_dilations));
      TF_RETURN_IF_ERROR(
          tf::GetNodeAttr(op->attrs(), "padding", &tf_padding_type));
      TF_RETURN_IF_ERROR(
          tf::GetNodeAttr(op->attrs(), "data_format", &tf_data_format));

      if (tf_data_format != "NHWC" && tf_data_format != "NCHW") {
        return tf::errors::InvalidArgument(
            "Conv2D data format is neither NHWC nor NCHW");
      }

      bool is_nhwc = (tf_data_format == "NHWC");

      NGRAPH_VLOG(3) << ng::join(tf_strides);
      NGRAPH_VLOG(3) << ng::join(tf_dilations);
      NGRAPH_VLOG(3) << tf_padding_type;
      NGRAPH_VLOG(3) << tf_data_format;

      ng::Strides ng_strides(2);
      ng::Strides ng_dilations(2);
      ng::Shape ng_image_shape(2);
      ng::Shape ng_kernel_shape(2);

      BatchToNGraph(is_nhwc, ng_input);
      BatchedOpParamToNGraph(is_nhwc, tf_strides, ng_strides);
      BatchedOpParamToNGraph(is_nhwc, ng_input->get_shape(), ng_image_shape);
      BatchedOpParamToNGraph(is_nhwc, tf_dilations, ng_dilations);
      NGRAPH_VLOG(3) << "ng_strides: " << ng::join(ng_strides);
      NGRAPH_VLOG(3) << "ng_dilations: " << ng::join(ng_dilations);
      NGRAPH_VLOG(3) << "ng_image_shape: " << ng::join(ng_image_shape);

      auto& ng_filter_shape = ng_filter->get_shape();
      ng_kernel_shape[0] = ng_filter_shape[0];
      ng_kernel_shape[1] = ng_filter_shape[1];
      Reshape<3, 2, 0, 1>(ng_filter);

      NGRAPH_VLOG(3) << "ng_kernel_shape: " << ng::join(ng_kernel_shape);

      ng::CoordinateDiff ng_padding_below{0, 0};
      ng::CoordinateDiff ng_padding_above{0, 0};

      if (tf_padding_type == "SAME") {
        for (size_t i = 0; i < 2; i++) {
          size_t image_size = ng_image_shape[i];
          size_t filter_shape = (ng_kernel_shape[i] - 1) * ng_dilations[i] + 1;
          size_t filter_stride = ng_strides[i];

          tf::int64 padding_needed;
          if (image_size % filter_stride == 0) {
            padding_needed = filter_shape - filter_stride;
          } else {
            padding_needed = filter_shape - (image_size % filter_stride);
          }
          if (padding_needed < 0) {
            padding_needed = 0;
          }

          size_t padding_lhs = padding_needed / 2;
          size_t padding_rhs = padding_needed - padding_lhs;
          ng_padding_below[i] = padding_lhs;
          ng_padding_above[i] = padding_rhs;
        }
      }

      NGRAPH_VLOG(3) << "ng_padding_below: " << ng::join(ng_padding_below);
      NGRAPH_VLOG(3) << "ng_padding_above: " << ng::join(ng_padding_above);

      std::shared_ptr<ng::Node> ng_conv = make_shared<ng::op::Convolution>(
          ng_input, ng_filter, ng_strides, ng_dilations, ng_padding_below,
          ng_padding_above);

      BatchToTensorflow(is_nhwc, ng_conv);

      SaveNgOp(ng_op_map, op->name(), ng_conv);
    }
    // ------
    // Conv2DBackpropInput
    // ------
    else if (op->type_string() == "Conv2DBackpropInput") {
      TF_RETURN_IF_ERROR(ValidateInputCount(op, 3));

      shared_ptr<ng::Node> ng_filter, ng_out_backprop;

      TF_RETURN_IF_ERROR(GetInputNode(ng_op_map, op, 1, &ng_filter));

      TF_RETURN_IF_ERROR(GetInputNode(ng_op_map, op, 2, &ng_out_backprop));

      // TODO: refactor me to be less redundant with other convolution ops
      std::vector<tf::int32> tf_strides;
      std::vector<tf::int32> tf_dilations;
      std::string tf_padding_type;
      std::string tf_data_format;
      TF_RETURN_IF_ERROR(tf::GetNodeAttr(op->attrs(), "strides", &tf_strides));
      TF_RETURN_IF_ERROR(
          tf::GetNodeAttr(op->attrs(), "dilations", &tf_dilations));
      TF_RETURN_IF_ERROR(
          tf::GetNodeAttr(op->attrs(), "padding", &tf_padding_type));
      TF_RETURN_IF_ERROR(
          tf::GetNodeAttr(op->attrs(), "data_format", &tf_data_format));

      if (tf_data_format != "NHWC" && tf_data_format != "NCHW") {
        return tf::errors::InvalidArgument(
            "Conv2DBackpropInput data format is neither NHWC nor NCHW: %s",
            tf_data_format);
      }

      std::vector<tf::int64> tf_input_sizes;
      TF_RETURN_IF_ERROR(tf::GetNodeAttr(
          op->attrs(), "_ngraph_static_input_sizes", &tf_input_sizes));
      if (std::any_of(tf_input_sizes.begin(), tf_input_sizes.end(),
                      [](tf::int32 size) { return size <= 0; })) {
        return tf::errors::InvalidArgument(
            "Conv2DBackpropInput input sizes must be positive integers");
      }

      bool is_nhwc = (tf_data_format == "NHWC");

      NGRAPH_VLOG(3) << ng::join(tf_strides);
      NGRAPH_VLOG(3) << ng::join(tf_dilations);
      NGRAPH_VLOG(3) << tf_padding_type;
      NGRAPH_VLOG(3) << tf_data_format;

      ng::Strides ng_strides(2);
      ng::Strides ng_dilations(2);
      ng::Shape ng_image_shape(2);
      ng::Shape ng_kernel_shape(2);
      ng::Shape ng_batch_shape(4);

      BatchToNGraph(is_nhwc, ng_out_backprop);
      BatchedOpParamToNGraph(is_nhwc, tf_strides, ng_strides);
      BatchedOpParamToNGraph(is_nhwc, tf_input_sizes, ng_image_shape);
      BatchedOpParamToNGraph(is_nhwc, tf_dilations, ng_dilations);
      if (is_nhwc) {
        ng_batch_shape = {static_cast<unsigned long>(tf_input_sizes[0]),
                          static_cast<unsigned long>(tf_input_sizes[3]),
                          static_cast<unsigned long>(tf_input_sizes[1]),
                          static_cast<unsigned long>(tf_input_sizes[2])};
      } else {
        ng_batch_shape = {static_cast<unsigned long>(tf_input_sizes[0]),
                          static_cast<unsigned long>(tf_input_sizes[1]),
                          static_cast<unsigned long>(tf_input_sizes[2]),
                          static_cast<unsigned long>(tf_input_sizes[3])};
      }

      NGRAPH_VLOG(3) << "ng_strides: " << ng::join(ng_strides);
      NGRAPH_VLOG(3) << "ng_dilations: " << ng::join(ng_dilations);
      NGRAPH_VLOG(3) << "ng_image_shape: " << ng::join(ng_image_shape);

      auto& ng_filter_shape = ng_filter->get_shape();
      ng_kernel_shape[0] = ng_filter_shape[0];
      ng_kernel_shape[1] = ng_filter_shape[1];
      Reshape<3, 2, 0, 1>(ng_filter);

      NGRAPH_VLOG(3) << "ng_kernel_shape: " << ng::join(ng_kernel_shape);

      ng::CoordinateDiff ng_padding_below{0, 0};
      ng::CoordinateDiff ng_padding_above{0, 0};

      if (tf_padding_type == "SAME") {
        for (size_t i = 0; i < 2; i++) {
          size_t image_size = ng_image_shape[i];
          size_t filter_shape = ng_kernel_shape[i];
          size_t filter_stride = ng_strides[i];

          tf::int64 padding_needed;
          if (image_size % filter_stride == 0) {
            padding_needed = filter_shape - filter_stride;
          } else {
            padding_needed = filter_shape - (image_size % filter_stride);
          }
          if (padding_needed < 0) {
            padding_needed = 0;
          }

          size_t padding_lhs = padding_needed / 2;
          size_t padding_rhs = padding_needed - padding_lhs;
          ng_padding_below[i] = padding_lhs;
          ng_padding_above[i] = padding_rhs;
        }
      }

      NGRAPH_VLOG(3) << "ng_padding_below: " << ng::join(ng_padding_below);
      NGRAPH_VLOG(3) << "ng_padding_above: " << ng::join(ng_padding_above);

      std::shared_ptr<ng::Node> ng_data =
          make_shared<ng::op::ConvolutionBackpropData>(
              ng_batch_shape, ng_filter, ng_out_backprop, ng_strides,
              ng_dilations, ng_padding_below, ng_padding_above,
              ng::Strides(ng_batch_shape.size() - 2, 1));

      BatchToTensorflow(is_nhwc, ng_data);

      SaveNgOp(ng_op_map, op->name(), ng_data);
    }

    // -----
    // DepthwiseConv2dNative
    // -----
    else if (op->type_string() == "DepthwiseConv2dNative") {
      TF_RETURN_IF_ERROR(ValidateInputCount(op, 2));

      shared_ptr<ng::Node> ng_input, ng_filter;

      TF_RETURN_IF_ERROR(GetInputNode(ng_op_map, op, 0, &ng_input));
      TF_RETURN_IF_ERROR(GetInputNode(ng_op_map, op, 1, &ng_filter));

      std::vector<tf::int32> tf_strides;
      std::vector<tf::int32> tf_dilations;
      std::string tf_padding_type;
      std::string tf_data_format;
      TF_RETURN_IF_ERROR(tf::GetNodeAttr(op->attrs(), "strides", &tf_strides));
      TF_RETURN_IF_ERROR(
          tf::GetNodeAttr(op->attrs(), "dilations", &tf_dilations));
      TF_RETURN_IF_ERROR(
          tf::GetNodeAttr(op->attrs(), "padding", &tf_padding_type));
      TF_RETURN_IF_ERROR(
          tf::GetNodeAttr(op->attrs(), "data_format", &tf_data_format));

      if (tf_data_format != "NHWC" && tf_data_format != "NCHW") {
        return tf::errors::InvalidArgument(
            "DepthwiseConv2D data format is neither NHWC nor NCHW");
      }

      bool is_nhwc = (tf_data_format == "NHWC");

      NGRAPH_VLOG(3) << ng::join(tf_strides);
      NGRAPH_VLOG(3) << ng::join(tf_dilations);
      NGRAPH_VLOG(3) << tf_padding_type;
      NGRAPH_VLOG(3) << tf_data_format;

      ng::Strides ng_strides(2);
      ng::Strides ng_dilations(2);
      ng::Shape ng_image_shape(2);
      ng::Shape ng_kernel_shape(2);

      BatchToNGraph(is_nhwc, ng_input);
      BatchedOpParamToNGraph(is_nhwc, ng_input->get_shape(), ng_image_shape);
      BatchedOpParamToNGraph(is_nhwc, tf_strides, ng_strides);
      BatchedOpParamToNGraph(is_nhwc, tf_dilations, ng_dilations);

      NGRAPH_VLOG(3) << "ng_strides: " << ng::join(ng_strides);
      NGRAPH_VLOG(3) << "ng_dilations: " << ng::join(ng_dilations);
      NGRAPH_VLOG(3) << "ng_image_shape: " << ng::join(ng_image_shape);

      auto& ng_filter_shape = ng_filter->get_shape();
      Reshape<3, 2, 0, 1>(ng_filter);
      ng_kernel_shape[0] = ng_filter_shape[0];
      ng_kernel_shape[1] = ng_filter_shape[1];

      NGRAPH_VLOG(3) << "ng_kernel_shape: " << ng::join(ng_kernel_shape);

      ng::CoordinateDiff ng_padding_below{0, 0};
      ng::CoordinateDiff ng_padding_above{0, 0};

      if (tf_padding_type == "SAME") {
        for (size_t i = 0; i < 2; i++) {
          size_t image_size = ng_image_shape[i];
          size_t filter_shape = (ng_kernel_shape[i] - 1) * ng_dilations[i] + 1;
          size_t filter_stride = ng_strides[i];

          tf::int64 padding_needed;
          if (image_size % filter_stride == 0) {
            padding_needed = filter_shape - filter_stride;
          } else {
            padding_needed = filter_shape - (image_size % filter_stride);
          }
          if (padding_needed < 0) {
            padding_needed = 0;
          }

          size_t padding_lhs = padding_needed / 2;
          size_t padding_rhs = padding_needed - padding_lhs;
          ng_padding_below[i] = padding_lhs;
          ng_padding_above[i] = padding_rhs;
        }
      }

      NGRAPH_VLOG(3) << "ng_padding_below: " << ng::join(ng_padding_below);
      NGRAPH_VLOG(3) << "ng_padding_above: " << ng::join(ng_padding_above);

      // ng input shape is NCHW
      auto& input_shape = ng_input->get_shape();
      // ng filter shape is OIHW
      auto& filter_shape = ng_filter->get_shape();
      ng::NodeVector ng_args;

      for (size_t i = 0; i < input_shape[1]; i++) {
        const std::vector<size_t> lower_bound{0, i, 0, 0};
        const std::vector<size_t> upper_bound{input_shape[0], i + 1,
                                              input_shape[2], input_shape[3]};
        auto ng_sliced_input =
            make_shared<ng::op::Slice>(ng_input, lower_bound, upper_bound);

        const std::vector<size_t> f_lower_bound{0, i, 0, 0};
        const std::vector<size_t> f_upper_bound{
            filter_shape[0], i + 1, filter_shape[2], filter_shape[3]};
        auto ng_sliced_filter =
            make_shared<ng::op::Slice>(ng_filter, f_lower_bound, f_upper_bound);

        NGRAPH_VLOG(3) << "depthwise conv 2d.";
        NGRAPH_VLOG(3) << "sliced shape "
                       << ng::join(ng_sliced_input->get_shape());
        NGRAPH_VLOG(3) << "filter shape "
                       << ng::join(ng_sliced_filter->get_shape());

        auto ng_conv = make_shared<ng::op::Convolution>(
            ng_sliced_input, ng_sliced_filter, ng_strides, ng_dilations,
            ng_padding_below, ng_padding_above);
        ng_args.push_back(ng_conv);
      }

      size_t ng_concatenation_axis = 1;  // channel axis
      std::shared_ptr<ng::Node> ng_concat =
          make_shared<ng::op::Concat>(ng_args, ng_concatenation_axis);

<<<<<<< HEAD
      BatchToTensorflow(is_nhwc, ng_concat);
      ng_op_map[op->name()] = ng_concat;
=======
      if (is_nhwc) {
        auto& s = ng_concat->get_shape();
        ng::Shape reshaped_shape{s[0], s[2], s[3], s[1]};
        ng_concat = make_shared<ng::op::Reshape>(
            ng_concat, ng::AxisVector{0, 2, 3, 1}, reshaped_shape);
      }

      SaveNgOp(ng_op_map, op->name(), ng_concat);
>>>>>>> 4054fad8
    }
    // -----
    // Equal
    // -----
    else if (op->type_string() == "Equal") {
      TF_RETURN_IF_ERROR(TranslateBinaryOp<ngraph::op::Equal>(op, ng_op_map));
    }
    // -----
    // Exp
    // -----
    else if (op->type_string() == "Exp") {
      TF_RETURN_IF_ERROR(TranslateUnaryOp<ngraph::op::Exp>(op, ng_op_map));
    }
    // --------
    // ExpandDims
    // --------
    else if (op->type_string() == "ExpandDims") {
      TF_RETURN_IF_ERROR(ValidateInputCount(op, 2));
      shared_ptr<ng::Node> ng_input;
      TF_RETURN_IF_ERROR(GetInputNode(ng_op_map, op, 0, &ng_input));

      shared_ptr<ng::Node> ng_dim;
      TF_RETURN_IF_ERROR(GetInputNode(ng_op_map, op, 1, &ng_dim));

      auto ng_dim_const = std::dynamic_pointer_cast<ng::op::Constant>(ng_dim);
      if (ng_dim_const == nullptr) {
        return tf::errors::InvalidArgument(
            "The argument dim is null for ExpandDims");
      }
      auto dim_vec = ng_dim_const->get_vector<int>();
      if (dim_vec.size() != 1) {
        return tf::errors::InvalidArgument(
            "The size of argument dim is not 1 for ExpandDims");
      }

      auto& shape = ng_input->get_shape();
      auto shape_size = shape.size();
      if (dim_vec[0] < 0) {
        // allow range [-rank(input) - 1, rank(input)]
        // where -1 append new axis at the end
        dim_vec[0] = shape_size + dim_vec[0] + 1;
      }
      auto out_shape = shape;
      out_shape.insert(out_shape.begin() + size_t(dim_vec[0]), 1);
      std::vector<size_t> shape_dimensions(shape.size());
      std::iota(shape_dimensions.begin(), shape_dimensions.end(), 0);
      std::shared_ptr<ng::Node> ng_expand_dim =
          make_shared<ng::op::Reshape>(ng_input, shape_dimensions, out_shape);

      SaveNgOp(ng_op_map, op->name(), ng_expand_dim);
    }
    // --------
    // Fill
    // --------
    else if (op->type_string() == "Fill") {
      shared_ptr<ng::Node> ng_value;
      TF_RETURN_IF_ERROR(GetInputNode(ng_op_map, op, 1, &ng_value));

      std::vector<tf::int64> dims_vec;
      TF_RETURN_IF_ERROR(
          tf::GetNodeAttr(op->attrs(), "_ngraph_fill_static_dims", &dims_vec));

      ng::Shape ng_output_shape(dims_vec.size());
      ng::AxisSet ng_axis_set;
      for (size_t i = 0; i < dims_vec.size(); ++i) {
        ng_output_shape[i] = dims_vec[i];
        ng_axis_set.insert(i);
      }
      SaveNgOp(ng_op_map, op->name(),
               make_shared<ng::op::Broadcast>(ng_value, ng_output_shape,
                                              ng_axis_set));
    }
    // --------
    // Floor
    // --------
    else if (op->type_string() == "Floor") {
      TF_RETURN_IF_ERROR(TranslateUnaryOp<ngraph::op::Floor>(op, ng_op_map));
    }
    // --------------
    // FusedBatchNorm
    // --------------
    else if (op->type_string() == "FusedBatchNorm") {
      TF_RETURN_IF_ERROR(ValidateInputCount(op, 5));

      bool tf_is_training;
      if (tf::GetNodeAttr(op->attrs(), "is_training", &tf_is_training) !=
          tf::Status::OK()) {
        NGRAPH_VLOG(3) << "is_training attribute not present, setting to true";
        tf_is_training = true;
      }

      NGRAPH_VLOG(3) << "is_training: " << tf_is_training;

      shared_ptr<ng::Node> ng_input;
      TF_RETURN_IF_ERROR(GetInputNode(ng_op_map, op, 0, &ng_input));
      shared_ptr<ng::Node> ng_scale;
      TF_RETURN_IF_ERROR(GetInputNode(ng_op_map, op, 1, &ng_scale));
      shared_ptr<ng::Node> ng_offset;
      TF_RETURN_IF_ERROR(GetInputNode(ng_op_map, op, 2, &ng_offset));
      shared_ptr<ng::Node> ng_mean;
      TF_RETURN_IF_ERROR(GetInputNode(ng_op_map, op, 3, &ng_mean));
      shared_ptr<ng::Node> ng_variance;
      TF_RETURN_IF_ERROR(GetInputNode(ng_op_map, op, 4, &ng_variance));

      std::string tf_data_format;
      TF_RETURN_IF_ERROR(
          tf::GetNodeAttr(op->attrs(), "data_format", &tf_data_format));

      if (tf_data_format != "NHWC" && tf_data_format != "NCHW") {
        return tf::errors::InvalidArgument(
            "Conv2D data format is neither NHWC nor NCHW");
      }

      bool is_nhwc = (tf_data_format == "NHWC");

      NGRAPH_VLOG(3) << "data_format: " << tf_data_format;

      float tf_epsilon;
      if (tf::GetNodeAttr(op->attrs(), "epsilon", &tf_epsilon) !=
          tf::Status::OK()) {
        NGRAPH_VLOG(3) << "epsilon attribute not present, setting to zero";
        tf_epsilon = 0;  // FIXME(amprocte): is this the right default?
      }

      NGRAPH_VLOG(3) << "epsilon: " << tf_epsilon;

      BatchToNGraph(is_nhwc, ng_input);

      std::shared_ptr<ng::Node> ng_batch_norm;

      ng_batch_norm = make_shared<ng::op::BatchNorm>(
          tf_epsilon, ng_scale, ng_offset, ng_input, ng_mean, ng_variance,
          tf_is_training);

<<<<<<< HEAD
      BatchToTensorflow(is_nhwc, ng_batch_norm);
      ng_op_map[op->name()] = ng_batch_norm;
=======
      if (is_nhwc) {
        auto& s = ng_batch_norm->get_shape();
        ng::Shape reshaped_shape{s[0], s[2], s[3], s[1]};

        ng_batch_norm = make_shared<ng::op::Reshape>(
            ng_batch_norm, ng::AxisVector{0, 2, 3, 1}, reshaped_shape);
      }

      SaveNgOp(ng_op_map, op->name(), ng_batch_norm);
>>>>>>> 4054fad8
    }
    // -----
    // Greater
    // -----
    else if (op->type_string() == "Greater") {
      TF_RETURN_IF_ERROR(TranslateBinaryOp<ngraph::op::Greater>(op, ng_op_map));
    }
    // -----
    // GreaterEqual
    // -----
    else if (op->type_string() == "GreaterEqual") {
      TF_RETURN_IF_ERROR(
          TranslateBinaryOp<ngraph::op::GreaterEq>(op, ng_op_map));
    }
    // --------
    // Identity
    // --------
    else if (op->type_string() == "Identity") {
      TF_RETURN_IF_ERROR(ValidateInputCount(op, 1));

      shared_ptr<ng::Node> ng_arg;
      TF_RETURN_IF_ERROR(GetInputNode(ng_op_map, op, 0, &ng_arg));
      SaveNgOp(ng_op_map, op->name(), ng_arg);
    }
    // -----
    // Less
    // -----
    else if (op->type_string() == "Less") {
      TF_RETURN_IF_ERROR(TranslateBinaryOp<ngraph::op::Less>(op, ng_op_map));
    }
    // -----
    // LessEqual
    // -----
    else if (op->type_string() == "LessEqual") {
      TF_RETURN_IF_ERROR(TranslateBinaryOp<ngraph::op::LessEq>(op, ng_op_map));
    }
    // ---
    // Log
    // ---
    else if (op->type_string() == "Log") {
      TF_RETURN_IF_ERROR(TranslateUnaryOp<ngraph::op::Log>(op, ng_op_map));
    }
    // -----
    // LogicalAnd
    // -----
    else if (op->type_string() == "LogicalAnd") {
      TF_RETURN_IF_ERROR(TranslateBinaryOp<ngraph::op::And>(op, ng_op_map));
    }
    // ------
    // MatMul
    // ------
    else if (op->type_string() == "MatMul") {
      TF_RETURN_IF_ERROR(ValidateInputCount(op, 2));

      shared_ptr<ng::Node> ng_lhs;
      TF_RETURN_IF_ERROR(GetInputNode(ng_op_map, op, 0, &ng_lhs));
      shared_ptr<ng::Node> ng_rhs;
      TF_RETURN_IF_ERROR(GetInputNode(ng_op_map, op, 1, &ng_rhs));

      // Transpose arguments if requested.
      bool transpose_a = false;
      bool transpose_b = false;

      if (tf::GetNodeAttr(op->attrs(), "transpose_a", &transpose_a) ==
              tf::Status::OK() &&
          transpose_a) {
        ng_lhs = ng::builder::numpy_transpose(ng_lhs, ng::AxisVector{1, 0});
      }
      if (tf::GetNodeAttr(op->attrs(), "transpose_b", &transpose_b) ==
              tf::Status::OK() &&
          transpose_b) {
        ng_rhs = ng::builder::numpy_transpose(ng_rhs, ng::AxisVector{1, 0});
      }

      // The default axis count for nGraph's Dot op is 1, which is just what
      // we need here.
      SaveNgOp(ng_op_map, op->name(),
               make_shared<ngraph::op::Dot>(ng_lhs, ng_rhs));
    }
    // -----
    // Maximum
    // -----
    else if (op->type_string() == "Maximum") {
      TF_RETURN_IF_ERROR(TranslateBinaryOp<ngraph::op::Maximum>(op, ng_op_map));
    }
    // -------
    // MaxPool
    // -------
    else if (op->type_string() == "MaxPool") {
      TF_RETURN_IF_ERROR(ValidateInputCount(op, 1));

      shared_ptr<ng::Node> ng_input;
      TF_RETURN_IF_ERROR(GetInputNode(ng_op_map, op, 0, &ng_input));

      std::vector<tf::int32> tf_strides;
      std::vector<tf::int32> tf_ksize;
      std::string tf_padding_type;
      std::string tf_data_format;
      TF_RETURN_IF_ERROR(tf::GetNodeAttr(op->attrs(), "strides", &tf_strides));
      TF_RETURN_IF_ERROR(tf::GetNodeAttr(op->attrs(), "ksize", &tf_ksize));
      TF_RETURN_IF_ERROR(
          tf::GetNodeAttr(op->attrs(), "padding", &tf_padding_type));
      TF_RETURN_IF_ERROR(
          tf::GetNodeAttr(op->attrs(), "data_format", &tf_data_format));

      if (tf_data_format != "NHWC" && tf_data_format != "NCHW") {
        return tf::errors::InvalidArgument(
            "MaxPool data format is neither NHWC nor NCHW");
      }

      bool is_nhwc = (tf_data_format == "NHWC");

      NGRAPH_VLOG(3) << ng::join(tf_strides);
      NGRAPH_VLOG(3) << ng::join(tf_ksize);
      NGRAPH_VLOG(3) << tf_padding_type;
      NGRAPH_VLOG(3) << tf_data_format;

      ng::Strides ng_strides(2);
      ng::Shape ng_image_shape(2);
      ng::Shape ng_kernel_shape(2);

      BatchToNGraph(is_nhwc, ng_input);
      BatchedOpParamToNGraph(is_nhwc, tf_strides, ng_strides);
      BatchedOpParamToNGraph(is_nhwc, ng_input->get_shape(), ng_image_shape);
      BatchedOpParamToNGraph(is_nhwc, tf_ksize, ng_kernel_shape);
      NGRAPH_VLOG(3) << "ng_strides: " << ng::join(ng_strides);
      NGRAPH_VLOG(3) << "ng_image_shape: " << ng::join(ng_image_shape);
      NGRAPH_VLOG(3) << "ng_kernel_shape: " << ng::join(ng_kernel_shape);

      // TODO: change this once nGraph supports negative padding
      // (CoordinateDiff) for MaxPool
      // ng::CoordinateDiff ng_padding_below{0,0};
      // ng::CoordinateDiff ng_padding_above{0,0};
      ng::Shape ng_padding_below{0, 0};
      ng::Shape ng_padding_above{0, 0};

      if (tf_padding_type == "SAME") {
        for (size_t i = 0; i < 2; i++) {
          size_t image_size = ng_image_shape[i];
          size_t filter_shape = ng_kernel_shape[i];
          size_t filter_stride = ng_strides[i];

          tf::int64 padding_needed;
          if (image_size % filter_stride == 0) {
            padding_needed = filter_shape - filter_stride;
          } else {
            padding_needed = filter_shape - (image_size % filter_stride);
          }
          if (padding_needed < 0) {
            padding_needed = 0;
          }

          size_t padding_lhs = padding_needed / 2;
          size_t padding_rhs = padding_needed - padding_lhs;
          ng_padding_below[i] = padding_lhs;
          ng_padding_above[i] = padding_rhs;
        }
      }

      NGRAPH_VLOG(3) << "ng_padding_below: " << ng::join(ng_padding_below);
      NGRAPH_VLOG(3) << "ng_padding_above: " << ng::join(ng_padding_above);

      std::shared_ptr<ng::Node> ng_maxpool =
          make_shared<ng::op::MaxPool>(ng_input, ng_kernel_shape, ng_strides,
                                       ng_padding_below, ng_padding_above);

      BatchToTensorflow(is_nhwc, ng_maxpool);

      NGRAPH_VLOG(3) << "maxpool outshape: {"
                     << ng::join(ng_maxpool->get_shape()) << "}";

      SaveNgOp(ng_op_map, op->name(), ng_maxpool);
    }
    // ----
    // Mean
    // ----
    else if (op->type_string() == "Mean") {
      TF_RETURN_IF_ERROR(ValidateInputCount(op, 2));

      shared_ptr<ng::Node> ng_input;
      TF_RETURN_IF_ERROR(GetInputNode(ng_op_map, op, 0, &ng_input));
      shared_ptr<ng::Node> ng_axes_op;
      TF_RETURN_IF_ERROR(GetInputNode(ng_op_map, op, 1, &ng_axes_op));

      bool tf_keep_dims;
      if (tf::GetNodeAttr(op->attrs(), "keep_dims", &tf_keep_dims) !=
          tf::Status::OK()) {
        tf_keep_dims = false;
      }

      std::vector<tf::int64> mean_axes;
      TF_RETURN_IF_ERROR(
          tf::GetNodeAttr(op->attrs(), "_ngraph_mean_static_axes", &mean_axes));

      ng::Shape input_shape = ng_input->get_shape();
      size_t input_rank = ng_input->get_shape().size();

      ng::AxisSet ng_reduction_axes;

      for (auto i : mean_axes) {
        if (i < 0) {
          ng_reduction_axes.insert(input_rank + i);
        } else {
          ng_reduction_axes.insert(i);
        }
      }

      std::shared_ptr<ng::Node> ng_mean =
          ng::builder::mean(ng_input, ng_reduction_axes);

      // If keep_dims is specified we need to reshape to put back the reduced
      // axes, with length 1.
      if (tf_keep_dims) {
        ng::Shape ng_result_shape_with_keep(input_rank);

        for (size_t i = 0; i < input_rank; i++) {
          if (ng_reduction_axes.count(i) == 0) {
            ng_result_shape_with_keep[i] = input_shape[i];
          } else {
            ng_result_shape_with_keep[i] = 1;
          }
        }

        ng::AxisVector ng_axis_order(ng_mean->get_shape().size());

        for (size_t i = 0; i < ng_mean->get_shape().size(); i++) {
          ng_axis_order[i] = i;
        }

        ng_mean = make_shared<ng::op::Reshape>(ng_mean, ng_axis_order,
                                               ng_result_shape_with_keep);
      }

      SaveNgOp(ng_op_map, op->name(), ng_mean);
    }
    // -----
    // Minimum
    // -----
    else if (op->type_string() == "Minimum") {
      TF_RETURN_IF_ERROR(TranslateBinaryOp<ngraph::op::Minimum>(op, ng_op_map));
    }
    // ---
    // Mul
    // ---
    else if (op->type_string() == "Mul") {
      TF_RETURN_IF_ERROR(
          TranslateBinaryOp<ngraph::op::Multiply>(op, ng_op_map));
    }
    // ----
    // NoOp
    // ----
    else if (op->type_string() == "NoOp") {
      // Do nothing! NoOps sometimes get placed on nGraph for bureaucratic
      // reasons, but they have no data flow inputs or outputs.
    }
    // -------
    // Pack
    // -------
    else if (op->type_string() == "Pack") {
      TF_RETURN_IF_ERROR(ValidateInputCountMin(op, 1));

      ng::NodeVector ng_concat_inputs;

      for (size_t i = 0; i < op->num_inputs(); ++i) {
        shared_ptr<ng::Node> ng_input;
        TF_RETURN_IF_ERROR(GetInputNode(ng_op_map, op, i, &ng_input));
        ng_concat_inputs.push_back(ng_input);
      }

      tf::int32 tf_axis;
      TF_RETURN_IF_ERROR(tf::GetNodeAttr(op->attrs(), "axis", &tf_axis));
      size_t input_rank = ng_concat_inputs[0]->get_shape().size();

      auto concat_axis = tf_axis;
      if (concat_axis == -1) {
        concat_axis = input_rank;
      }

      ng::Shape input_shape = ng_concat_inputs[0]->get_shape();
      ng::Shape output_shape(input_rank + 1);

      // if inputs shape is (2, 3, 4), and axis is 1, then we want
      // to create output_shape (2, num_inputs, 3, 4)
      for (size_t i = 0; i < input_rank; ++i) {
        output_shape[(i < concat_axis) ? i : i + 1] = input_shape[i];
      }
      output_shape[concat_axis] = op->num_inputs();

      ng::AxisVector ng_axis_order(input_rank);
      for (size_t i = 0; i < input_rank; i++) {
        ng_axis_order[i] = i;
      }

      if (concat_axis == input_rank) {
        // need to add extra dimension before we concatenate
        // along it
        ng::Shape extended_shape = input_shape;
        extended_shape.push_back(1);
        for (size_t i = 0; i < ng_concat_inputs.size(); ++i) {
          ng_concat_inputs[i] = make_shared<ng::op::Reshape>(
              ng_concat_inputs[i], ng_axis_order, extended_shape);
        }
        ng_axis_order.push_back(input_rank);
      }

      auto concat = make_shared<ng::op::Concat>(ng_concat_inputs, concat_axis);
      SaveNgOp(ng_op_map, op->name(), make_shared<ng::op::Reshape>(
                                          concat, ng_axis_order, output_shape));
    }

    // ---
    // Pad
    // ---
    else if (op->type_string() == "Pad") {
      TF_RETURN_IF_ERROR(ValidateInputCount(op, 2));

      shared_ptr<ng::Node> ng_input;
      TF_RETURN_IF_ERROR(GetInputNode(ng_op_map, op, 0, &ng_input));
      shared_ptr<ng::Node> ng_paddings_op;
      TF_RETURN_IF_ERROR(GetInputNode(ng_op_map, op, 1, &ng_paddings_op));

      std::vector<tf::int64> paddings;
      TF_RETURN_IF_ERROR(tf::GetNodeAttr(
          op->attrs(), "_ngraph_pad_static_paddings", &paddings));

      NGRAPH_VLOG(3) << "{" << ng::join(paddings) << "}";

      if (paddings.size() % 2 != 0) {
        return tf::errors::InvalidArgument(
            "Constant node for paddings does not have an even number of "
            "elements");
      }

      ng::Shape padding_below(paddings.size() / 2);
      ng::Shape padding_above(paddings.size() / 2);
      ng::Shape padding_interior(paddings.size() / 2);

      for (size_t i = 0; i < paddings.size() / 2; i++) {
        padding_below[i] = paddings[2 * i];
        padding_above[i] = paddings[2 * i + 1];
        padding_interior[i] = 0;
      }

      NGRAPH_VLOG(3) << "{" << ng::join(padding_below) << "}";
      NGRAPH_VLOG(3) << "{" << ng::join(padding_above) << "}";

      // For PadV1 it seems the value is always zero.
      auto pad_val_op = make_shared<ng::op::Constant>(
          ng_input->get_element_type(), ng::Shape{},
          std::vector<std::string>{"0"});
      auto pad_op = make_shared<ng::op::Pad>(
          ng_input, pad_val_op, padding_below, padding_above, padding_interior);

      SaveNgOp(ng_op_map, op->name(), pad_op);
    }
    // ---
    // Pow
    // ---
    else if (op->type_string() == "Pow") {
      TF_RETURN_IF_ERROR(TranslateBinaryOp<ng::op::Power>(op, ng_op_map));
    }
    // ---
    // Prod
    // ---
    else if (op->type_string() == "Prod") {
      shared_ptr<ng::Node> ng_input;
      TF_RETURN_IF_ERROR(GetInputNode(ng_op_map, op, 0, &ng_input));

      ng::AxisSet ng_axis_set;
      if (op->num_inputs() == 2) {
        shared_ptr<ng::Node> ng_axis;
        TF_RETURN_IF_ERROR(GetInputNode(ng_op_map, op, 1, &ng_axis));

        auto ng_axis_const =
            std::dynamic_pointer_cast<ng::op::Constant>(ng_axis);
        if (ng_axis_const == nullptr) {
          for (size_t i = 0; i < ng_input->get_shape().size(); i++) {
            ng_axis_set.insert(i);
          }
        } else {
          auto axis_vec = ng_axis_const->get_vector<int>();
          for (size_t i = 0; i < axis_vec.size(); ++i) {
            if (axis_vec[i] >= 0) {
              ng_axis_set.insert(axis_vec[i]);
            } else {
              // ng_axis_set has unsigned type, converting negative axis
              ng_axis_set.insert(ng_input->get_shape().size() + axis_vec[i]);
            }
          }
        }
      } else {
        return tf::errors::InvalidArgument("Prod operation requires 2 inputs");
      }

      bool tf_keep_dims;
      if (tf::GetNodeAttr(op->attrs(), "keep_dims", &tf_keep_dims) !=
          tf::Status::OK()) {
        tf_keep_dims = false;
      }

      if (tf_keep_dims) {
        return tf::errors::Unimplemented(
            "keep_dims is not implemented for Prod");
      }

      SaveNgOp(ng_op_map, op->name(),
               make_shared<ng::op::Product>(ng_input, ng_axis_set));
    }
    // ----
    // RealDiv
    // ----
    else if (op->type_string() == "RealDiv") {
      TF_RETURN_IF_ERROR(TranslateBinaryOp<ngraph::op::Divide>(op, ng_op_map));
    }
    // ----
    // Reciprocal
    // ----
    else if (op->type_string() == "Reciprocal") {
      TF_RETURN_IF_ERROR(
          TranslateUnaryOp(op, ng_op_map, [](std::shared_ptr<ng::Node> n) {
            // Create a constant tensor populated with the value -1.
            // (1/x = x^(-1))
            auto et = n->get_element_type();
            auto shape = n->get_shape();
            std::vector<std::string> constant_values(ng::shape_size(shape),
                                                     "-1");
            auto ng_exponent =
                std::make_shared<ng::op::Constant>(et, shape, constant_values);

            // Raise each element of the input to the power -1.
            return std::make_shared<ng::op::Power>(n, ng_exponent);
          }));
    }
    // ----
    // Relu
    // ----
    else if (op->type_string() == "Relu") {
      TF_RETURN_IF_ERROR(ValidateInputCount(op, 1));

      shared_ptr<ng::Node> ng_input;
      TF_RETURN_IF_ERROR(GetInputNode(ng_op_map, op, 0, &ng_input));

      SaveNgOp(ng_op_map, op->name(), make_shared<ng::op::Relu>(ng_input));
    }
    // ----
    // Relu6
    // ----
    else if (op->type_string() == "Relu6") {
      TF_RETURN_IF_ERROR(ValidateInputCount(op, 1));

      shared_ptr<ng::Node> ng_input;
      TF_RETURN_IF_ERROR(GetInputNode(ng_op_map, op, 0, &ng_input));

      auto constant_6 = make_shared<ng::op::Constant>(
          ng_input->get_element_type(), ng_input->get_shape(),
          std::vector<std::string>(ng::shape_size(ng_input->get_shape()), "6"));
      auto relu6_op = make_shared<ng::op::Minimum>(
          make_shared<ng::op::Relu>(ng_input), constant_6);

      SaveNgOp(ng_op_map, op->name(), relu6_op);
    }
    // -------
    // Reshape
    // -------
    else if (op->type_string() == "Reshape") {
      TF_RETURN_IF_ERROR(ValidateInputCount(op, 2));

      shared_ptr<ng::Node> ng_input;
      TF_RETURN_IF_ERROR(GetInputNode(ng_op_map, op, 0, &ng_input));
      shared_ptr<ng::Node> ng_shape_op;
      TF_RETURN_IF_ERROR(GetInputNode(ng_op_map, op, 1, &ng_shape_op));

      NGRAPH_VLOG(3) << "Input shape: " << ng::join(ng_input->get_shape());

      std::vector<tf::int64> shape;
      TF_RETURN_IF_ERROR(
          tf::GetNodeAttr(op->attrs(), "_ngraph_reshape_static_shape", &shape));

      NGRAPH_VLOG(3) << "Requested result shape: " << ng::join(shape);

      size_t output_rank = shape.size();
      size_t num_input_elements = ng::shape_size(ng_input->get_shape());

      //
      // If there is a single "-1" in the result shape, we have to auto-infer
      // the length of that dimension.
      //
      size_t inferred_pos;
      size_t product_of_rest = 1;
      bool seen_inferred = false;
      for (size_t i = 0; i < output_rank; i++) {
        if (shape[i] == -1) {
          if (seen_inferred) {
            return tf::errors::InvalidArgument(
                "Multiple -1 dimensions in result shape");
          }
          inferred_pos = i;
          seen_inferred = true;
        } else {
          product_of_rest *= shape[i];
        }
      }

      if (seen_inferred) {
        if (num_input_elements % product_of_rest != 0) {
          NGRAPH_VLOG(3) << "{" << ng::join(ng_input->get_shape()) << "}";
          NGRAPH_VLOG(3) << "{" << ng::join(shape) << "}";
          return tf::errors::InvalidArgument(
              "Product of known dimensions (", product_of_rest,
              ") does not evenly divide the number of input elements (",
              num_input_elements, ")");
        }
        shape[inferred_pos] = num_input_elements / product_of_rest;
      }

      //
      // Convert the values from the constant into an nGraph::Shape, and
      // construct the axis order while we are at it.
      //
      ng::Shape ng_shape(output_rank);

      for (size_t i = 0; i < output_rank; i++) {
        ng_shape[i] = shape[i];
      }

      ng::AxisVector ng_axis_order(ng_input->get_shape().size());
      for (size_t i = 0; i < ng_input->get_shape().size(); i++) {
        ng_axis_order[i] = i;
      }

      SaveNgOp(ng_op_map, op->name(),
               make_shared<ng::op::Reshape>(ng_input, ng_axis_order, ng_shape));
    }
    // -----
    // Rsqrt
    // -----
    else if (op->type_string() == "Rsqrt") {
      TF_RETURN_IF_ERROR(
          TranslateUnaryOp(op, ng_op_map, [](std::shared_ptr<ng::Node> n) {
            // Create a constant tensor populated with the value -1/2.
            // (1/sqrt(x) = x^(-1/2))
            auto et = n->get_element_type();
            auto shape = n->get_shape();
            std::vector<std::string> constant_values(ng::shape_size(shape),
                                                     "-0.5");
            auto ng_exponent =
                std::make_shared<ng::op::Constant>(et, shape, constant_values);

            // Raise each element of the input to the power -0.5.
            return std::make_shared<ng::op::Power>(n, ng_exponent);
          }));
    }
    // ---------
    // Sigmoid
    // ---------
    else if (op->type_string() == "Sigmoid") {
      TF_RETURN_IF_ERROR(ValidateInputCount(op, 1));

      shared_ptr<ng::Node> ng_input;
      TF_RETURN_IF_ERROR(GetInputNode(ng_op_map, op, 0, &ng_input));

      auto exp_op =
          make_shared<ng::op::Exp>(make_shared<ng::op::Negative>(ng_input));
      auto constant_1 = make_shared<ng::op::Constant>(
          ng_input->get_element_type(), ng_input->get_shape(),
          std::vector<std::string>(ng::shape_size(ng_input->get_shape()), "1"));

      auto denominator_op = make_shared<ng::op::Add>(constant_1, exp_op);

      SaveNgOp(ng_op_map, op->name(),
               make_shared<ng::op::Divide>(constant_1, denominator_op));
    }
    // ---
    // Sign
    // ---
    else if (op->type_string() == "Sign") {
      TF_RETURN_IF_ERROR(TranslateUnaryOp<ngraph::op::Sign>(op, ng_op_map));
    }
    // --------
    // Slice
    // --------
    else if (op->type_string() == "Slice") {
      TF_RETURN_IF_ERROR(ValidateInputCount(op, 3));

      shared_ptr<ng::Node> ng_input;
      TF_RETURN_IF_ERROR(GetInputNode(ng_op_map, op, 0, &ng_input));

      shared_ptr<ng::Node> ng_begin;
      TF_RETURN_IF_ERROR(GetInputNode(ng_op_map, op, 1, &ng_begin));

      shared_ptr<ng::Node> ng_size;
      TF_RETURN_IF_ERROR(GetInputNode(ng_op_map, op, 2, &ng_size));

      auto ng_begin_const =
          std::dynamic_pointer_cast<ng::op::Constant>(ng_begin);
      if (ng_begin_const == nullptr) {
        return tf::errors::InvalidArgument(
            "The argument begin is null for Slice");
      }
      auto lower_vec = ng_begin_const->get_vector<int>();

      auto ng_size_const = std::dynamic_pointer_cast<ng::op::Constant>(ng_size);
      if (ng_size_const == nullptr) {
        return tf::errors::InvalidArgument(
            "The argument size is null for Slice");
      }
      auto size_vec = ng_size_const->get_vector<int>();

      auto& input_shape = ng_input->get_shape();
      NGRAPH_VLOG(3) << "Begin input for Slice: " << ng::join(lower_vec);
      NGRAPH_VLOG(3) << "Size input for Slice: " << ng::join(size_vec);
      if (std::any_of(size_vec.begin(), size_vec.end(),
                      [](int i) { return i <= 0; })) {
        std::transform(size_vec.begin(), size_vec.end(), input_shape.begin(),
                       size_vec.begin(), [](int first, int second) {
                         if (first < 0) {
                           return second + first + 1;
                         } else if (first == 0) {
                           return second;
                         } else {
                           return first;
                         }
                       });
        NGRAPH_VLOG(3) << "Size input for Slice (if less than 0): "
                       << ng::join(size_vec);
      }

      std::vector<int> upper_vec(lower_vec.size());
      std::transform(lower_vec.begin(), lower_vec.end(), size_vec.begin(),
                     upper_vec.begin(), std::plus<int>());

      std::vector<size_t> l(lower_vec.begin(), lower_vec.end());
      std::vector<size_t> u(upper_vec.begin(), upper_vec.end());
      auto ng_slice = make_shared<ng::op::Slice>(ng_input, l, u);
      SaveNgOp(ng_op_map, op->name(), ng_slice);
    }
    // --------
    // Snapshot
    // --------
    else if (op->type_string() == "Snapshot") {
      TF_RETURN_IF_ERROR(ValidateInputCount(op, 1));

      shared_ptr<ng::Node> ng_arg;
      TF_RETURN_IF_ERROR(GetInputNode(ng_op_map, op, 0, &ng_arg));

      SaveNgOp(ng_op_map, op->name(), ng_arg);
    }
    // ---------
    // Softmax
    // ---------
    else if (op->type_string() == "Softmax") {
      TF_RETURN_IF_ERROR(ValidateInputCount(op, 1));

      shared_ptr<ng::Node> ng_input;
      TF_RETURN_IF_ERROR(GetInputNode(ng_op_map, op, 0, &ng_input));

      auto ng_input_shape = ng_input->get_shape();

      // We apply softmax on the 2nd dimension by following TF
      // And we restrict the softmax input argument to be 2D for now
      ng::AxisSet ng_axes_softmax;
      auto shape_size = ng_input_shape.size();

      if (shape_size != 2) {
        return tf::errors::InvalidArgument(
            "TF Softmax logits must be 2-dimensional");
      }

      ng_axes_softmax.insert(1);

      SaveNgOp(ng_op_map, op->name(),
               make_shared<ng::op::Softmax>(ng_input, ng_axes_softmax));
    }
    // ---------
    // Split
    // ---------
    else if (op->type_string() == "Split") {
      shared_ptr<ng::Node> ng_input;
      TF_RETURN_IF_ERROR(GetInputNode(ng_op_map, op, 1, &ng_input));

      tf::int32 num_split;
      TF_RETURN_IF_ERROR(tf::GetNodeAttr(op->attrs(), "num_split", &num_split));

      ng::Shape shape = ng_input->get_shape();
      int rank = shape.size();
      std::vector<size_t> lower;
      std::vector<size_t> upper;
      for (int i = 0; i < rank; ++i) {
        lower.push_back(0);
        upper.push_back(shape[i]);
      }
      int split_dim;
      TF_RETURN_IF_ERROR(
          tf::GetNodeAttr(op->attrs(), "_ngraph_split_static_dim", &split_dim));

      int size = shape[split_dim] / num_split;
      int cursor = 0;

      for (size_t i = 0; i < num_split; ++i) {
        lower[split_dim] = cursor;
        cursor += size;
        upper[split_dim] = cursor;

        std::string output_name = op->name();
        SaveNgOp(ng_op_map, op->name(),
                 make_shared<ng::op::Slice>(ng_input, lower, upper));
      }
    }
    // ---------
    // SplitV
    // ---------
    else if (op->type_string() == "SplitV") {
      shared_ptr<ng::Node> ng_input;
      TF_RETURN_IF_ERROR(GetInputNode(ng_op_map, op, 0, &ng_input));
      shared_ptr<ng::Node> ng_length;
      TF_RETURN_IF_ERROR(GetInputNode(ng_op_map, op, 1, &ng_length));
      shared_ptr<ng::Node> ng_split_dim;
      TF_RETURN_IF_ERROR(GetInputNode(ng_op_map, op, 2, &ng_split_dim));

      auto ng_length_const =
          std::dynamic_pointer_cast<ng::op::Constant>(ng_length);
      if (ng_length == nullptr) {
        return tf::errors::InvalidArgument(
            "The argument ng length is null for SplitV");
      }
      std::vector<int> lengths = ng_length_const->get_vector<int>();
      auto ng_split_dim_const =
          std::dynamic_pointer_cast<ng::op::Constant>(ng_split_dim);

      ng::Shape shape = ng_input->get_shape();
      int rank = shape.size();
      std::vector<size_t> lower;
      std::vector<size_t> upper;

      for (int i = 0; i < rank; ++i) {
        lower.push_back(0);
        upper.push_back(shape[i]);
      }

      int split_dim = ng_split_dim_const->get_vector<int>()[0];
      int cursor = 0;

      for (int i = 0; i < lengths.size(); ++i) {
        lower[split_dim] = cursor;
        cursor += lengths[i];
        upper[split_dim] = cursor;
        SaveNgOp(ng_op_map, op->name(),
                 make_shared<ng::op::Slice>(ng_input, lower, upper));
      }
    }
    // ------
    // Square
    // ------
    else if (op->type_string() == "Square") {
      TF_RETURN_IF_ERROR(
          TranslateUnaryOp(op, ng_op_map, [](std::shared_ptr<ng::Node> n) {
            return std::make_shared<ng::op::Multiply>(n, n);
          }));
    }
    // ------------------
    // SquaredDifference
    // -------------------
    else if (op->type_string() == "SquaredDifference") {
      TF_RETURN_IF_ERROR(TranslateBinaryOp(
          op, ng_op_map, [](std::shared_ptr<ng::Node> input1,
                            std::shared_ptr<ng::Node> input2) {
            auto ng_diff = std::make_shared<ng::op::Subtract>(input1, input2);
            return std::make_shared<ng::op::Multiply>(ng_diff, ng_diff);
          }));
    }
    // -------
    // Squeeze
    // -------
    else if (op->type_string() == "Squeeze") {
      TF_RETURN_IF_ERROR(ValidateInputCount(op, 1));

      shared_ptr<ng::Node> ng_input;
      TF_RETURN_IF_ERROR(GetInputNode(ng_op_map, op, 0, &ng_input));

      std::vector<tf::int32> tf_axis;
      TF_RETURN_IF_ERROR(
          tf::GetNodeAttr(op->attrs(), "squeeze_dims", &tf_axis));
      std::set<int> axis_set(tf_axis.begin(), tf_axis.end());

      size_t input_dims = ng_input->get_shape().size();

      ng::Shape input_shape = ng_input->get_shape();
      std::vector<int> dims;

      if (axis_set.size() == 0) {
        for (size_t i = 0; i < input_dims; i++) {
          if (input_shape[i] > 1) {
            dims.push_back(input_shape[i]);
          }
        }
      } else {
        for (size_t i = 0; i < input_dims; i++) {
          bool skip = false;
          if (axis_set.find(i) != axis_set.end()) {
            if (input_shape[i] == 1) {
              skip = true;
            } else {
              throw tensorflow::errors::InvalidArgument(
                  "Tried to explicitly squeeze "
                  "dimension ",
                  i, " but dimension was not 1: ", input_shape[i]);
            }
          }
          if (!skip) {
            dims.push_back(input_shape[i]);
          }
        }
      }

      ng::Shape output_shape(dims.size());
      for (size_t i = 0; i < dims.size(); ++i) {
        output_shape[i] = dims[i];
      }

      ng::AxisVector ng_axis_order(ng_input->get_shape().size());
      for (size_t i = 0; i < ng_input->get_shape().size(); i++) {
        ng_axis_order[i] = i;
      }

      SaveNgOp(
          ng_op_map, op->name(),
          make_shared<ng::op::Reshape>(ng_input, ng_axis_order, output_shape));
    }
    // --------
    // StridedSlice
    // --------
    else if (op->type_string() == "StridedSlice") {
      // TODO refactor StrideSlice with Slice op
      TF_RETURN_IF_ERROR(ValidateInputCount(op, 4));

      shared_ptr<ng::Node> ng_input;
      TF_RETURN_IF_ERROR(GetInputNode(ng_op_map, op, 0, &ng_input));

      shared_ptr<ng::Node> ng_begin;
      TF_RETURN_IF_ERROR(GetInputNode(ng_op_map, op, 1, &ng_begin));

      shared_ptr<ng::Node> ng_size;
      TF_RETURN_IF_ERROR(GetInputNode(ng_op_map, op, 2, &ng_size));

      shared_ptr<ng::Node> ng_stride;
      TF_RETURN_IF_ERROR(GetInputNode(ng_op_map, op, 3, &ng_stride));

      auto ng_begin_const =
          std::dynamic_pointer_cast<ng::op::Constant>(ng_begin);
      if (ng_begin_const == nullptr) {
        return tf::errors::InvalidArgument(
            "The argument begin is null for StridedSlice");
      }
      auto lower_vec = ng_begin_const->get_vector<int>();

      auto ng_size_const = std::dynamic_pointer_cast<ng::op::Constant>(ng_size);
      if (ng_size_const == nullptr) {
        return tf::errors::InvalidArgument(
            "The argument size is null for StridedSlice");
      }
      auto size_vec = ng_size_const->get_vector<int>();

      auto& input_shape = ng_input->get_shape();
      NGRAPH_VLOG(3) << "Begin input for StridedSlice: " << ng::join(lower_vec);
      NGRAPH_VLOG(3) << "Size input for StridedSlice: " << ng::join(size_vec);
      if (std::any_of(size_vec.begin(), size_vec.end(),
                      [](int i) { return i <= 0; })) {
        std::transform(size_vec.begin(), size_vec.end(), input_shape.begin(),
                       size_vec.begin(), [](int first, int second) {
                         if (first < 0) {
                           return second + first + 1;
                         } else if (first == 0) {
                           return second;
                         } else {
                           return first;
                         }
                       });
        NGRAPH_VLOG(3) << "Transform size input for StridedSlice: "
                       << ng::join(size_vec);
      }

      std::vector<int> upper_vec(lower_vec.size());
      std::transform(lower_vec.begin(), lower_vec.end(), size_vec.begin(),
                     upper_vec.begin(), std::plus<int>());

      auto ng_stride_const =
          std::dynamic_pointer_cast<ng::op::Constant>(ng_stride);
      if (ng_stride_const == nullptr) {
        return tf::errors::InvalidArgument(
            "The argument stride is null for StridedSlice");
      }
      auto stride_vec = ng_stride_const->get_vector<int>();

      std::vector<size_t> l(lower_vec.begin(), lower_vec.end());
      std::vector<size_t> u(upper_vec.begin(), upper_vec.end());
      std::vector<size_t> s(stride_vec.begin(), stride_vec.end());
      auto ng_strided_slice = make_shared<ng::op::Slice>(ng_input, l, u, s);
      SaveNgOp(ng_op_map, op->name(), ng_strided_slice);

    }
    // ---
    // Subtract
    // ---
    else if (op->type_string() == "Sub") {
      TF_RETURN_IF_ERROR(
          TranslateBinaryOp<ngraph::op::Subtract>(op, ng_op_map));
    }
    // ---
    // Sum
    // ---
    else if (op->type_string() == "Sum") {
      TF_RETURN_IF_ERROR(ValidateInputCount(op, 2));
      shared_ptr<ng::Node> ng_input;
      TF_RETURN_IF_ERROR(GetInputNode(ng_op_map, op, 0, &ng_input));

      shared_ptr<ng::Node> ng_axes_op;
      TF_RETURN_IF_ERROR(GetInputNode(ng_op_map, op, 1, &ng_axes_op));

      bool tf_keep_dims;
      if (tf::GetNodeAttr(op->attrs(), "keep_dims", &tf_keep_dims) !=
          tf::Status::OK()) {
        tf_keep_dims = false;
      }

      std::vector<tf::int64> sum_axes;
      TF_RETURN_IF_ERROR(
          tf::GetNodeAttr(op->attrs(), "_ngraph_sum_static_axes", &sum_axes));

      ng::Shape input_shape = ng_input->get_shape();
      size_t input_rank = input_shape.size();

      ng::AxisSet ng_reduction_axes;

      for (auto i : sum_axes) {
        if (i < 0) {
          ng_reduction_axes.insert(input_rank + i);
        } else {
          ng_reduction_axes.insert(i);
        }
      }

      std::shared_ptr<ng::Node> ng_sum =
          make_shared<ng::op::Sum>(ng_input, ng_reduction_axes);

      // If keep_dims is specified we need to reshape to put back the reduced
      // axes, with length 1.
      if (tf_keep_dims) {
        ng::Shape ng_result_shape_with_keep(input_rank);

        for (size_t i = 0; i < input_rank; i++) {
          if (ng_reduction_axes.count(i) == 0) {
            ng_result_shape_with_keep[i] = input_shape[i];
          } else {
            ng_result_shape_with_keep[i] = 1;
          }
        }

        ng::AxisVector ng_axis_order(ng_sum->get_shape().size());

        for (size_t i = 0; i < ng_sum->get_shape().size(); i++) {
          ng_axis_order[i] = i;
        }

        ng_sum = make_shared<ng::op::Reshape>(ng_sum, ng_axis_order,
                                              ng_result_shape_with_keep);
      }

      SaveNgOp(ng_op_map, op->name(), ng_sum);
    }
    // ---------
    // Tanh
    // ---------
    else if (op->type_string() == "Tanh") {
      TF_RETURN_IF_ERROR(TranslateUnaryOp<ngraph::op::Tanh>(op, ng_op_map));
    }
    // ---------
    // Tile
    // ---------
    else if (op->type_string() == "Tile") {
      if (op->num_inputs() != 2) {
        return tf::errors::InvalidArgument(
            "Number of inputs is not 2 for Tile");
      }

      shared_ptr<ng::Node> ng_input;
      shared_ptr<ng::Node> ng_multiples;
<<<<<<< HEAD
      try {
        ng_input = ng_op_map.at(tf_input->name());
      } catch (const std::out_of_range&) {
        return tf::errors::NotFound("Input to tile op not found: %s",
                                    tf_input->name());
      }
      try {
        ng_multiples = ng_op_map.at(tf_multiples->name());
      } catch (const std::out_of_range&) {
        return tf::errors::NotFound("Input to tile op not found: %s",
                                    tf_multiples->name());
      }
=======
      TF_RETURN_IF_ERROR(GetInputNode(ng_op_map, op, 0, &ng_input));
      TF_RETURN_IF_ERROR(GetInputNode(ng_op_map, op, 1, &ng_multiples));

>>>>>>> 4054fad8
      std::vector<tf::int64> multiples;
      TF_RETURN_IF_ERROR(tf::GetNodeAttr(
          op->attrs(), "_ngraph_tile_static_multiples", &multiples));
      auto ng_input_shape = ng_input->get_shape();
      if (ng_input_shape.size() != multiples.size()) {
        return tf::errors::InvalidArgument(
            "dimension of input does not match length of multiples");
      }
      std::shared_ptr<ng::Node> ng_output = ng_input;
      ng::Shape output_shape = ng_input_shape;
      bool is_empty = false;
      for (int i = 0; i < ng_input_shape.size(); i++) {
        if (multiples[i] == 0) {
          is_empty = true;
        }
        output_shape[i] = ng_input_shape[i] * multiples[i];
      }
      if (is_empty) {
<<<<<<< HEAD
        ng_op_map[op->name()] = make_shared<ngraph::op::Constant>(
            ng_input->get_element_type(), output_shape,
            std::vector<std::string>(ng::shape_size(output_shape), "0"));
=======
        SaveNgOp(
            ng_op_map, op->name(),
            make_shared<ngraph::op::Constant>(
                ng_input->get_element_type(), output_shape,
                std::vector<std::string>(ng::shape_size(output_shape), "0")));
>>>>>>> 4054fad8
      } else {
        for (int i = 0; i < ng_input_shape.size(); i++) {
          if (multiples[i] < 0) {
            return tf::errors::InvalidArgument(
                "Expected multiples[", i, "] >= 0, but got ", multiples[i]);
          }
          vector<shared_ptr<ng::Node>> tmp_tensors;
          for (int k = 0; k < multiples[i]; k++) {
            tmp_tensors.push_back(ng_output);
          }
          auto ng_concat = make_shared<ngraph::op::Concat>(tmp_tensors, i);
          ng_output = ng_concat;
        }
        SaveNgOp(ng_op_map, op->name(), ng_output);
      }
    }
    // ---------
    // Transpose
    // ---------
    else if (op->type_string() == "Transpose") {
      TF_RETURN_IF_ERROR(ValidateInputCount(op, 2));

      shared_ptr<ng::Node> ng_input;
      TF_RETURN_IF_ERROR(GetInputNode(ng_op_map, op, 0, &ng_input));
      shared_ptr<ng::Node> ng_permutation_op;
      TF_RETURN_IF_ERROR(GetInputNode(ng_op_map, op, 1, &ng_permutation_op));

      std::vector<tf::int64> permutation;
      TF_RETURN_IF_ERROR(tf::GetNodeAttr(
          op->attrs(), "_ngraph_transpose_static_permutation", &permutation));

      ng::AxisVector ng_axis_order;
      ng_axis_order.reserve(permutation.size());

      NGRAPH_VLOG(3) << ng::join(permutation);

      for (auto i : permutation) {
        ng_axis_order.push_back(i);
      }

      NGRAPH_VLOG(3) << ng::join(ng_axis_order);

      SaveNgOp(ng_op_map, op->name(),
               ng::builder::numpy_transpose(ng_input, ng_axis_order));
    }

    // -----------------------------
    // Catch-all for unsupported ops
    // -----------------------------
    else {
      NGRAPH_VLOG(3) << "Unsupported Op: " << op->name() << " ("
                     << op->type_string() << ")";
      NGRAPH_VLOG(3) << op->def().DebugString();
      return tf::errors::InvalidArgument("Unsupported Op: ", op->name(), " (",
                                         op->type_string(), ")");
    }
  }

  //
  // Populate the result list.
  //
  vector<shared_ptr<ng::Node>> ng_result_list(tf_ret_vals.size());

  for (auto n : tf_ret_vals) {
    // Make sure that this _Retval only has one input node.
    if (n->num_inputs() != 1) {
      return tf::errors::InvalidArgument("_Retval has ", n->num_inputs(),
                                         " inputs, should have 1");
    }

    int index;
    if (tf::GetNodeAttr(n->attrs(), "index", &index) != tf::Status::OK()) {
      return tf::errors::InvalidArgument("No index defined for _Retval");
    }

    shared_ptr<ng::Node> result;
    TF_RETURN_IF_ERROR(GetInputNode(ng_op_map, n, 0, &result));

    ng_result_list[index] = result;
  }

  //
  // Create the nGraph function.
  //
  ng_function = make_shared<ng::Function>(ng_result_list, ng_parameter_list);
  return tf::Status::OK();
}

}  // namespace ngraph_bridge<|MERGE_RESOLUTION|>--- conflicted
+++ resolved
@@ -117,7 +117,7 @@
 //
 
 static tf::Status GetInputNode(const Builder::OpMap& ng_op_map, tf::Node* op,
-                               int input_idx, shared_ptr<ng::Node> *result) {
+                               int input_idx, shared_ptr<ng::Node>* result) {
   // input op may have resulted in more than one ng::Node (eg. Split)
   // we need to look at Edge to check index of the input op
   std::vector<const tf::Edge*> edges;
@@ -1056,19 +1056,8 @@
       std::shared_ptr<ng::Node> ng_concat =
           make_shared<ng::op::Concat>(ng_args, ng_concatenation_axis);
 
-<<<<<<< HEAD
       BatchToTensorflow(is_nhwc, ng_concat);
-      ng_op_map[op->name()] = ng_concat;
-=======
-      if (is_nhwc) {
-        auto& s = ng_concat->get_shape();
-        ng::Shape reshaped_shape{s[0], s[2], s[3], s[1]};
-        ng_concat = make_shared<ng::op::Reshape>(
-            ng_concat, ng::AxisVector{0, 2, 3, 1}, reshaped_shape);
-      }
-
       SaveNgOp(ng_op_map, op->name(), ng_concat);
->>>>>>> 4054fad8
     }
     // -----
     // Equal
@@ -1203,20 +1192,8 @@
           tf_epsilon, ng_scale, ng_offset, ng_input, ng_mean, ng_variance,
           tf_is_training);
 
-<<<<<<< HEAD
       BatchToTensorflow(is_nhwc, ng_batch_norm);
-      ng_op_map[op->name()] = ng_batch_norm;
-=======
-      if (is_nhwc) {
-        auto& s = ng_batch_norm->get_shape();
-        ng::Shape reshaped_shape{s[0], s[2], s[3], s[1]};
-
-        ng_batch_norm = make_shared<ng::op::Reshape>(
-            ng_batch_norm, ng::AxisVector{0, 2, 3, 1}, reshaped_shape);
-      }
-
       SaveNgOp(ng_op_map, op->name(), ng_batch_norm);
->>>>>>> 4054fad8
     }
     // -----
     // Greater
@@ -2203,24 +2180,9 @@
 
       shared_ptr<ng::Node> ng_input;
       shared_ptr<ng::Node> ng_multiples;
-<<<<<<< HEAD
-      try {
-        ng_input = ng_op_map.at(tf_input->name());
-      } catch (const std::out_of_range&) {
-        return tf::errors::NotFound("Input to tile op not found: %s",
-                                    tf_input->name());
-      }
-      try {
-        ng_multiples = ng_op_map.at(tf_multiples->name());
-      } catch (const std::out_of_range&) {
-        return tf::errors::NotFound("Input to tile op not found: %s",
-                                    tf_multiples->name());
-      }
-=======
       TF_RETURN_IF_ERROR(GetInputNode(ng_op_map, op, 0, &ng_input));
       TF_RETURN_IF_ERROR(GetInputNode(ng_op_map, op, 1, &ng_multiples));
 
->>>>>>> 4054fad8
       std::vector<tf::int64> multiples;
       TF_RETURN_IF_ERROR(tf::GetNodeAttr(
           op->attrs(), "_ngraph_tile_static_multiples", &multiples));
@@ -2239,17 +2201,11 @@
         output_shape[i] = ng_input_shape[i] * multiples[i];
       }
       if (is_empty) {
-<<<<<<< HEAD
-        ng_op_map[op->name()] = make_shared<ngraph::op::Constant>(
-            ng_input->get_element_type(), output_shape,
-            std::vector<std::string>(ng::shape_size(output_shape), "0"));
-=======
         SaveNgOp(
             ng_op_map, op->name(),
             make_shared<ngraph::op::Constant>(
                 ng_input->get_element_type(), output_shape,
                 std::vector<std::string>(ng::shape_size(output_shape), "0")));
->>>>>>> 4054fad8
       } else {
         for (int i = 0; i < ng_input_shape.size(); i++) {
           if (multiples[i] < 0) {
