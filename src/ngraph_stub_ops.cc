--- conflicted
+++ resolved
@@ -154,27 +154,21 @@
 REGISTER_NGRAPH_STUB(Name("Sigmoid")
                          .Device(ngraph_bridge::DEVICE_NGRAPH)
                          .TypeConstraint<float>("T"));
-<<<<<<< HEAD
-=======
 REGISTER_NGRAPH_STUB(Name("Softmax")
                          .Device(ngraph_bridge::DEVICE_NGRAPH)
                          .TypeConstraint<float>("T"));
->>>>>>> 85db92d5
 REGISTER_NGRAPH_STUB(Name("Snapshot")
                          .Device(ngraph_bridge::DEVICE_NGRAPH)
                          .TypeConstraint("T", {DT_FLOAT, DT_INT32}));
 REGISTER_NGRAPH_STUB(Name("Squeeze")
                          .Device(ngraph_bridge::DEVICE_NGRAPH)
                          .TypeConstraint("T", {DT_FLOAT, DT_INT32, DT_INT64}));
-<<<<<<< HEAD
 REGISTER_NGRAPH_STUB(Name("StridedSlice")
                          .Device(ngraph_bridge::DEVICE_NGRAPH)
                          .TypeConstraint<float>("T"));
-=======
 REGISTER_NGRAPH_STUB(Name("Sub")
                          .Device(ngraph_bridge::DEVICE_NGRAPH)
                          .TypeConstraint("T", {DT_FLOAT, DT_INT32, DT_INT64}));
->>>>>>> 85db92d5
 REGISTER_NGRAPH_STUB(Name("Sum")
                          .Device(ngraph_bridge::DEVICE_NGRAPH)
                          .TypeConstraint("T", {DT_FLOAT, DT_INT32})
