--- conflicted
+++ resolved
@@ -24,233 +24,8 @@
 import platform
 from distutils.sysconfig import get_python_lib
 
-<<<<<<< HEAD
-from tools.build_utils import load_venv, command_executor
-
-
-def run_ngtf_gtests(build_dir, filters):
-    root_pwd = os.getcwd()
-    build_dir = os.path.abspath(build_dir)
-
-    os.environ['GTEST_OUTPUT'] = 'xml:%s/xunit_gtest.xml' % build_dir
-
-    if not os.path.isdir(build_dir):
-        raise Exception("build directory doesn't exist: " + build_dir)
-
-    # First run the C++ gtests
-    os.chdir(os.path.join(build_dir, "test"))
-    if (filters != None):
-        gtest_filters = "--gtest_filter=" + filters
-        cmd = ['./gtest_ngtf', gtest_filters]
-    else:
-        cmd = ['./gtest_ngtf']
-
-    command_executor(cmd, verbose=True)
-
-    os.chdir(root_pwd)
-
-
-def run_ngtf_pytests(venv_dir, build_dir):
-    root_pwd = os.getcwd()
-
-    build_dir = os.path.abspath(build_dir)
-    venv_dir = os.path.abspath(venv_dir)
-
-    test_dir = os.path.join(build_dir, "test")
-    test_dir = os.path.join(test_dir, "python")
-
-    if not os.path.isdir(test_dir):
-        raise Exception("test directory doesn't exist: " + test_dir)
-
-    # Change the directory to the test_dir
-    os.chdir(test_dir)
-
-    # Load venv
-    load_venv(venv_dir)
-
-    # Next run the ngraph-tensorflow python tests
-    command_executor(["pip", "install", "-U", "pytest"])
-    command_executor(["pip", "install", "-U", "psutil"])
-    command_executor([
-        "python", "-m", "pytest",
-        ('--junitxml=%s/xunit_pytest.xml' % build_dir)
-    ])
-
-    os.chdir(root_pwd)
-
-
-def run_tensorflow_pytests(venv_dir, build_dir, ngraph_tf_src_dir, tf_src_dir):
-    root_pwd = os.getcwd()
-
-    build_dir = os.path.abspath(build_dir)
-    venv_dir = os.path.abspath(venv_dir)
-    ngraph_tf_src_dir = os.path.abspath(ngraph_tf_src_dir)
-
-    patch_file = os.path.abspath(
-        os.path.join(ngraph_tf_src_dir,
-                     "test/python/tensorflow/tf_unittest_ngraph.patch"))
-
-    # Load the virtual env
-    venv_dir_absolute = load_venv(venv_dir)
-
-    # Next patch the TensorFlow so that the tests run using ngraph_bridge
-    pwd = os.getcwd()
-
-    # Go to the site-packages
-    os.chdir(glob.glob(venv_dir_absolute + "/lib/py*/site-packages")[0])
-    print("CURRENT DIR: " + os.getcwd())
-
-    print("Patching TensorFlow using: %s" % patch_file)
-    result = call(["patch", "-p1", "-N", "-i", patch_file])
-    print("Patch result: %d" % result)
-    os.chdir(pwd)
-
-    os.environ['NGRAPH_TF_BACKEND'] = 'INTERPRETER'
-    # Now run the TensorFlow python tests
-    test_src_dir = os.path.join(ngraph_tf_src_dir, "test/python/tensorflow")
-    test_script = os.path.join(test_src_dir, "tf_unittest_runner.py")
-    test_manifest_file = os.path.join(test_src_dir, "python_tests_list.txt")
-    test_xml_report = '%s/junit_tensorflow_tests.xml' % build_dir
-
-    import psutil
-    num_cores = int(psutil.cpu_count(logical=False))
-    print("OMP_NUM_THREADS: %s " % str(num_cores))
-    os.environ['OMP_NUM_THREADS'] = str(num_cores)
-    os.environ['NGRAPH_TF_DISABLE_DEASSIGN_CLUSTERS'] = '1'
-
-    os.environ['NGRAPH_TF_BACKEND'] = 'INTERPRETER'
-
-    command_executor([
-        "python", test_script, "--tensorflow_path", tf_src_dir,
-        "--run_tests_from_file", test_manifest_file, "--xml_report",
-        test_xml_report
-    ])
-
-    os.environ['NGRAPH_TF_BACKEND'] = 'CPU'
-    
-    os.chdir(root_pwd)
-
-
-def run_resnet50(build_dir):
-
-    root_pwd = os.getcwd()
-    build_dir = os.path.abspath(build_dir)
-    os.chdir(build_dir)
-
-    call(['git', 'clone', 'https://github.com/tensorflow/benchmarks.git'])
-    os.chdir('benchmarks/scripts/tf_cnn_benchmarks/')
-
-    call(['git', 'checkout', '4c7b09ad87bbfc4b1f89650bcee40b3fc5e7dfed'])
-
-    junit_script = os.path.abspath('%s/test/ci/junit-wrap.sh' % root_pwd)
-
-    # Update the script by adding `import ngraph_bridge`
-    with open('convnet_builder.py', 'a') as outfile:
-        call(['echo', 'import ngraph_bridge'], stdout=outfile)
-
-    # Setup the env flags
-    import psutil
-    num_cores = int(psutil.cpu_count(logical=False))
-    print("OMP_NUM_THREADS: %s " % str(num_cores))
-
-    os.environ['OMP_NUM_THREADS'] = str(num_cores)
-    os.environ["KMP_AFFINITY"] = 'granularity=fine,compact,1,0'
-
-    # Delete the temporary model save directory
-    model_save_dir = os.getcwd() + '/modelsavepath'
-    if os.path.exists(model_save_dir) and os.path.isdir(model_save_dir):
-        shutil.rmtree(model_save_dir)
-
-    os.environ['JUNIT_WRAP_FILE'] = "%s/junit_training_test.xml" % build_dir
-    os.environ['JUNIT_WRAP_SUITE'] = 'models'
-    os.environ['JUNIT_WRAP_TEST'] = 'resnet50-training'
-
-    # Run training job
-    cmd = [
-        junit_script, 'python', 'tf_cnn_benchmarks.py', '--data_format',
-        'NCHW', '--num_inter_threads', '1', '--train_dir=' + model_save_dir,
-        '--num_batches', '10', '--model=resnet50', '--batch_size=128'
-    ]
-    command_executor(cmd)
-
-    os.environ['JUNIT_WRAP_FILE'] = "%s/junit_inference_test.xml" % build_dir
-    os.environ['JUNIT_WRAP_SUITE'] = 'models'
-    os.environ['JUNIT_WRAP_TEST'] = 'resnet50-inference'
-
-    # Run inference job
-    cmd = [
-        junit_script, 'python', 'tf_cnn_benchmarks.py', '--data_format',
-        'NCHW', '--num_inter_threads', '1', '--train_dir=' + model_save_dir,
-        '--model=resnet50', '--batch_size=128', '--num_batches', '10', '--eval'
-    ]
-    command_executor(cmd)
-
-    os.chdir(root_pwd)
-
-
-def run_cpp_example_test(build_dir):
-
-    root_pwd = os.getcwd()
-    build_dir = os.path.abspath(build_dir)
-    os.chdir(build_dir)
-
-    # Create the example workspace directory and chdir there
-    path = 'cpp_example'
-    try:
-        os.makedirs(path)
-    except OSError as exc:  # Python >2.5
-        if exc.errno == errno.EEXIST and os.path.isdir(path):
-            pass
-    os.chdir(path)
-
-    # Copy the files
-    files = [
-        '../../examples/tf_cpp_examples/hello_tf.cpp',
-        '../../examples/tf_cpp_examples/Makefile'
-    ]
-    command_executor(['cp', files[0], './'])
-    command_executor(['cp', files[1], './'])
-
-    # Now execute Make
-    command_executor(['make'])
-
-    # Now run the hello_tf example
-    # First setup the LD_LIB_PATH
-    if (platform.system() == 'Darwin'):
-        ld_path_name = 'DYLD_LIBRARY_PATH'
-    else:
-        ld_path_name = 'LD_LIBRARY_PATH'
-
-    os.environ[ld_path_name] = '../artifacts/lib:../artifacts/tensorflow'
-    command_executor('./hello_tf')
-
-    # Return to the original directory
-    os.chdir(root_pwd)
-
-
-def run_bazel_build_test(venv_dir, build_dir):
-    # Load the virtual env
-    venv_dir_absolute = load_venv(venv_dir)
-
-    # Next patch the TensorFlow so that the tests run using ngraph_bridge
-    root_pwd = os.getcwd()
-
-    # Now run the configure
-    command_executor(['bash', 'configure_bazel.sh'])
-
-    # Build the bridge
-    command_executor(['bazel', 'build', 'libngraph_bridge.so'])
-    
-    # Build the backend
-    command_executor(['bazel', 'build', '@ngraph//:libinterpreter_backend.so'])
-
-    # Return to the original directory
-    os.chdir(root_pwd)
-
-=======
 #from tools.build_utils import load_venv, command_executor
 from tools.test_utils import *
->>>>>>> 724234b9
 
 def main():
     '''
