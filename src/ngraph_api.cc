#include "ngraph/runtime/backend.hpp"

#include "ngraph_api.h"

namespace tensorflow {
namespace ngraph_bridge {
namespace config {

static bool _is_enabled = true;
static bool _is_logging_placement = false;

extern "C" {
void ngraph_enable() { enable(); }
void ngraph_disable() { disable(); }
bool ngraph_is_enabled() { return is_enabled(); }

size_t ngraph_backends_len() { return backends_len(); }
bool ngraph_list_backends(char** backends, int backends_len) {
  const auto ngraph_backends = list_backends();
  if (backends_len != ngraph_backends.size()) {
    return false;
  }

  for (size_t idx = 0; idx < backends_len; idx++) {
    backends[idx] = strdup(ngraph_backends[idx].c_str());
  }
  return true;
}
bool ngraph_set_backend(const char* backend) {
  if (set_backend(string(backend)) != tensorflow::Status::OK()) {
    return false;
  }
  return true;
}

void ngraph_start_logging_placement() { start_logging_placement(); }
void ngraph_stop_logging_placement() { stop_logging_placement(); }
bool ngraph_is_logging_placement() { return is_logging_placement(); }
}

void enable() { _is_enabled = true; }
void disable() { _is_enabled = false; }
bool is_enabled() { return _is_enabled; }

size_t backends_len() { return list_backends().size(); }
vector<string> list_backends() {
  return ngraph::runtime::Backend::get_registered_devices();
}
<<<<<<< HEAD
void set_backend(const string& type) { ngraph::runtime::Backend::create(type); }

void start_logging_placement() { _is_logging_placement = true; }
void stop_logging_placement() { _is_logging_placement = false; }
bool is_logging_placement() { return _is_logging_placement; }
=======
tensorflow::Status set_backend(const string& type) {
  try {
    ngraph::runtime::Backend::create(type);
  } catch (const runtime_error& e) {
    return tensorflow::errors::Unavailable("Backend unavailable: ", type);
  }
  return tensorflow::Status::OK();
}
>>>>>>> 2586e73f
}
}
}<|MERGE_RESOLUTION|>--- conflicted
+++ resolved
@@ -46,13 +46,6 @@
 vector<string> list_backends() {
   return ngraph::runtime::Backend::get_registered_devices();
 }
-<<<<<<< HEAD
-void set_backend(const string& type) { ngraph::runtime::Backend::create(type); }
-
-void start_logging_placement() { _is_logging_placement = true; }
-void stop_logging_placement() { _is_logging_placement = false; }
-bool is_logging_placement() { return _is_logging_placement; }
-=======
 tensorflow::Status set_backend(const string& type) {
   try {
     ngraph::runtime::Backend::create(type);
@@ -61,7 +54,10 @@
   }
   return tensorflow::Status::OK();
 }
->>>>>>> 2586e73f
+
+void start_logging_placement() { _is_logging_placement = true; }
+void stop_logging_placement() { _is_logging_placement = false; }
+bool is_logging_placement() { return _is_logging_placement; }
 }
 }
 }