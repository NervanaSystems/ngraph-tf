/*******************************************************************************
 * Copyright 2017-2018 Intel Corporation
 *
 * Licensed under the Apache License, Version 2.0 (the "License");
 * you may not use this file except in compliance with the License.
 * You may obtain a copy of the License at
 *
 *     http://www.apache.org/licenses/LICENSE-2.0
 *
 * Unless required by applicable law or agreed to in writing, software
 * distributed under the License is distributed on an "AS IS" BASIS,
 * WITHOUT WARRANTIES OR CONDITIONS OF ANY KIND, either express or implied.
 * See the License for the specific language governing permissions and
 * limitations under the License.
 *******************************************************************************/
#include "gtest/gtest.h"

#include "ngraph_builder.h"
#include "ngraph_utils.h"

#include "tensorflow/core/framework/graph.pb.h"
#include "tensorflow/core/framework/op.h"
#include "tensorflow/core/graph/algorithm.h"
#include "tensorflow/core/graph/default_device.h"
#include "tensorflow/core/graph/graph.h"
#include "tensorflow/core/graph/graph_constructor.h"
#include "tensorflow/core/platform/env.h"

#include "tensorflow/cc/client/client_session.h"
#include "tensorflow/cc/ops/standard_ops.h"
#include "tensorflow/core/framework/tensor.h"
#include "tensorflow/core/public/session.h"
using namespace std;
namespace tf = tensorflow;

namespace ngraph_bridge {

TEST(tf_exec, hello_world) {
  tf::Scope root = tf::Scope::NewRootScope();
 
  root = root.WithDevice("/device:NGRAPH:0"); 
  // Matrix A = [3 2; -1 0]
  auto A = tf::ops::Const(root, {{3.f, 2.f}, {-1.f, 0.f}});
  // Vector b = [3 5]
  auto b = tf::ops::Const(root, {{3.f, 5.f}});
  // v = Ab^T
  auto v = tf::ops::MatMul(root.WithOpName("v"), A, b,
                           tf::ops::MatMul::TransposeB(true));
  std::vector<tf::Tensor> outputs;
  tf::ClientSession session(root);
  // Run and fetch v
  TF_CHECK_OK(session.Run({v}, &outputs));
  // Expect outputs[0] == [19; -3]
  LOG(INFO) << outputs[0].matrix<float>();
}

TEST(tf_exec, axpy) {
  tf::GraphDef gdef;
  // auto status = tf::ReadTextProto(tf::Env::Default(), "test_py.pbtxt",
  // &gdef);
  auto status = tf::ReadTextProto(tf::Env::Default(), "test_axpy.pbtxt", &gdef);
  ASSERT_TRUE(status == tf::Status::OK()) << "Can't read protobuf graph";

  // tf::graph::SetDefaultDevice("/device:NGRAPH:0", &gdef);

  tf::SessionOptions options;
  tf::ConfigProto& config = options.config;
  config.set_allow_soft_placement(true);
  std::unique_ptr<tf::Session> session(tf::NewSession(options));

  TF_CHECK_OK(session->Create(gdef));

  // Create the inputs for this graph
  tf::Tensor x(tf::DT_FLOAT, tf::TensorShape({2, 3}));
  auto x_flat = x.flat<float>();
  for (int i = 0; i < x_flat.size(); i++) {
    x_flat.data()[i] = 1.0;
  }

  tf::Tensor y(tf::DT_FLOAT, tf::TensorShape({2, 3}));
  auto y_flat = y.flat<float>();
  for (int i = 0; i < y_flat.size(); i++) {
    y_flat.data()[i] = 1.0;
  }

  std::vector<tf::Tensor> outputs;

  TF_CHECK_OK(session->Run({{"x", x}, {"y", y}}, {"mul", "add"}, {}, &outputs));

  ASSERT_EQ(outputs.size(), 2);
  auto mat1 = outputs[0].matrix<float>();
  EXPECT_FLOAT_EQ(5.0, mat1(0, 0));
  EXPECT_FLOAT_EQ(5.0, mat1(1, 0));

  auto mat2 = outputs[1].matrix<float>();
  EXPECT_FLOAT_EQ(6.0, mat2(0, 0));
  EXPECT_FLOAT_EQ(6.0, mat2(1, 0));

  for (auto output : outputs) {
    auto output_flat = output.flat<float>();
    for (int i = 0; i < x_flat.size(); i++) {
      cout << output_flat.data()[i] << " ";
    }
    cout << endl;
  }
}

<<<<<<< HEAD
void AssertTensorEquals(tf::Tensor T1, tf::Tensor T2) {
  auto T_size = T1.flat<float>().size();
  for (int k=0; k<T_size; k++) {
    auto a = T1.flat<float>().data()[k];
    auto b = T2.flat<float>().data()[k];
    EXPECT_FLOAT_EQ(a, b);
  } 
}

TEST(tf_exec, BatchMatMul) { 
  tf::Scope root = tf::Scope::NewRootScope();
  auto dev_scope = root.WithDevice("/device:NGRAPH:0");
  auto A = tf::ops::Const(root, {-1.f, 2.f, 3.f, 4.f, -1.f, 2.f, 3.f, 4.f}, tf::TensorShape({2,2,2,1})); 
  auto B = tf::ops::Const(root, {1.f, 0.f, -1.f, -2.f, -1.f, 2.f, 3.f, 4.f}, tf::TensorShape({2,2,1,2})); 
  //auto X = tf::ops::Const(root, {1.f, 0.f, -1.f, -2.f, -1.f,1.f, 0.f, -1.f, -2.f, -2.f, -1.f,1.f, 0.f, -1.f, -2.f, -1.f, 1.f, 0.f, -1.f, -2.f, -1.f, 1.f, 0.f, -1.f}, tf::TensorShape({1,2,3,4}));
  //auto Y = tf::ops::Const(root, {1.f, 0.f, -1.f, -2.f, -1.f,1.f, 0.f, -1.f, -2.f, -2.f, -1.f,1.f, 0.f, -1.f, -2.f, -1.f, 1.f, 0.f, -1.f, -2.f, -1.f, 1.f, 0.f, -1.f}, tf::TensorShape({1,2,3,4}));
  tf::Tensor X1(tf::DT_FLOAT, tf::TensorShape({2, 3, 4, 5}));
  auto X1_flat = X1.flat<float>();
  for (int i = 0; i < X1_flat.size(); i++) {
    X1_flat.data()[i] = -1.1f*i;
  }
  tf::Tensor Y1(tf::DT_FLOAT, tf::TensorShape({2, 3, 4, 5}));
  auto Y1_flat = Y1.flat<float>();
  for (int i = 0; i < Y1_flat.size(); i++) {
    Y1_flat.data()[i] = -0.5f*i;
  }

  tf::Tensor X2(tf::DT_FLOAT, tf::TensorShape({2, 0, 4, 5}));
  auto X2_flat = X2.flat<float>();
  for (int i = 0; i < X2_flat.size(); i++) {
    X2_flat.data()[i] = -1.1f*i;
  }
  tf::Tensor Y2(tf::DT_FLOAT, tf::TensorShape({2, 0, 4, 5}));
  auto Y2_flat = Y2.flat<float>();
  for (int i = 0; i < Y2_flat.size(); i++) {
    Y2_flat.data()[i] = -0.5f*i;
  }
  tf::Tensor X3(tf::DT_FLOAT, tf::TensorShape({2, 3, 0, 5}));
  auto X3_flat = X3.flat<float>();
  for (int i = 0; i < X3_flat.size(); i++) {
    X3_flat.data()[i] = -1.1f*i;
  }
  tf::Tensor Y3(tf::DT_FLOAT, tf::TensorShape({2, 3, 0, 5}));
  auto Y3_flat = Y3.flat<float>();
  for (int i = 0; i < Y3_flat.size(); i++) {
    Y3_flat.data()[i] = -0.5f*i;
  }


  auto R = tf::ops::BatchMatMul(dev_scope.WithOpName("R"), A, B);
  auto attrs = tf::ops::BatchMatMul::Attrs().AdjX(true);
  auto attrs_y = tf::ops::BatchMatMul::Attrs().AdjY(true); 
  //bool tensorflow::ops::BatchMatMul::Attrs adj_y = true;
  auto Z1 = tf::ops::BatchMatMul(dev_scope.WithOpName("Z1"), X1, Y1, attrs);
  auto Z2 = tf::ops::BatchMatMul(dev_scope.WithOpName("Z2"), X2, Y2, attrs);
  auto Z3 = tf::ops::BatchMatMul(dev_scope.WithOpName("Z3"), X3, Y3, attrs);
  auto Z4 = tf::ops::BatchMatMul(dev_scope.WithOpName("Z4"), X3, Y3, attrs_y);
  std::vector<tf::Tensor> outputs;
  std::vector<tf::Tensor> outputs_z1;
  std::vector<tf::Tensor> outputs_z2;
  std::vector<tf::Tensor> outputs_z3;
  std::vector<tf::Tensor> outputs_z4;
  // Run and fetch v
  tf::ClientSession session(dev_scope);
  TF_CHECK_OK(session.Run({R}, &outputs));
  TF_CHECK_OK(session.Run({Z1}, &outputs_z1));
  TF_CHECK_OK(session.Run({Z2}, &outputs_z2)); 
  TF_CHECK_OK(session.Run({Z3}, &outputs_z3)); 
  TF_CHECK_OK(session.Run({Z4}, &outputs_z4));
  // Expect outputs[0] == [19; -3]

  tf::ClientSession sess(root);
  std::vector<tf::Tensor> outputs_cpu;
  std::vector<tf::Tensor> outputs_z1_cpu;
  std::vector<tf::Tensor> outputs_z2_cpu;
  std::vector<tf::Tensor> outputs_z3_cpu;
  std::vector<tf::Tensor> outputs_z4_cpu;
  auto C = tf::ops::BatchMatMul(root.WithOpName("C"), A, B);
  auto W1 = tf::ops::BatchMatMul(root.WithOpName("W1"), X1, Y1, attrs); 
  auto W2 = tf::ops::BatchMatMul(root.WithOpName("W2"), X2, Y2, attrs);
  auto W3 = tf::ops::BatchMatMul(root.WithOpName("W3"), X3, Y3, attrs);
  auto W4 = tf::ops::BatchMatMul(root.WithOpName("W4"), X3, Y3, attrs_y);
  TF_CHECK_OK(sess.Run({C}, &outputs_cpu));
  TF_CHECK_OK(sess.Run({W1}, &outputs_z1_cpu));
  TF_CHECK_OK(sess.Run({W2}, &outputs_z2_cpu));
  TF_CHECK_OK(sess.Run({W3}, &outputs_z3_cpu));
  TF_CHECK_OK(sess.Run({W4}, &outputs_z4_cpu));
  ASSERT_EQ(outputs[0].shape(),outputs_cpu[0].shape());
  ASSERT_EQ(outputs_z1[0].shape(),outputs_z1_cpu[0].shape());
  ASSERT_EQ(outputs_z2[0].shape(),outputs_z2_cpu[0].shape());
  ASSERT_EQ(outputs_z3[0].shape(),outputs_z3_cpu[0].shape());
  ASSERT_EQ(outputs_z4[0].shape(),outputs_z4_cpu[0].shape());
  AssertTensorEquals(outputs_z1[0],outputs_z1_cpu[0]);
  AssertTensorEquals(outputs_z2[0],outputs_z2_cpu[0]); 
  AssertTensorEquals(outputs_z3[0],outputs_z3_cpu[0]); 
  AssertTensorEquals(outputs_z4[0],outputs_z4_cpu[0]);
}

TEST(tf_exec, BatchMatMul_3D) { 
  tf::Scope root = tf::Scope::NewRootScope();
  auto dev_scope = root.WithDevice("/device:NGRAPH:0");
  auto A = tf::ops::Const(root, {-1.f, 2.f, 3.f, 4.f, -1.f, 2.f, 3.f, 4.f}, tf::TensorShape({2,2,2})); 
  auto B = tf::ops::Const(root, {1.f, 0.f, -1.f, -2.f, -1.f, 2.f, 3.f, 4.f}, tf::TensorShape({2,2,2})); 
  auto R = tf::ops::BatchMatMul(dev_scope.WithOpName("R"), A, B);
  std::vector<tf::Tensor> outputs;
  // Run and fetch v
  tf::ClientSession session(dev_scope);
  TF_CHECK_OK(session.Run({R}, &outputs));
  // Expect outputs[0] == [19; -3]
  ASSERT_EQ(outputs[0].shape(), tf::TensorShape({2,2,2}));

  tf::ClientSession sess(root);
  std::vector<tf::Tensor> outputs_cpu;
  auto C = tf::ops::BatchMatMul(root.WithOpName("C"), A, B);
  TF_CHECK_OK(sess.Run({C}, &outputs_cpu));
  ASSERT_EQ(outputs[0].shape(),outputs_cpu[0].shape());
  AssertTensorEquals(outputs[0],outputs_cpu[0]);
}

TEST(tf_exec, BatchMatMul_2D) { 
  tf::Scope root = tf::Scope::NewRootScope();
  auto dev_scope = root.WithDevice("/device:NGRAPH:0");
  auto A = tf::ops::Const(root, {-1.f, 2.f, 3.f, 4.f}, tf::TensorShape({2,2})); 
  auto B = tf::ops::Const(root, {1.f, 0.f, -1.f, -2.f}, tf::TensorShape({2,2})); 
  auto R = tf::ops::BatchMatMul(dev_scope.WithOpName("R"), A, B);
  std::vector<tf::Tensor> outputs;
  // Run and fetch R
  tf::ClientSession session(dev_scope);
  TF_CHECK_OK(session.Run({R}, &outputs));
  // Expect outputs[0] == [19; -3]
  ASSERT_EQ(outputs[0].shape(), tf::TensorShape({2,2}));
  auto mat = outputs[0].matrix<float>();
  ASSERT_EQ(-3.f, mat(0,0));
  ASSERT_EQ(-4.f, mat(0,1)); 
  ASSERT_EQ(-1.f, mat(1,0));
  ASSERT_EQ(-8.f, mat(1,1));

  tf::ClientSession sess(root);
  std::vector<tf::Tensor> outputs_cpu;
  auto C = tf::ops::BatchMatMul(root.WithOpName("C"), A, B);
  TF_CHECK_OK(sess.Run({C}, &outputs_cpu));
  ASSERT_EQ(outputs[0].shape(),outputs_cpu[0].shape());
  AssertTensorEquals(outputs[0],outputs_cpu[0]);
}


=======
// Test Op :"Op_RealDiv"

TEST(tf_exec, Op_RealDiv) {
  tf::Scope root = tf::Scope::NewRootScope();
  root = root.WithDevice("/device:NGRAPH:0");

  auto A = tf::ops::Const(root, {{3.f, 5.f}, {2.f, 0.f}});
  auto B = tf::ops::Const(root, {{3.f, 2.f}, {.1f, 1.f}});
  auto r = tf::ops::RealDiv(root.WithOpName("r"), A, B);

  std::vector<tf::Tensor> outputs;
  tf::ClientSession session(root);

  TF_CHECK_OK(session.Run({r}, &outputs));
  
  ASSERT_EQ(outputs[0].shape(), tf::TensorShape({2,2}));

  auto mat = outputs[0].matrix<float>();
  EXPECT_FLOAT_EQ(1.0, mat(0, 0));
  EXPECT_FLOAT_EQ(2.5, mat(0, 1));
  EXPECT_FLOAT_EQ(20.0, mat(1, 0));
  EXPECT_FLOAT_EQ(0.0, mat(1, 1));

}

TEST(tf_exec, Op_Square) {
  tf::Scope root = tf::Scope::NewRootScope();
  root = root.WithDevice("/device:NGRAPH:0");

  auto A = tf::ops::Const(root, {{3.f, 5.f}, {-2.f, 0.f}});
  auto r = tf::ops::Square(root.WithOpName("r"), A);

  std::vector<tf::Tensor> outputs;
  tf::ClientSession session(root);

  TF_CHECK_OK(session.Run({r}, &outputs));

  ASSERT_EQ(outputs[0].shape(), tf::TensorShape({2,2}));

  auto mat = outputs[0].matrix<float>();
  EXPECT_FLOAT_EQ(9.0, mat(0, 0));
  EXPECT_FLOAT_EQ(25.0, mat(0, 1));
  EXPECT_FLOAT_EQ(4.0, mat(1, 0));
  EXPECT_FLOAT_EQ(0.0, mat(1, 1));
}

TEST(tf_exec, Op_Rsqrt) {
  tf::Scope root = tf::Scope::NewRootScope();
  root = root.WithDevice("/device:NGRAPH:0");

  auto A = tf::ops::Const(root, {{256.f, 16.f}, {4.f, 64.f}});
  auto r = tf::ops::Rsqrt(root.WithOpName("r"), A);

  std::vector<tf::Tensor> outputs;
  tf::ClientSession session(root);

  TF_CHECK_OK(session.Run({r}, &outputs));

  ASSERT_EQ(outputs[0].shape(), tf::TensorShape({2,2}));

  auto mat = outputs[0].matrix<float>();
  EXPECT_FLOAT_EQ(1.f/16.f, mat(0, 0));
  EXPECT_FLOAT_EQ(1.f/4.f, mat(0, 1));
  EXPECT_FLOAT_EQ(1.f/2.f, mat(1, 0));
  EXPECT_FLOAT_EQ(1.f/8.f, mat(1, 1));
}

>>>>>>> 020d43d7
}  // namespace ngraph_bridge<|MERGE_RESOLUTION|>--- conflicted
+++ resolved
@@ -105,7 +105,6 @@
   }
 }
 
-<<<<<<< HEAD
 void AssertTensorEquals(tf::Tensor T1, tf::Tensor T2) {
   auto T_size = T1.flat<float>().size();
   for (int k=0; k<T_size; k++) {
@@ -252,7 +251,6 @@
 }
 
 
-=======
 // Test Op :"Op_RealDiv"
 
 TEST(tf_exec, Op_RealDiv) {
@@ -320,5 +318,4 @@
   EXPECT_FLOAT_EQ(1.f/8.f, mat(1, 1));
 }
 
->>>>>>> 020d43d7
 }  // namespace ngraph_bridge