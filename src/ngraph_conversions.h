--- conflicted
+++ resolved
@@ -31,12 +31,8 @@
                 "Dimensions indices cannot be equal");
   auto& s = ng_node->get_shape();
   ngraph::Shape reshaped_shape{s[a], s[b], s[c], s[d]};
-<<<<<<< HEAD
-  NGRAPH_VLOG(3) << "reshaped_shape: " << ngraph::join(reshaped_shape);
-=======
   NGRAPH_VLOG(3) << "reshaping " << ngraph::join(s) << " to "
                  << ngraph::join(reshaped_shape);
->>>>>>> 0462e97b
   ng_node = std::make_shared<ngraph::op::Reshape>(
       ng_node, ngraph::AxisVector{a, b, c, d}, reshaped_shape);
 }
