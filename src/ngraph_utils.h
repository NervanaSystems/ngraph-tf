--- conflicted
+++ resolved
@@ -205,7 +205,6 @@
 // Collect the total memory usage through /proc/self/stat
 void MemoryProfile(long&, long&);
 
-<<<<<<< HEAD
 std::string DotFilename(std::string, int);
 
 std::string DotFilename(std::string kind, int idx, int sub_idx);
@@ -236,10 +235,8 @@
 
 bool DumpTrackedGraphs();
 
-=======
 // Insert constrol dependency for AllReduce ops to ensure execution order
 void AllreduceOpControlOrder(const std::shared_ptr<ngraph::Function>&);
->>>>>>> 3c7515e6
 }  // namespace ngraph_bridge
 
 }  // namespace tensorflow
