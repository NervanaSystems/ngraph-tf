--- conflicted
+++ resolved
@@ -227,11 +227,7 @@
     ExternalProject_Add(
         ext_ngraph
         GIT_REPOSITORY https://github.com/NervanaSystems/ngraph
-<<<<<<< HEAD
-        GIT_TAG 1f40160dcb5c605b3cf2401179677411d72dbe7e
-=======
         GIT_TAG 90aa7336dfbf21d3ecab1b50aa8676c2fe1bd75d
->>>>>>> 7a41d9f9
         CMAKE_ARGS 
             -DNGRAPH_DISTRIBUTED_ENABLE=${NGRAPH_DISTRIBUTED_ENABLE}
             -DNGRAPH_INSTALL_PREFIX=${NGRAPH_ARTIFACTS_DIR} 
