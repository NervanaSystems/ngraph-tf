--- conflicted
+++ resolved
@@ -133,13 +133,11 @@
 
 # Find and build ngraph
 option(NGRAPH_DISTRIBUTED_ENABLE "Add distributed mode to the CPU backend" FALSE)
-<<<<<<< HEAD
 option(NGRAPH_STANDALONE "Build ngraph-TF bridge based on nGraph core as a standalone library" FALSE)
 if (NOT DEFINED PREBUILT_NGRAPH_INSTALL_PATH)
     ExternalProject_Add(
         ext_ngraph
         GIT_REPOSITORY https://github.com/NervanaSystems/ngraph
-        GIT_TAG v0.9.0
         CMAKE_ARGS 
             -DNGRAPH_DISTRIBUTED_ENABLE=${NGRAPH_DISTRIBUTED_ENABLE}
             -DNGRAPH_INSTALL_PREFIX=${CMAKE_CURRENT_BINARY_DIR}/ngraph/ngraph_dist 
@@ -159,7 +157,7 @@
         UPDATE_COMMAND ""
         INSTALL_DIR "${CMAKE_INSTALL_PREFIX}"
     )
-    
+   
     set( NGRAPH_INSTALL_DIR ${CMAKE_CURRENT_BINARY_DIR}/ngraph/ngraph_dist)
     
     
@@ -169,42 +167,7 @@
     else()
     	set(NGRAPH_IMPORTED_LOCATION ${NGRAPH_INSTALL_DIR}/lib/${LIBNGRAPH_SO})
     endif()
-=======
-ExternalProject_Add(
-    ext_ngraph
-    GIT_REPOSITORY https://github.com/NervanaSystems/ngraph
-    GIT_TAG b5beac87b3c340ec40f902158a2fbd5edc247a1e
-    CMAKE_ARGS 
-        -DNGRAPH_DISTRIBUTED_ENABLE=${NGRAPH_DISTRIBUTED_ENABLE}
-        -DNGRAPH_INSTALL_PREFIX=${CMAKE_CURRENT_BINARY_DIR}/ngraph/ngraph_dist 
-        -DNGRAPH_USE_CXX_ABI=${TensorFlow_CXX_ABI}
-        -DNGRAPH_UNIT_TEST_ENABLE=FALSE
-        -DNGRAPH_TOOLS_ENABLE=${NGRAPH_TOOLS_ENABLE}
-        -DNGRAPH_DEX_ONLY=TRUE         
-        -DCMAKE_BUILD_TYPE=${CMAKE_BUILD_TYPE}
-        -DNGRAPH_GPU_ENABLE=${NGRAPH_GPU_ENABLE}
-        -DNGRAPH_DEBUG_ENABLE=${NGRAPH_DEBUG_ENABLE}
-    TMP_DIR "${CMAKE_CURRENT_BINARY_DIR}/ngraph/tmp"
-    STAMP_DIR "${CMAKE_CURRENT_BINARY_DIR}/ngraph/stamp"
-    DOWNLOAD_DIR "${CMAKE_CURRENT_BINARY_DIR}/ngraph/download"
-    SOURCE_DIR "${CMAKE_CURRENT_BINARY_DIR}/ngraph/src"
-    BINARY_DIR "${CMAKE_CURRENT_BINARY_DIR}/ngraph/build"
-    BUILD_COMMAND ${CMAKE_MAKE_PROGRAM} -j ${NUM_MAKE_PROCESSES} ngraph
-    UPDATE_COMMAND ""
-    INSTALL_DIR "${CMAKE_INSTALL_PREFIX}"
-)
 
-set( NGRAPH_INSTALL_DIR ${CMAKE_CURRENT_BINARY_DIR}/ngraph/ngraph_dist)
-
-
-
-if(OS_VERSION STREQUAL "\"centos\"")
-	set(NGRAPH_IMPORTED_LOCATION ${NGRAPH_INSTALL_DIR}/lib64/${LIBNGRAPH_SO})
-else()
-	set(NGRAPH_IMPORTED_LOCATION ${NGRAPH_INSTALL_DIR}/lib/${LIBNGRAPH_SO})
-endif()
-
->>>>>>> 4a0e5294
 add_library(ngraph_lib SHARED IMPORTED)
 set_target_properties( 
     ngraph_lib 
