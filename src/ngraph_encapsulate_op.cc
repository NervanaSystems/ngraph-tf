/*******************************************************************************
 * Copyright 2017-2018 Intel Corporation
 *
 * Licensed under the Apache License, Version 2.0 (the "License");
 * you may not use this file except in compliance with the License.
 * You may obtain a copy of the License at
 *
 *     http://www.apache.org/licenses/LICENSE-2.0
 *
 * Unless required by applicable law or agreed to in writing, software
 * distributed under the License is distributed on an "AS IS" BASIS,
 * WITHOUT WARRANTIES OR CONDITIONS OF ANY KIND, either express or implied.
 * See the License for the specific language governing permissions and
 * limitations under the License.
 *******************************************************************************/
#include <cstdlib>
#include <fstream>
#include <utility>

#include "tensorflow/core/common_runtime/dma_helper.h"
#include "tensorflow/core/common_runtime/optimization_registry.h"
#include "tensorflow/core/framework/graph.pb.h"
#include "tensorflow/core/framework/node_def_util.h"
#include "tensorflow/core/framework/op.h"
#include "tensorflow/core/framework/op_kernel.h"
#include "tensorflow/core/graph/graph.h"
#include "tensorflow/core/graph/graph_constructor.h"

#include "ngraph/serializer.hpp"

#include "ngraph_builder.h"
#include "ngraph_cluster_manager.h"
#include "ngraph_freshness_tracker.h"
#include "ngraph_log.h"
#include "ngraph_mark_for_clustering.h"
#include "ngraph_utils.h"

#include "ngraph/runtime/interpreter/int_backend.hpp"

using namespace std;
namespace ng = ngraph;

namespace tensorflow {

// For each I/O tensor, cache TF's data ptr and nGraph's TensorView
using NgFunctionIOCache = std::unordered_map<
    std::shared_ptr<ngraph::Function>,
    std::vector<std::pair<void*, shared_ptr<ng::runtime::TensorView>>>>;

namespace ngraph_bridge {

REGISTER_OP("NGraphEncapsulate")
    .Input("args: Targuments")
    .Attr("Targuments: list(type) >= 0")
    .Output("results: Tresults")
    .Attr("Tresults: list(type) >= 0")
    .Attr("ngraph_cluster: int")
    .SetIsStateful()
    .Doc("nGraph Encapsulation Op. For use by the nGraph JIT only.");

class NGraphEncapsulateOp : public OpKernel {
 public:
  explicit NGraphEncapsulateOp(OpKernelConstruction* ctx)
      : OpKernel(ctx),
        m_graph(OpRegistry::Global()),
        m_freshness_tracker(nullptr) {
    GraphDef* graph_def;

    OP_REQUIRES_OK(ctx, ctx->GetAttr<int>("ngraph_cluster", &m_ngraph_cluster));
    graph_def = NGraphClusterManager::GetClusterGraph(m_ngraph_cluster);

    GraphConstructorOptions opts;
    opts.allow_internal_ops = true;
    OP_REQUIRES_OK(ctx, ConvertGraphDefToGraph(opts, *graph_def, &m_graph));

    //
    // Initialize the "m_input_is_static" vector as follows:
    // (1) create m_input_is_static with n+1 elements, where n is the max arg
    //     index
    // (2) for each _Arg node n, set m_input_is_static[n.index] to true if n
    //     is driving any static input; else set it to false.
    //

    // Create the vector.
    int32 max_arg_index = -1;
    std::vector<const Node*> arg_nodes;

    for (auto node : m_graph.nodes()) {
      if (node->type_string() == "_Arg") {
        arg_nodes.push_back(node);

        int32 index;
        OP_REQUIRES_OK(ctx, GetNodeAttr(node->attrs(), "index", &index));
        if (index > max_arg_index) max_arg_index = index;
      }
    }

    m_input_is_static = std::vector<bool>(max_arg_index + 1, false);

    // Fill the vector.
    for (auto node : arg_nodes) {
      int32 index;
      OP_REQUIRES_OK(ctx, GetNodeAttr(node->attrs(), "index", &index));

      bool is_static = false;
      for (auto edge : node->out_edges()) {
        if (edge->IsControlEdge() || !edge->dst()->IsOp()) {
          continue;
        }

        NGRAPH_VLOG(5) << "For arg " << index << " checking edge "
                       << edge->DebugString();

        if (InputIsStatic(edge->dst(), edge->dst_input())) {
          NGRAPH_VLOG(5) << "Marking edge static: " << edge->DebugString();
          is_static = true;
          break;
        }
      }

      NGRAPH_VLOG(5) << "Marking arg " << index << " is_static: " << is_static;
      m_input_is_static[index] = is_static;
    }

    // Create the backend
    if (auto ptr = s_ng_backend_wptr.lock()) {
        m_ng_backend = ptr;
        return;
    }
    const char* ng_backend_env_value = std::getenv("NGRAPH_TF_BACKEND");
    if (ng_backend_env_value != nullptr) {
      s_ng_backend_name = std::string(ng_backend_env_value);
      if (s_ng_backend_name.empty()) {
        s_ng_backend_name = "CPU";
      }
    } else {
      s_ng_backend_name = "CPU";
    }
    m_ng_backend = ng::runtime::Backend::create(s_ng_backend_name);
    OP_REQUIRES(ctx, m_ng_backend != nullptr,
                errors::InvalidArgument("Cannot create nGraph backend"));
    s_ng_backend_wptr = m_ng_backend;
  }

  ~NGraphEncapsulateOp() override {
    // If the kernel goes away, we must de-register all of its cached
    // functions
    // from the freshness tracker.
    if (m_freshness_tracker != nullptr) {
      for (auto kv : m_ng_functions) {
        m_freshness_tracker->RemoveUser(kv.second);
      }

      // TODO(amprocte): We should be able to unref the tracker here, but it
      // seems to screw things up in the C++ unit tests.
      // m_freshness_tracker->Unref();
    }
  }

  template <typename T>
  static void TensorDataToStream(std::ostream& ostream, int64 n_elements,
                                 const char* data) {
    const T* data_T = reinterpret_cast<const T*>(data);
    for (size_t i = 0; i < n_elements; i++) {
      ostream << data_T[i] << ",";
    }
  }

  static Status TensorToStream(std::ostream& ostream, const Tensor& tensor) {
    const char* data = tensor.tensor_data().data();
    int64 n_elements = tensor.NumElements();
    switch (tensor.dtype()) {
      case DT_HALF:
        TensorDataToStream<Eigen::half>(ostream, n_elements, data);
        break;
      case DT_FLOAT:
        TensorDataToStream<float>(ostream, n_elements, data);
        break;
      case DT_DOUBLE:
        TensorDataToStream<double>(ostream, n_elements, data);
        break;
      case DT_UINT32:
        TensorDataToStream<uint32>(ostream, n_elements, data);
        break;
      case DT_INT32:
        TensorDataToStream<int32>(ostream, n_elements, data);
        break;
      case DT_UINT8:
      case DT_QUINT8:
        TensorDataToStream<uint8>(ostream, n_elements, data);
        break;
      case DT_UINT16:
      case DT_QUINT16:
        TensorDataToStream<uint16>(ostream, n_elements, data);
        break;
      case DT_INT8:
      case DT_QINT8:
        TensorDataToStream<int8>(ostream, n_elements, data);
        break;
      case DT_INT16:
      case DT_QINT16:
        TensorDataToStream<int16>(ostream, n_elements, data);
        break;
      case DT_UINT64:
        TensorDataToStream<uint64>(ostream, n_elements, data);
        break;
      case DT_INT64:
        TensorDataToStream<int64>(ostream, n_elements, data);
        break;
      case DT_BOOL:
        TensorDataToStream<bool>(ostream, n_elements, data);
        break;
      default:
        return errors::Internal("TensorToStream got unsupported data type ",
                                DataType_Name(tensor.dtype()));
        break;
    }
    return Status::OK();
  }

  // TODO(amprocte): this needs to be made thread-safe (compilation cache OK?).
  void Compute(OpKernelContext* ctx) override {
    NGRAPH_VLOG(4) << "NGraphEncapsulateOp::Compute starting for cluster "
                   << m_ngraph_cluster;

    // Get the inputs
    std::vector<TensorShape> input_shapes;
    std::stringstream signature_ss;
    for (int i = 0; i < ctx->num_inputs(); i++) {
      const Tensor& input_tensor = ctx->input(i);
      input_shapes.push_back(input_tensor.shape());
      for (const auto& x : input_tensor.shape()) {
        signature_ss << x.size << ",";
      }
      signature_ss << ";";
    }

    signature_ss << "/";

    std::vector<const Tensor*> static_input_map(ctx->num_inputs());
    for (int i = 0; i < ctx->num_inputs(); i++) {
      const Tensor& input_tensor = ctx->input(i);
      if (m_input_is_static[i]) {
        static_input_map[i] = &input_tensor;
        OP_REQUIRES_OK(ctx, TensorToStream(signature_ss, input_tensor));
        signature_ss << ";";
      }
    }

    std::shared_ptr<ngraph::Function> ng_function;
    std::string signature = signature_ss.str();

    if (NGRAPH_VLOG_IS_ON(5)) {
      NGRAPH_VLOG(5) << "Computed signature: " << signature;
    }

    auto it = m_ng_functions.find(signature);

    NGRAPH_VLOG(4) << "NGraphEncapsulateOp::Compute got inputs for cluster "
                   << m_ngraph_cluster;

    // Compile the graph using nGraph.
    //
    // TODO(amprocte): Investigate performance of the compilation cache.
    if (it == m_ng_functions.end()) {
      NGRAPH_VLOG(1) << "Compilation cache miss: " << ctx->op_kernel().name();
      OP_REQUIRES_OK(
          ctx, Builder::TranslateGraph(input_shapes, static_input_map, &m_graph,
                                       ng_function));

      // Serialize to nGraph if needed
      if (std::getenv("NGRAPH_ENABLE_SERIALIZE") != nullptr) {
        std::string file_name =
            "tf_function_" + ctx->op_kernel().name() + ".json";
        NGRAPH_VLOG(0) << "Serializing graph to: " << file_name;
        std::string js = ngraph::serialize(ng_function, 4);
        {
          std::ofstream f(file_name);
          f << js;
        }
      }

      m_ng_functions[signature] = ng_function;
    } else {
      ng_function = it->second;
    }

    NGRAPH_VLOG(4) << "NGraphEncapsulateOp::Compute got graph for cluster "
                   << m_ngraph_cluster;

    if (m_freshness_tracker == nullptr) {
      auto creator = [](NGraphFreshnessTracker** tracker) {
        *tracker = new NGraphFreshnessTracker();
        return Status::OK();
      };
      OP_REQUIRES_OK(
          ctx, ctx->resource_manager()->LookupOrCreate<NGraphFreshnessTracker>(
                   ctx->resource_manager()->default_container(),
                   "ngraph_freshness_tracker", &m_freshness_tracker, creator));
    }

    NGRAPH_VLOG(4)
        << "NGraphEncapsulateOp::Compute got freshness tracker for cluster "
        << m_ngraph_cluster;

    // Allocate tensors for arguments.
    vector<shared_ptr<ng::runtime::TensorView>> ng_inputs;

    std::vector<std::pair<void*, std::shared_ptr<ng::runtime::TensorView>>>&
        input_caches = m_ng_function_input_cache_map[ng_function];
    input_caches.resize(input_shapes.size());

    for (int i = 0; i < input_shapes.size(); i++) {
      ng::Shape ng_shape(input_shapes[i].dims());
      for (int j = 0; j < input_shapes[i].dims(); ++j) {
        ng_shape[j] = input_shapes[i].dim_size(j);
      }
      ng::element::Type ng_element_type;
      OP_REQUIRES_OK(ctx, TFDataTypeToNGraphElementType(ctx->input(i).dtype(),
                                                        &ng_element_type));

      // At the first call of the ng_function, both last_src_ptr and
      // last_tv shall point to null. Otherwise, they are retrived
      // from cache.
      void* last_src_ptr = input_caches[i].first;
      std::shared_ptr<ng::runtime::TensorView> last_tv = input_caches[i].second;

      void* current_src_ptr = (void*)DMAHelper::base(&ctx->input(i));
      std::shared_ptr<ng::runtime::TensorView> current_tv;

      if (s_ng_backend_name == "CPU") {
        // We need to check last_tv != nullptr, since there are cases where at
        // the first call to the ng_function, both the current_src_ptr (when the
        // input is a 0-sized tensor) and last_src_ptr (uninitialized at the
        // first call) are nullptr
        if (current_src_ptr == last_src_ptr && last_tv != nullptr) {
          // Mark each tensor as non-stale if:
          //   1. the freshness tracker says the tensor has not changed since
          //      the last time ng_function was called, and
          //   2. we are using the same tensor in this argument position as
          //      the one we used last time ng_function was called.
          if (m_freshness_tracker->IsFresh(current_src_ptr, ng_function)) {
            last_tv->set_stale(false);
          } else {
            last_tv->set_stale(true);
          }
          current_tv = last_tv;
        } else {
          current_tv = m_ng_backend->create_tensor(ng_element_type, ng_shape,
                                                   current_src_ptr);
          current_tv->set_stale(true);
        }
      } else {
        if (last_tv != nullptr) {
          current_tv = last_tv;
        } else {
          current_tv = m_ng_backend->create_tensor(ng_element_type, ng_shape);
        }
        current_tv->write(current_src_ptr, 0, current_tv->get_element_count() *
                                                  ng_element_type.size());
      }  // if (s_ng_backend_name == "CPU")

      input_caches[i] = std::make_pair(current_src_ptr, current_tv);
      ng_inputs.push_back(current_tv);
    }  // for (int i = 0; i < input_shapes.size(); i++)

    NGRAPH_VLOG(4) << "NGraphEncapsulateOp::Compute allocated argument tensors "
                      "for cluster "
                   << m_ngraph_cluster;

    // Allocate tensors for the results.
    vector<shared_ptr<ng::runtime::TensorView>> ng_outputs;

    std::vector<std::pair<void*, std::shared_ptr<ng::runtime::TensorView>>>&
        output_caches = m_ng_function_output_cache_map[ng_function];
    output_caches.resize(ng_function->get_output_size());

    for (auto i = 0; i < ng_function->get_output_size(); i++) {
      auto ng_shape = ng_function->get_output_shape(i);
      auto ng_element_type = ng_function->get_output_element_type(i);

      // Create the TF output tensor
      vector<int64> dims;
      for (auto dim : ng_shape) {
        dims.push_back(dim);
      }
      TensorShape tf_shape(dims);
      Tensor* output_tensor = nullptr;
      OP_REQUIRES_OK(ctx, ctx->allocate_output(i, tf_shape, &output_tensor));

      // Make sure the nGraph-inferred element type agrees with what TensorFlow
      // expected.
      ng::element::Type expected_elem_type;
      OP_REQUIRES_OK(
          ctx, TFDataTypeToNGraphElementType(ctx->expected_output_dtype(i),
                                             &expected_elem_type));
      OP_REQUIRES(
          ctx, ng_element_type == expected_elem_type,
          errors::Internal("Element type inferred by nGraph does not match "
                           "the element type expected by TensorFlow"));

      void* last_dst_ptr = output_caches[i].first;
      std::shared_ptr<ng::runtime::TensorView> last_tv =
          output_caches[i].second;

      void* current_dst_ptr = DMAHelper::base(output_tensor);
      std::shared_ptr<ng::runtime::TensorView> current_tv;

      if (s_ng_backend_name == "CPU") {
        // We need to check last_tv != nullptr, since there are cases where at
        // the first call to the ng_function, both the current_dst_ptr (when the
        // output is a 0-sized tensor) and last_dst_ptr (uninitialized at the
        // first call) are nullptr
        if (current_dst_ptr == last_dst_ptr && last_tv != nullptr) {
          current_tv = last_tv;
        } else {
          current_tv = m_ng_backend->create_tensor(ng_element_type, ng_shape,
                                                   current_dst_ptr);
        }
      } else {
        if (last_tv != nullptr) {
          current_tv = last_tv;
        } else {
          current_tv = m_ng_backend->create_tensor(ng_element_type, ng_shape);
        }
      }  // if (s_ng_backend_name == "CPU")

      current_tv->set_stale(true);
      output_caches[i] = std::make_pair(current_dst_ptr, current_tv);
      ng_outputs.push_back(current_tv);
    }  // for (auto i = 0; i < ng_function->get_output_size(); i++)

    NGRAPH_VLOG(4)
        << "NGraphEncapsulateOp::Compute allocated result tensors for cluster "
        << m_ngraph_cluster;

    // Execute the nGraph function.
    {
      s_ng_backend_wptr.lock();
      NGRAPH_VLOG(4)
          << "NGraphEncapsulateOp::Compute call starting for cluster "
          << m_ngraph_cluster;
<<<<<<< HEAD
      m_ng_backend->call(ng_function, ng_outputs, ng_inputs);
=======
      try {
        s_ng_backend->call(ng_function, ng_outputs, ng_inputs);
      } catch (const std::exception& exp) {
        OP_REQUIRES(
            ctx, true,
            errors::Internal("Error in executing the nGraph computation: ",
                             exp.what(), "\n"));
      }
>>>>>>> e5c137aa
    }
    NGRAPH_VLOG(4) << "NGraphEncapsulateOp::Compute call done for cluster "
                   << m_ngraph_cluster;

    // Copy value to host if backend is not CPU
    if (s_ng_backend_name != "CPU") {
      for (size_t i = 0; i < output_caches.size(); ++i) {
        void* dst_ptr;
        std::shared_ptr<ng::runtime::TensorView> dst_tv;
        std::tie(dst_ptr, dst_tv) = output_caches[i];
        auto ng_element_type = dst_tv->get_tensor().get_element_type();
        dst_tv->read(dst_ptr, 0,
                     dst_tv->get_element_count() * ng_element_type.size());
      }
    }

    // Mark input tensors as fresh for the next time around.
    for (int i = 0; i < input_shapes.size(); i++) {
      void* src_ptr = (void*)DMAHelper::base(&ctx->input(i));
      m_freshness_tracker->MarkFresh(src_ptr, ng_function);
    }

    NGRAPH_VLOG(4)
        << "NGraphEncapsulateOp::Compute done marking fresh for cluster "
        << m_ngraph_cluster;
  }  // void Compute(OpKernelContext* ctx) override

 private:
  Graph m_graph;
  std::unordered_map<std::string, std::shared_ptr<ngraph::Function>>
      m_ng_functions;
  NgFunctionIOCache m_ng_function_input_cache_map;
  NgFunctionIOCache m_ng_function_output_cache_map;
  NGraphFreshnessTracker* m_freshness_tracker;
  int m_ngraph_cluster;
  std::vector<bool> m_input_is_static;

  static std::weak_ptr<ng::runtime::Backend> s_ng_backend_wptr;
  std::shared_ptr<ng::runtime::Backend> m_ng_backend;
  static std::string s_ng_backend_name;
};

std::weak_ptr<ng::runtime::Backend> NGraphEncapsulateOp::s_ng_backend_wptr;
std::string NGraphEncapsulateOp::s_ng_backend_name;

}  // namespace ngraph_bridge

REGISTER_KERNEL_BUILDER(Name("NGraphEncapsulate").Device(DEVICE_CPU),
                        ngraph_bridge::NGraphEncapsulateOp);

}  // namespace tensorflow<|MERGE_RESOLUTION|>--- conflicted
+++ resolved
@@ -440,18 +440,14 @@
       NGRAPH_VLOG(4)
           << "NGraphEncapsulateOp::Compute call starting for cluster "
           << m_ngraph_cluster;
-<<<<<<< HEAD
-      m_ng_backend->call(ng_function, ng_outputs, ng_inputs);
-=======
       try {
-        s_ng_backend->call(ng_function, ng_outputs, ng_inputs);
+        m_ng_backend->call(ng_function, ng_outputs, ng_inputs);
       } catch (const std::exception& exp) {
         OP_REQUIRES(
             ctx, true,
             errors::Internal("Error in executing the nGraph computation: ",
                              exp.what(), "\n"));
       }
->>>>>>> e5c137aa
     }
     NGRAPH_VLOG(4) << "NGraphEncapsulateOp::Compute call done for cluster "
                    << m_ngraph_cluster;
